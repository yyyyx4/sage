#!/usr/bin/env bash

if [ "$SAGE_LOCAL" = "" ]; then
   echo "SAGE_LOCAL undefined ... exiting";
   echo "Maybe run 'sage -sh'?"
   exit 1
fi

echo "Cleaning out old PolyBoRi and BRiAl installations"
rm -rf "$SAGE_LOCAL"/lib/python/site-packages/{polybori,brial}
rm -f "$SAGE_LOCAL"/lib/lib{polybori,brial}*
rm -rf "$SAGE_LOCAL"/include/polybori*
rm -rf "$SAGE_LOCAL"/share/polybori

cd src
for patch in ../patches/*.patch; do
    [ -r "$patch" ] || continue  # Skip non-existing or non-readable patches
    patch -p1 <"$patch"
    if [ $? -ne 0 ]; then
        echo >&2 "Error applying '$patch'"
        exit 1
    fi
done

<<<<<<< HEAD
=======
# C++11 workaround https://trac.sagemath.org/ticket/20926
export CXXFLAGS="$CXXFLAGS -std=c++98"

>>>>>>> 86e6a4b2
./configure \
    --prefix="$SAGE_LOCAL" \
    --libdir="$SAGE_LOCAL/lib" \
    --enable-shared --disable-static
if [ $? -ne 0 ]; then
    echo "Error configuring BRiAl"
    exit 1
fi

$MAKE
if [ $? -ne 0 ]; then
    echo "Error building BRiAl"
    exit 1
fi

$MAKE install -j1
if [ $? -ne 0 ]; then
    echo "Error installing BRiAl"
    exit 1
fi<|MERGE_RESOLUTION|>--- conflicted
+++ resolved
@@ -22,12 +22,9 @@
     fi
 done
 
-<<<<<<< HEAD
-=======
 # C++11 workaround https://trac.sagemath.org/ticket/20926
 export CXXFLAGS="$CXXFLAGS -std=c++98"
 
->>>>>>> 86e6a4b2
 ./configure \
     --prefix="$SAGE_LOCAL" \
     --libdir="$SAGE_LOCAL/lib" \
