--- conflicted
+++ resolved
@@ -97,13 +97,8 @@
         ;;
     @(debian*|ubuntu*):*)
         [ "$NO_INSTALL_RECOMMENDS" = yes ] && options="$options --no-install-recommends"
-<<<<<<< HEAD
-        [ "$YES" = yes ] && options="$options --yes"
-        [ -n "$system_packages" ] && print_shell_command "${SUDO}apt-get $command $options $system_packages"
-=======
         [ "$YES" = yes ] && options="$options --yes" env="DEBIAN_FRONTEND=noninteractive "
-        [ -n "$system_packages" ] && echo "${PROMPT}${SUDO}${env}apt-get $command $options $system_packages"
->>>>>>> ab191339
+        [ -n "$system_packages" ] && print_shell_command "${SUDO}${env}apt-get $command $options $system_packages"
         ;;
     @(fedora*|redhat*|centos*):install)
         [ "$YES" = yes ] && options="$options -y"
