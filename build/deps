--- conflicted
+++ resolved
@@ -313,14 +313,10 @@
 $(INST)/$(LIBGAP): $(INST)/$(GAP)
 	+$(PIPE) "$(SAGE_SPKG) $(LIBGAP) 2>&1" "tee -a $(SAGE_LOGS)/$(LIBGAP).log"
 
-<<<<<<< HEAD
-$(INST)/$(IPYTHON): $(INST)/$(PYTHON) $(INST)/$(JINJA2) $(INST)/$(TORNADO)
-=======
 $(INST)/$(JSONSCHEMA): $(INST)/$(PYTHON) $(INST)/$(SETUPTOOLS)
 	+$(PIPE) "$(SAGE_SPKG) $(JSONSCHEMA) 2>&1" "tee -a $(SAGE_LOGS)/$(JSONSCHEMA).log"
 
 $(INST)/$(IPYTHON): $(INST)/$(PYTHON) $(INST)/$(JINJA2) $(INST)/$(TORNADO) $(INST)/$(PYZMQ)
->>>>>>> 819000f6
 	+$(PIPE) "$(SAGE_SPKG) $(IPYTHON) 2>&1" "tee -a $(SAGE_LOGS)/$(IPYTHON).log"
 
 $(INST)/$(PEXPECT): $(INST)/$(PYTHON)
@@ -391,9 +387,6 @@
 $(INST)/$(PYZMQ): $(INST)/$(PYTHON) $(INST)/$(ZEROMQ) $(INST)/$(SETUPTOOLS)
 	+$(PIPE) "$(SAGE_SPKG) $(PYZMQ) 2>&1" "tee -a $(SAGE_LOGS)/$(PYZMQ).log"
 
-<<<<<<< HEAD
-$(INST)/$(TORNADO): $(INST)/$(PYTHON) $(INST)/$(SETUPTOOLS)
-=======
 $(INST)/$(CERTIFI):  $(INST)/$(PYTHON) $(INST)/$(SETUPTOOLS)
 	+$(PIPE) "$(SAGE_SPKG) $(CERTIFI) 2>&1" "tee -a $(SAGE_LOGS)/$(CERTIFI).log"
 
@@ -402,24 +395,16 @@
 
 $(INST)/$(TORNADO): $(INST)/$(PYTHON) $(INST)/$(SETUPTOOLS) \
                     $(INST)/$(BACKPORTS_SSL_MATCH_HOSTNAME) $(INST)/$(CERTIFI)
->>>>>>> 819000f6
 	+$(PIPE) "$(SAGE_SPKG) $(TORNADO) 2>&1" "tee -a $(SAGE_LOGS)/$(TORNADO).log"
 
 $(INST)/$(MATHJAX):
 	+$(PIPE) "$(SAGE_SPKG) $(MATHJAX) 2>&1" "tee -a $(SAGE_LOGS)/$(MATHJAX).log"
 
 $(INST)/$(MATPLOTLIB): $(INST)/$(PYTHON) $(INST)/$(NUMPY) \
-<<<<<<< HEAD
-		       $(INST)/$(FREETYPE) $(INST)/$(LIBPNG) \
-		       $(INST)/$(GDMODULE) $(INST)/$(DATEUTIL) \
-		       $(INST)/$(PKGCONF) $(INST)/$(PYPARSING) \
-		       $(INST)/$(SETUPTOOLS) $(INST)/$(TORNADO) $(INST)/$(SIX)
-=======
                        $(INST)/$(FREETYPE) $(INST)/$(LIBPNG) \
                        $(INST)/$(GDMODULE) $(INST)/$(DATEUTIL) \
                        $(INST)/$(PYPARSING) $(INST)/$(SETUPTOOLS) \
                        $(INST)/$(TORNADO) $(INST)/$(SIX)
->>>>>>> 819000f6
 	+$(PIPE) "$(SAGE_SPKG) $(MATPLOTLIB) 2>&1" "tee -a $(SAGE_LOGS)/$(MATPLOTLIB).log"
 
 $(INST)/$(CDDLIB): $(INST)/$(SAGE_MP_LIBRARY)
