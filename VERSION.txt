<<<<<<< HEAD
SageMath version 8.1.rc4, Release Date: 2017-12-02
=======
SageMath version 8.2.beta0, Release Date: 2017-12-13
>>>>>>> 8d9c008a
<|MERGE_RESOLUTION|>--- conflicted
+++ resolved
@@ -1,5 +1 @@
-<<<<<<< HEAD
-SageMath version 8.1.rc4, Release Date: 2017-12-02
-=======
-SageMath version 8.2.beta0, Release Date: 2017-12-13
->>>>>>> 8d9c008a
+SageMath version 8.2.beta0, Release Date: 2017-12-13