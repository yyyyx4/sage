<<<<<<< HEAD
SageMath version 10.1, Release Date: 2023-08-20
=======
SageMath version 10.2.beta1, Release Date: 2023-09-01
>>>>>>> 6ea1fe93
<|MERGE_RESOLUTION|>--- conflicted
+++ resolved
@@ -1,5 +1 @@
-<<<<<<< HEAD
-SageMath version 10.1, Release Date: 2023-08-20
-=======
-SageMath version 10.2.beta1, Release Date: 2023-09-01
->>>>>>> 6ea1fe93
+SageMath version 10.2.beta1, Release Date: 2023-09-01