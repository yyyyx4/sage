--- conflicted
+++ resolved
@@ -3891,14 +3891,11 @@
              modular functions*, Int. Math. Res. Not 2007 (050).
              :arxiv:`math/0701168`.
 
-<<<<<<< HEAD
-=======
 .. [Lokshtanov2009] Daniel Lokshtanov. *On the complexity of computing
                     treelength*. Discrete Applied
                     Mathematics. 158(7):820-827, 2009.
                     :doi:`10.1016/j.dam.2009.10.007`
 
->>>>>>> c896669b
 .. [Lom2019] Davide Lombardo, *Computing the geometric endomorphism ring
              of a genus 2 Jacobian*, Mathematics of Computation 88 (2019),
              889-929. :doi:`10.1090/mcom/3358`.
