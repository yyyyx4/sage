--- conflicted
+++ resolved
@@ -1817,19 +1817,17 @@
 .. [McM1992] John McMillan. *Games, strategies, and managers*. Oxford
              University Press.
 
-<<<<<<< HEAD
+.. [Mil1958] \J. W. Milnor, "The Steenrod algebra and its dual,"
+             Ann. of Math. (2) 67 (1958), 150-171.
+
 .. [MJ1991] Mestre, Jean-Francois. *Construction de courbes de genre 2 a partir de
             leurs modules*. Effective methods in algebraic geometry (Castiglioncello,
             1990), 313--334, Progr. Math., 94, Birkhauser Boston, Boston, MA, 1991.
-=======
+
 .. [MKO1998] Hans Munthe--Kaas and Brynjulf Owren.
              *Computations in a free Lie algebra*. (1998).
              `Downloadable from Munthe-Kaas's website
              <http://hans.munthe-kaas.no/work/Blog/Entries/1999/1/1_Article__Computations_in_a_Free_Lie-algebra.html>`_
->>>>>>> 8bdc326b
-
-.. [Mil1958] \J. W. Milnor, "The Steenrod algebra and its dual,"
-             Ann. of Math. (2) 67 (1958), 150-171.
 
 .. [MirMor2009] \R. Miranda, D.R. Morrison, "Embeddings of Integral Quadratic Forms"
                 http://www.math.ucsb.edu/~drm/manuscripts/eiqf.pdf .
