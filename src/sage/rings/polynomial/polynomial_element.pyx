--- conflicted
+++ resolved
@@ -7401,7 +7401,7 @@
 def make_generic_polynomial(parent, coeffs):
     return parent(coeffs)
 
-<<<<<<< HEAD
+
 @cached_function
 def universal_discriminant(n):
     r"""
@@ -7437,7 +7437,8 @@
     pr2 = PolynomialRing(pr1, 'x')
     p = pr2(list(pr1.gens()))
     return (1 - (n&2))*p.resultant(p.derivative())//pr1.gen(n)
-=======
+
+
 cdef class Polynomial_generic_dense_inexact(Polynomial_generic_dense):
     """
     A dense polynomial over an inexact ring.
@@ -7459,7 +7460,7 @@
                 break
 
     def degree(self, secure=False):
-        """
+        r"""
         INPUT:
 
         - secure  -- a boolean (default: False)
@@ -7474,9 +7475,9 @@
 
         If ``secure`` is False, the returned value is the largest
         $n$ so that the coefficient of $x^n$ does not compare equal
-        to $0$.
-
-        EXAMPLES:
+        to `0`.
+
+        EXAMPLES::
 
             sage: K = Qp(3,10)
             sage: R.<T> = K[]
@@ -7522,13 +7523,13 @@
         return d
 
     def prec_degree(self):
-        """
-        Returns the largest $n$ so that precision information is
-        stored about the coefficient of $x^n$.
+        r"""
+        Returns the largest `n` so that precision information is
+        stored about the coefficient of `x^n`.
 
         Always greater than or equal to degree.
 
-        EXAMPLES:
+        EXAMPLES::
 
             sage: K = Qp(3,10)
             sage: R.<T> = K[]
@@ -7552,7 +7553,6 @@
         """
         return len(self.__coeffs) - 1
 
->>>>>>> a7de5059
 
 cdef class ConstantPolynomialSection(Map):
     """
