"""
Function Fields

AUTHORS:

- William Stein (2010): initial version

- Robert Bradshaw (2010-05-30): added is_finite()

- Julian Rueth (2011-06-08, 2011-09-14, 2014-06-23, 2014-06-24, 2014-06-27):
  fixed hom(), extension(); use @cached_method; added derivation(); added
<<<<<<< HEAD
  support for relative vector spaces, added derivation(); added
  change_variable_name(), separable_model()
=======
  support for relative vector spaces; added change_variable_name(),
  separable_model()
>>>>>>> a2ab48ba

- Maarten Derickx (2011-09-11): added doctests

- Syed Ahmad Lavasani (2011-12-16): added genus(), is_RationalFunctionField()

- Simon King (2014-10-29): Use the same generator names for a function field
  extension and the underlying polynomial ring.

EXAMPLES:

We create an extension of a rational function fields, and do some
simple arithmetic in it::

    sage: K.<x> = FunctionField(GF(5^2,'a')); K
    Rational function field in x over Finite Field in a of size 5^2
    sage: R.<y> = K[]
    sage: L.<y> = K.extension(y^3 - (x^3 + 2*x*y + 1/x)); L
    Function field in y defined by y^3 + 3*x*y + (4*x^4 + 4)/x
    sage: y^2
    y^2
    sage: y^3
    2*x*y + (x^4 + 1)/x
    sage: a = 1/y; a
    (4*x/(4*x^4 + 4))*y^2 + 2*x^2/(4*x^4 + 4)
    sage: a * y
    1

We next make an extension of the above function field, illustrating
that arithmetic with a tower of 3 fields is fully supported::

    sage: S.<t> = L[]
    sage: M.<t> = L.extension(t^2 - x*y)
    sage: M
    Function field in t defined by t^2 + 4*x*y
    sage: t^2
    x*y
    sage: 1/t
    ((1/(x^4 + 1))*y^2 + 2*x/(4*x^4 + 4))*t
    sage: M.base_field()
    Function field in y defined by y^3 + 3*x*y + (4*x^4 + 4)/x
    sage: M.base_field().base_field()
    Rational function field in x over Finite Field in a of size 5^2

TESTS::

    sage: TestSuite(K).run()
    sage: TestSuite(L).run()  # long time (8s on sage.math, 2012)
    sage: TestSuite(M).run()  # long time (52s on sage.math, 2012)

The following two test suites do not pass ``_test_elements`` yet since
``R.an_element()`` has a ``_test_category`` method wich it should not have.
It is not the fault of the function field code so this will
be fixed in another ticket::

    sage: TestSuite(R).run(skip = '_test_elements')
    sage: TestSuite(S).run(skip = '_test_elements')
"""
#*****************************************************************************
#       Copyright (C) 2010 William Stein <wstein@gmail.com>
#       Copyright (C) 2010 Robert Bradshaw <robertwb@math.washington.edu>
#       Copyright (C) 2011-2014 Julian Rueth <julian.rueth@gmail.com>
#       Copyright (C) 2011 Maarten Derickx <m.derickx.student@gmail.com>
#
#  Distributed under the terms of the GNU General Public License (GPL)
#  as published by the Free Software Foundation; either version 2 of
#  the License, or (at your option) any later version.
#                  http://www.gnu.org/licenses/
#*****************************************************************************

from sage.rings.ring import Field
from function_field_element import FunctionFieldElement, FunctionFieldElement_rational, FunctionFieldElement_polymod

from sage.misc.cachefunc import cached_method

#is needed for genus computation
from sage.rings.polynomial.polynomial_ring_constructor import PolynomialRing
from sage.interfaces.all import singular

from sage.categories.function_fields import FunctionFields
CAT = FunctionFields()

def is_FunctionField(x):
    """
    Return True if ``x`` is of function field type.

    EXAMPLES::

        sage: from sage.rings.function_field.function_field import is_FunctionField
        sage: is_FunctionField(QQ)
        False
        sage: is_FunctionField(FunctionField(QQ,'t'))
        True
    """
    if isinstance(x, FunctionField): return True
    return x in FunctionFields()

class FunctionField(Field):
    """
    The abstract base class for all function fields.

    EXAMPLES::

        sage: K.<x> = FunctionField(QQ)
        sage: isinstance(K, sage.rings.function_field.function_field.FunctionField)
        True
    """
    def is_perfect(self):
        r"""
        Return whether this field is perfect, i.e., its characteristic is `p=0`
        or every element has a `p`-th root.

        EXAMPLES::

            sage: FunctionField(QQ, 'x').is_perfect()
            True
            sage: FunctionField(GF(2), 'x').is_perfect()
            False

        """
        return self.characteristic() == 0

    def some_elements(self):
         """
         Return a list of elements in the function field.

         EXAMPLES::

            sage: K.<x> = FunctionField(QQ)
            sage: elements = K.some_elements()
            sage: elements # random output
            [(x - 3/2)/(x^2 - 12/5*x + 1/18)]
            sage: False in [e in K for e in elements]
            False
         """
         return [self.random_element(), self.random_element(), self.random_element()]

    def characteristic(self):
        """
        Return the characteristic of this function field.

        EXAMPLES::

            sage: K.<x> = FunctionField(QQ)
            sage: K.characteristic()
            0
            sage: K.<x> = FunctionField(GF(7))
            sage: K.characteristic()
            7
            sage: R.<y> = K[]
            sage: L.<y> = K.extension(y^2 - x)
            sage: L.characteristic()
            7
        """
        return self.constant_base_field().characteristic()

    def is_finite(self):
        """
        Return whether this function field is finite, which it is not.

        EXAMPLES::

            sage: R.<t> = FunctionField(QQ)
            sage: R.is_finite()
            False
            sage: R.<t> = FunctionField(GF(7))
            sage: R.is_finite()
            False
        """
        return False

    def extension(self, f, names=None):
        """
        Create an extension L = K[y]/(f(y)) of a function field,
        defined by a univariate polynomial in one variable over this
        function field K.

        INPUT:

            - ``f`` -- a univariate polynomial over self
            - ``names`` -- None or string or length-1 tuple

        OUTPUT:

            - a function field

        EXAMPLES::

            sage: K.<x> = FunctionField(QQ); R.<y> = K[]
            sage: K.extension(y^5 - x^3 - 3*x + x*y)
            Function field in y defined by y^5 + x*y - x^3 - 3*x

        A nonintegral defining polynomial::

            sage: K.<t> = FunctionField(QQ); R.<y> = K[]
            sage: K.extension(y^3 + (1/t)*y + t^3/(t+1))
            Function field in y defined by y^3 + 1/t*y + t^3/(t + 1)

        The defining polynomial need not be monic or integral::

            sage: K.extension(t*y^3 + (1/t)*y + t^3/(t+1))
            Function field in y defined by t*y^3 + 1/t*y + t^3/(t + 1)
        """
        from constructor import FunctionField_polymod as FunctionField_polymod_Constructor
        return FunctionField_polymod_Constructor(f, names)

    def order_with_basis(self, basis, check=True):
        """
        Return the order with given basis over the maximal order of
        the base field.

        INPUT:

           - ``basis`` -- a list of elements of self
           - ``check`` -- bool (default: True); if True, check that
             the basis is really linearly independent and that the
             module it spans is closed under multiplication, and
             contains the identity element.

        OUTPUT:

            - an order in this function field

        EXAMPLES::

            sage: K.<x> = FunctionField(QQ); R.<y> = K[]; L.<y> = K.extension(y^3 + x^3 + 4*x + 1)
            sage: O = L.order_with_basis([1, y, y^2]); O
            Order in Function field in y defined by y^3 + x^3 + 4*x + 1
            sage: O.basis()
            (1, y, y^2)

        Note that 1 does not need to be an element of the basis, as long it is in the module spanned by it::

            sage: O = L.order_with_basis([1+y, y, y^2]); O
            Order in Function field in y defined by y^3 + x^3 + 4*x + 1
            sage: O.basis()
            (y + 1, y, y^2)

        The following error is raised when the module spanned by the basis is not closed under multiplication::

            sage: O = L.order_with_basis([1, x^2 + x*y, (2/3)*y^2]); O
            Traceback (most recent call last):
            ...
            ValueError: The module generated by basis [1, x*y + x^2, 2/3*y^2] must be closed under multiplication

        and this happens when the identity is not in the module spanned by the basis::

            sage: O = L.order_with_basis([x, x^2 + x*y, (2/3)*y^2])
            Traceback (most recent call last):
            ...
            ValueError: The identity element must be in the module spanned by basis [x, x*y + x^2, 2/3*y^2]
        """
        from function_field_order import FunctionFieldOrder_basis
        return FunctionFieldOrder_basis([self(a) for a in basis], check=check)

    def order(self, x, check=True):
        """
        Return the order in this function field generated over the
        maximal order by x or the elements of x if x is a list.

        INPUT:

           - ``x`` -- element of self, or a list of elements of self
           - ``check`` -- bool (default: True); if True, check that
             x really generates an order

        EXAMPLES::

            sage: K.<x> = FunctionField(QQ); R.<y> = K[]; L.<y> = K.extension(y^3 + x^3 + 4*x + 1)
            sage: O = L.order(y); O
            Order in Function field in y defined by y^3 + x^3 + 4*x + 1
            sage: O.basis()
            (1, y, y^2)

            sage: Z = K.order(x); Z
            Order in Rational function field in x over Rational Field
            sage: Z.basis()
            (1,)

        Orders with multiple generators, not yet supported::

            sage: Z = K.order([x,x^2]); Z
            Traceback (most recent call last):
            ...
            NotImplementedError
        """
        if not isinstance(x, (list, tuple)):
            x = [x]
        if len(x) == 1:
            g = x[0]
            basis = [self(1)]
            for i in range(self.degree()-1):
                basis.append(basis[-1]*g)
        else:
            raise NotImplementedError
        return self.order_with_basis(basis, check=check)

    def _coerce_map_from_(self, R):
        """
        Return True if there is a coerce map from R to self.

        EXAMPLES::

            sage: K.<x> = FunctionField(QQ); R.<y> = K[]; L.<y> = K.extension(y^3 + x^3 + 4*x + 1)
            sage: L.equation_order()
            Order in Function field in y defined by y^3 + x^3 + 4*x + 1
            sage: L._coerce_map_from_(L.equation_order())
            True
            sage: L._coerce_map_from_(GF(7))
            False
        """
        from function_field_order import FunctionFieldOrder
        if isinstance(R, FunctionFieldOrder) and R.fraction_field() == self:
            return True
        return False

    def _intermediate_fields(self, base):
        r"""
        Return the fields which lie in between ``base`` and this field in the
        tower of function fields.

        INPUT:

        - ``base`` -- a function field, either this field or a field from which
          this field has been created as an extension

        OUTPUT:

        A list of fields. The first entry is ``base``, the last entry is this field.

        EXAMPLES::

            sage: K.<x> = FunctionField(QQ)
            sage: K._intermediate_fields(K)
            [Rational function field in x over Rational Field]

            sage: R.<y> = K[]
            sage: L.<y> = K.extension(y^2-x)
            sage: L._intermediate_fields(K)
            [Function field in y defined by y^2 - x, Rational function field in x over Rational Field]

            sage: R.<z> = L[]
            sage: M.<z> = L.extension(z^2-y)
            sage: M._intermediate_fields(L)
            [Function field in z defined by z^2 - y, Function field in y defined by y^2 - x]
            sage: M._intermediate_fields(K)
            [Function field in z defined by z^2 - y, Function field in y defined by y^2 - x, Rational function field in x over Rational Field]

        TESTS::

            sage: K._intermediate_fields(M)
            Traceback (most recent call last):
            ...
            ValueError: field has not been constructed as a finite extension of base
            sage: K._intermediate_fields(QQ)
            Traceback (most recent call last):
            ...
            TypeError: base must be a function field

        """
        if not is_FunctionField(base):
            raise TypeError("base must be a function field")

        ret = [self]
        while ret[-1] is not base:
            ret.append(ret[-1].base_field())
            if ret[-1] is ret[-2]:
                raise ValueError("field has not been constructed as a finite extension of base")
        return ret

    def rational_function_field(self):
        r"""
        Return the rational function field from which this field has been
        created as an extension.

        EXAMPLES::

            sage: K.<x> = FunctionField(QQ)
            sage: K.rational_function_field()
            Rational function field in x over Rational Field

            sage: R.<y> = K[]
            sage: L.<y> = K.extension(y^2-x)
            sage: L.rational_function_field()
            Rational function field in x over Rational Field

            sage: R.<z> = L[]
            sage: M.<z> = L.extension(z^2-y)
            sage: M.rational_function_field()
            Rational function field in x over Rational Field
        """
        return self if is_RationalFunctionField(self) else self.base_field().rational_function_field()

class FunctionField_polymod(FunctionField):
    """
    A function field defined by a univariate polynomial, as an
    extension of the base field.

    EXAMPLES:

    We make a function field defined by a degree 5 polynomial over the
    rational function field over the rational numbers::

        sage: K.<x> = FunctionField(QQ)
        sage: R.<y> = K[]
        sage: L.<y> = K.extension(y^5 - (x^3 + 2*x*y + 1/x)); L
        Function field in y defined by y^5 - 2*x*y + (-x^4 - 1)/x

    We next make a function field over the above nontrivial function
    field L::

        sage: S.<z> = L[]
        sage: M.<z> = L.extension(z^2 + y*z + y); M
        Function field in z defined by z^2 + y*z + y
        sage: 1/z
        ((x/(-x^4 - 1))*y^4 - 2*x^2/(-x^4 - 1))*z - 1
        sage: z * (1/z)
        1

    We drill down the tower of function fields::

        sage: M.base_field()
        Function field in y defined by y^5 - 2*x*y + (-x^4 - 1)/x
        sage: M.base_field().base_field()
        Rational function field in x over Rational Field
        sage: M.base_field().base_field().constant_field()
        Rational Field
        sage: M.constant_base_field()
        Rational Field

    .. WARNING::

        It is not checked if the polynomial used to define this function field is irreducible
        Hence it is not guaranteed that this object really is a field!
        This is illustrated below.

    ::

        sage: K.<x>=FunctionField(QQ)
        sage: R.<y> = K[]
        sage: L.<y>=K.extension(x^2-y^2)
        sage: (y-x)*(y+x)
        0
        sage: 1/(y-x)
        1
        sage: y-x==0; y+x==0
        False
        False
    """
    def __init__(self, polynomial, names,
            element_class = FunctionFieldElement_polymod,
            category=CAT):
        """
        Create a function field defined as an extension of another
        function field by adjoining a root of a univariate polynomial.

        INPUT:

            - ``polynomial`` -- a univariate polynomial over a function field
            - ``names`` -- variable names (as a tuple of length 1 or string)
            - ``category`` -- a category (defaults to category of function fields)

        EXAMPLES:

        We create an extension of a function field::

            sage: K.<x> = FunctionField(QQ); R.<y> = K[]
            sage: L = K.extension(y^5 - x^3 - 3*x + x*y); L
            Function field in y defined by y^5 + x*y - x^3 - 3*x

        Note the type::

            sage: type(L)
            <class 'sage.rings.function_field.function_field.FunctionField_polymod_with_category'>

        We can set the variable name, which doesn't have to be y::

            sage: L.<w> = K.extension(y^5 - x^3 - 3*x + x*y); L
            Function field in w defined by w^5 + x*w - x^3 - 3*x

        TESTS:

        Test that :trac:`17033` is fixed::

            sage: K.<t> = FunctionField(QQ)
            sage: R.<x> = QQ[]
            sage: M.<z> = K.extension(x^7-x-t)
            sage: M(x)
            z
            sage: M('z')
            z
            sage: M('x')
            Traceback (most recent call last):
            ...
            TypeError: unable to evaluate 'x' in Fraction Field of Univariate Polynomial Ring in t over Rational Field
        """
        from sage.rings.polynomial.polynomial_element import is_Polynomial
        if polynomial.parent().ngens()>1 or not is_Polynomial(polynomial):
            raise TypeError("polynomial must be univariate a polynomial")
        if names is None:
            names = (polynomial.variable_name(), )
        elif names != polynomial.variable_name():
            polynomial = polynomial.change_variable_name(names)
        if polynomial.degree() <= 0:
            raise ValueError("polynomial must have positive degree")
        base_field = polynomial.base_ring()
        if not isinstance(base_field, FunctionField):
            raise TypeError("polynomial must be over a FunctionField")
        self._element_class = element_class
        self._element_init_pass_parent = False
        self._base_field = base_field
        self._polynomial = polynomial

        Field.__init__(self, base_field,
                                names=names, category = category)

        self._hash = hash(polynomial)
        self._ring = self._polynomial.parent()
        self._populate_coercion_lists_(coerce_list=[base_field, self._ring])
        self._gen = self(self._ring.gen())

    def __reduce__(self):
        """
        Returns the arguments which were used to create this instance. The rationale for this is explained in the documentation of ``UniqueRepresentation``.

        EXAMPLES::

            sage: K.<x> = FunctionField(QQ); R.<y> = K[]
            sage: L = K.extension(y^2 - x)
            sage: clazz,args = L.__reduce__()
            sage: clazz(*args)
            Function field in y defined by y^2 - x
        """
        from constructor import FunctionField_polymod as FunctionField_polymod_Constructor
        return  FunctionField_polymod_Constructor, (self._polynomial, self._names)

    def __hash__(self):
        """
        Return hash of this function field.

        The hash value is equal to the hash of the defining polynomial.

        EXAMPLES::

            sage: K.<x> = FunctionField(QQ); R.<y> = K[]
            sage: L = K.extension(y^5 - x^3 - 3*x + x*y)
            sage: hash(L) == hash(L.polynomial())
            True

        """
        return self._hash

<<<<<<< HEAD
    def is_separable(self, base=None):
        r"""
        Return whether this is a separable extension of ``base``.

        INPUT:

        - ``base`` -- a function field from which this field has been created
          as an extension or ``None`` (default: ``None``); if ``None``, then
          return whether this is a separable extension over its base field.

        EXAMPLES::

            sage: K.<x> = FunctionField(GF(2))
            sage: R.<y> = K[]
            sage: L.<y> = K.extension(y^2 - x)
            sage: L.is_separable()
            False
            sage: R.<z> = L[]
            sage: M.<z> = L.extension(z^3 - y)
            sage: M.is_separable()
            True
            sage: M.is_separable(K)
            False

        """
        if base is None:
            base = self.base_field()
        for k in self._intermediate_fields(base)[:-1]:
            f = k.polynomial()
            f /= f.leading_coefficient()
            if not f.gcd(f.derivative()).is_one():
                return False
        return True

    def monic_integral_model(self, names=None):
        """
=======
    def monic_integral_model(self, names=None):
        """
>>>>>>> a2ab48ba
        Return a function field isomorphic to this field but which is an
        extension of a rational function field with defining polynomial that is
        monic and integral over the constant base field.

        INPUT:

        - ``names`` -- a string, a tuple of up to two strings, or ``None``
          (default: ``None``), the name of the generator of the field, and
          the name of the generator of the underlying rational function
          field (if a tuple); if ``None``, then the names are chosen
          automatically.

        OUTPUT:

        A triple ``(F,f,t)`` where ``F`` is a function field, ``f`` is an
        isomorphism from ``F`` to this field, and ``t`` is the inverse of
        ``f``.

        EXAMPLES::

            sage: K.<x> = FunctionField(QQ)
            sage: R.<y> = K[]
            sage: L.<y> = K.extension(x^2*y^5 - 1/x); L
            Function field in y defined by x^2*y^5 - 1/x
            sage: A, from_A, to_A = L.monic_integral_model('z')
            sage: A
            Function field in z defined by z^5 - x^12
            sage: from_A
            Function Field morphism:
              From: Function field in z defined by z^5 - x^12
              To:   Function field in y defined by x^2*y^5 - 1/x
              Defn: z |--> x^3*y
                    x |--> x
            sage: to_A
            Function Field morphism:
              From: Function field in y defined by x^2*y^5 - 1/x
              To:   Function field in z defined by z^5 - x^12
              Defn: y |--> 1/x^3*z
                    x |--> x
            sage: to_A(y)
            1/x^3*z
            sage: from_A(to_A(y))
            y
            sage: from_A(to_A(1/y))
            x^3*y^4
            sage: from_A(to_A(1/y)) == 1/y
            True

        This also works for towers of function fields::

            sage: R.<z> = L[]
            sage: M.<z> = L.extension(z^2*y - 1/x)
            sage: M.monic_integral_model()
            (Function field in z_ defined by x^10 - x^18, Function Field morphism:
              From: Function field in z_ defined by x^10 - x^18
              To:   Function field in z defined by y*z^2 - 1/x
              Defn: z_ |--> x^2*z
                    x |--> x, Function Field morphism:
              From: Function field in z defined by y*z^2 - 1/x
              To:   Function field in z_ defined by x^10 - x^18
              Defn: z |--> 1/x^2*z_
                    y |--> 1/x^15*z_^8
                    x |--> x)

        TESTS:

        If the field is already a monic integral extension, then it is returned
        unchanged::

            sage: K.<x> = FunctionField(QQ)
            sage: R.<y> = K[]
            sage: L.<y> = K.extension(y^2-x)
            sage: L.monic_integral_model()
            (Function field in y defined by y^2 - x, Function Field endomorphism of Function field in y defined by y^2 - x
              Defn: y |--> y
                    x |--> x, Function Field endomorphism of Function field in y defined by y^2 - x
              Defn: y |--> y
                    x |--> x)

        Unless ``names`` does not match with the current names::

            sage: L.monic_integral_model(names=('yy','xx'))
            (Function field in yy defined by y^2 - xx, Function Field morphism:
              From: Function field in yy defined by y^2 - xx
              To:   Function field in y defined by y^2 - x
              Defn: yy |--> y
                    xx |--> x, Function Field morphism:
              From: Function field in y defined by y^2 - x
              To:   Function field in yy defined by y^2 - xx
              Defn: y |--> yy
                    x |--> xx)

        """
        if names is None:
            pass
        elif not isinstance(names, tuple):
            names = (names,)
        elif len(names) > 2:
            raise ValueErorr("names must contain at most 2 entries")

        if self.base_field() is not self.rational_function_field():
            L,from_L,to_L = self.simple_model()
            ret,ret_to_L,L_to_ret = L.monic_integral_model(names)
            from_ret = ret.hom( [from_L(ret_to_L(ret.gen())), from_L(ret_to_L(ret.base_field().gen()))] )
            to_ret = self.hom( [L_to_ret(to_L(k.gen())) for k in self._intermediate_fields(self.rational_function_field())] )
            return ret, from_ret, to_ret
        else:
            if self.polynomial().is_monic() and all([c.denominator().is_one() for c in self.polynomial()]):
                # self is already monic and integral
                if names is None or names == ():
                    names = (self.variable_name(),)
                return self.change_variable_name(names)
            else:
                if names is None or names == ():
                    names = (self.variable_name()+"_",)
                if len(names) == 1:
                    names = (names[0], self.rational_function_field().variable_name())

                g, d = self._make_monic_integral(self.polynomial())
                K,from_K,to_K = self.base_field().change_variable_name(names[1])
                g = g.map_coefficients(to_K)
                ret = K.extension(g, names=names[0])
                from_ret = ret.hom([self.gen() * d, self.base_field().gen()])
                to_ret = self.hom([ret.gen() / d, ret.base_field().gen()])
                return ret, from_ret, to_ret

    def _make_monic_integral(self, f):
        r"""
        Let y be a root of ``f``.  This function returns a monic
        integral polynomial g and an element d of the base field such
        that g(y*d)=0.

        EXAMPLES::

            sage: K.<x> = FunctionField(QQ); R.<y> = K[];
            sage: L.<y> = K.extension(x^2*y^5 - 1/x)
            sage: g, d = L._make_monic_integral(L.polynomial()); g,d
            (y^5 - x^12, x^3)
            sage: (y*d).is_integral()
            True
            sage: g.is_monic()
            True
            sage: g(y*d)
            0
        """
        R = f.base_ring()
        if not isinstance(R, RationalFunctionField):
            raise NotImplementedError

        # make f monic
        n = f.degree()
        c = f.leading_coefficient()
        if c != 1:
            f = f / c

        # find lcm of denominators
        from sage.rings.arith import lcm
        # would be good to replace this by minimal...
        d = lcm([b.denominator() for b in f.list() if b])
        if d != 1:
            x = f.parent().gen()
            g = (d**n) * f(x/d)
        else:
            g = f
        return g, d

    def constant_field(self):
        """
        Return the algebraic closure of the constant field of the base
        field in this function field.

        EXAMPLES::

            sage: K.<x> = FunctionField(QQ); R.<y> = K[]
            sage: L.<y> = K.extension(y^5 - (x^3 + 2*x*y + 1/x))
            sage: L.constant_field()
            Traceback (most recent call last):
            ...
            NotImplementedError
        """
        raise NotImplementedError

    def constant_base_field(self):
        """
        Return the constant field of the base rational function field.

        EXAMPLES::

            sage: K.<x> = FunctionField(QQ); R.<y> = K[]
            sage: L.<y> = K.extension(y^5 - (x^3 + 2*x*y + 1/x)); L
            Function field in y defined by y^5 - 2*x*y + (-x^4 - 1)/x
            sage: L.constant_base_field()
            Rational Field
            sage: S.<z> = L[]
            sage: M.<z> = L.extension(z^2 - y)
            sage: M.constant_base_field()
            Rational Field
        """
        return self.base_field().constant_base_field()

    @cached_method(key=lambda self, base: self.base_field() if base is None else base)
    def degree(self, base=None):
        """
        Return the degree of this function field over the function field
        ``base``.

        INPUT:

        - ``base`` -- a function field or ``None`` (default: ``None``), a
          function field from which this field has been constructed as a finite
          extension.

        EXAMPLES::

            sage: K.<x> = FunctionField(QQ)
            sage: R.<y> = K[]
            sage: L.<y> = K.extension(y^5 - (x^3 + 2*x*y + 1/x)); L
            Function field in y defined by y^5 - 2*x*y + (-x^4 - 1)/x
            sage: L.degree()
            5
            sage: L.degree(L)
            1

            sage: R.<z> = L[]
            sage: M.<z> = L.extension(z^2 - y)
            sage: M.degree(L)
            2
            sage: M.degree(K)
            10

        TESTS::

            sage: L.degree(M)
            Traceback (most recent call last):
            ...
            ValueError: base must be None or the rational function field

        """
        if base is None:
            base = self.base_field()
        if base is self:
            from sage.rings.integer_ring import ZZ
            return ZZ(1)
        return self._polynomial.degree() * self.base_field().degree(base)

    def _repr_(self):
        """
        Return string representation of this function field.

        EXAMPLES::

            sage: K.<x> = FunctionField(QQ); R.<y> = K[]
            sage: L.<y> = K.extension(y^5 - (x^3 + 2*x*y + 1/x))
            sage: L._repr_()
            'Function field in y defined by y^5 - 2*x*y + (-x^4 - 1)/x'
        """
        return "Function field in %s defined by %s"%(self.variable_name(), self._polynomial)

    def base_field(self):
        """
        Return the base field of this function field.  This function
        field is presented as L = K[y]/(f(y)), and the base field is
        by definition the field K.

        EXAMPLES::

            sage: K.<x> = FunctionField(QQ); R.<y> = K[]
            sage: L.<y> = K.extension(y^5 - (x^3 + 2*x*y + 1/x))
            sage: L.base_field()
            Rational function field in x over Rational Field
        """
        return self._base_field

    def random_element(self, *args, **kwds):
        """
        Create a random element of this function field.  Parameters
        are passed onto the random_element method of the base_field.

        EXAMPLES::

            sage: K.<x> = FunctionField(QQ); R.<y> = K[]
            sage: L.<y> = K.extension(y^2 - (x^2 + x))
            sage: L.random_element() # random
            ((x^2 - x + 2/3)/(x^2 + 1/3*x - 1))*y^2 + ((-1/4*x^2 + 1/2*x - 1)/(-5/2*x + 2/3))*y + (-1/2*x^2 - 4)/(-12*x^2 + 1/2*x - 1/95)
        """
        return self(self._ring.random_element(degree=self.degree(), *args, **kwds))

    def polynomial(self):
        """
        Return the univariate polynomial that defines this function
        field, i.e., the polynomial f(y) so that this function field
        is of the form K[y]/(f(y)).

        EXAMPLES::

            sage: K.<x> = FunctionField(QQ); R.<y> = K[]
            sage: L.<y> = K.extension(y^5 - (x^3 + 2*x*y + 1/x))
            sage: L.polynomial()
            y^5 - 2*x*y + (-x^4 - 1)/x
        """
        return self._polynomial

    def polynomial_ring(self):
        """
        Return the polynomial ring used to represent elements of this
        function field.  If we view this function field as being presented
        as K[y]/(f(y)), then this function returns the ring K[y].

        EXAMPLES::

            sage: K.<x> = FunctionField(QQ); R.<y> = K[]
            sage: L.<y> = K.extension(y^5 - (x^3 + 2*x*y + 1/x))
            sage: L.polynomial_ring()
            Univariate Polynomial Ring in y over Rational function field in x over Rational Field
        """
        return self._ring

    @cached_method(key=lambda self, base: self.base_field() if base is None else base)
    def vector_space(self, base=None):
        """
        Return a vector space `V` and isomorphisms from this field to `V` and
        from `V` to this field.
<<<<<<< HEAD

        This function allows us to identify the elements of this field with
        elements of a vector space over the base field, which is useful for
        representation and arithmetic with orders, ideals, etc.

=======

        This function allows us to identify the elements of this field with
        elements of a vector space over the base field, which is useful for
        representation and arithmetic with orders, ideals, etc.

>>>>>>> a2ab48ba
        INPUT:

        - ``base`` -- a function field or ``None`` (default: ``None``), the
          returned vector space is over ``base`` which defaults to the base
          field of this function field.

        OUTPUT:

        - ``V`` -- a vector space over base field
        - ``from_V`` -- an isomorphism from V to this field
        - ``to_V`` -- an isomorphism from this field to V

        EXAMPLES:

        We define a function field::

            sage: K.<x> = FunctionField(QQ); R.<y> = K[]
            sage: L.<y> = K.extension(y^5 - (x^3 + 2*x*y + 1/x)); L
            Function field in y defined by y^5 - 2*x*y + (-x^4 - 1)/x

        We get the vector spaces, and maps back and forth::

            sage: V, from_V, to_V = L.vector_space()
            sage: V
            Vector space of dimension 5 over Rational function field in x over Rational Field
            sage: from_V
            Isomorphism morphism:
              From: Vector space of dimension 5 over Rational function field in x over Rational Field
              To:   Function field in y defined by y^5 - 2*x*y + (-x^4 - 1)/x
            sage: to_V
            Isomorphism morphism:
              From: Function field in y defined by y^5 - 2*x*y + (-x^4 - 1)/x
              To:   Vector space of dimension 5 over Rational function field in x over Rational Field

        We convert an element of the vector space back to the function field::

            sage: from_V(V.1)
            y

        We define an interesting element of the function field::

            sage: a = 1/L.0; a
            (-x/(-x^4 - 1))*y^4 + 2*x^2/(-x^4 - 1)

        We convert it to the vector space, and get a vector over the base field::

            sage: to_V(a)
            (2*x^2/(-x^4 - 1), 0, 0, 0, -x/(-x^4 - 1))

        We convert to and back, and get the same element::

            sage: from_V(to_V(a)) == a
            True

        In the other direction::

            sage: v = x*V.0 + (1/x)*V.1
            sage: to_V(from_V(v)) == v
            True

        And we show how it works over an extension of an extension field::

            sage: R2.<z> = L[]; M.<z> = L.extension(z^2 -y)
            sage: M.vector_space()
            (Vector space of dimension 2 over Function field in y defined by y^5 - 2*x*y + (-x^4 - 1)/x, Isomorphism morphism:
              From: Vector space of dimension 2 over Function field in y defined by y^5 - 2*x*y + (-x^4 - 1)/x
              To:   Function field in z defined by z^2 - y, Isomorphism morphism:
              From: Function field in z defined by z^2 - y
              To:   Vector space of dimension 2 over Function field in y defined by y^5 - 2*x*y + (-x^4 - 1)/x)

        We can also get the vector space of ``M`` over ``K``::

            sage: M.vector_space(K)
            (Vector space of dimension 10 over Rational function field in x over Rational Field, Isomorphism morphism:
              From: Vector space of dimension 10 over Rational function field in x over Rational Field
              To:   Function field in z defined by z^2 - y, Isomorphism morphism:
              From: Function field in z defined by z^2 - y
              To:   Vector space of dimension 10 over Rational function field in x over Rational Field)

        """
        from maps import MapVectorSpaceToFunctionField, MapFunctionFieldToVectorSpace
        if base is None:
            base = self.base_field()
        degree = self.degree(base)
        V = base**degree;
        from_V = MapVectorSpaceToFunctionField(V, self)
        to_V   = MapFunctionFieldToVectorSpace(self, V)
        return (V, from_V, to_V)

    def maximal_order(self):
        """
        Return the maximal_order of self.  If we view self as L =
        K[y]/(f(y)), then this is the ring of elements of L that are
        integral over K.

        EXAMPLES:

        This is not yet implemented...::

            sage: K.<x> = FunctionField(QQ); R.<y> = K[]
            sage: L.<y> = K.extension(y^5 - (x^3 + 2*x*y + 1/x))
            sage: L.maximal_order()
            Traceback (most recent call last):
            ...
            NotImplementedError
        """
        raise NotImplementedError

    def _element_constructor_(self, x):
        r"""
        Make ``x`` into an element of this function field, possibly not canonically.

        INPUT:

            - ``x`` -- the element

        OUTPUT:

            ``x``, as an element of this function field

        TESTS::

            sage: K.<x> = FunctionField(QQ); R.<y> = K[]
            sage: L.<y> = K.extension(y^5 - (x^3 + 2*x*y + 1/x))
            sage: L._element_constructor_(L.polynomial_ring().gen())
            y
        """
        if isinstance(x, FunctionFieldElement):
            return FunctionFieldElement_polymod(self, self._ring(x.element()))
        return FunctionFieldElement_polymod(self, self._ring(x))

    def gen(self, n=0):
        """
        Return the ``n``-th generator of this function field. By default ``n`` is 0; any other
        value of ``n`` leads to an error. The generator is the class of y, if we view
        self as being presented as K[y]/(f(y)).

        EXAMPLES::

            sage: K.<x> = FunctionField(QQ); R.<y> = K[]
            sage: L.<y> = K.extension(y^5 - (x^3 + 2*x*y + 1/x))
            sage: L.gen()
            y
            sage: L.gen(1)
            Traceback (most recent call last):
            ...
            IndexError: Only one generator.
        """
        if n != 0: raise IndexError("Only one generator.")
        return self._gen

    def ngens(self):
        """
        Return the number of generators of this function field over
        its base field.  This is by definition 1.

        EXAMPLES::

            sage: K.<x> = FunctionField(QQ); R.<y> = K[]
            sage: L.<y> = K.extension(y^5 - (x^3 + 2*x*y + 1/x))
            sage: L.ngens()
            1
        """
        return 1

    def equation_order(self):
        """
        If we view self as being presented as K[y]/(f(y)), then this
        function returns the order generated by the class of y.  If f
        is not monic, then :meth:`_make_monic_integral` is called, and instead we
        get the order generated by some integral multiple of a root of f.

        EXAMPLES::

            sage: K.<x> = FunctionField(QQ); R.<y> = K[]
            sage: L.<y> = K.extension(y^5 - (x^3 + 2*x*y + 1/x))
            sage: O = L.equation_order()
            sage: O.basis()
            (1, x*y, x^2*y^2, x^3*y^3, x^4*y^4)

        We try an example, in which the defining polynomial is not
        monic and is not integral::

            sage: K.<x> = FunctionField(QQ); R.<y> = K[]
            sage: L.<y> = K.extension(x^2*y^5 - 1/x); L
            Function field in y defined by x^2*y^5 - 1/x
            sage: O = L.equation_order()
            sage: O.basis()
            (1, x^3*y, x^6*y^2, x^9*y^3, x^12*y^4)
        """
        d = self._make_monic_integral(self.polynomial())[1]
        return self.order(d*self.gen(), check=False)

    def hom(self, im_gens, base_morphism=None):
        """
        Create a homomorphism from self to another function field.

        INPUT:

           - ``im_gens`` -- a list of images of the generators of self
             and of successive base rings.

           - ``base_morphism`` -- (default: None) a homomorphism of
             the base ring, after the im_gens are used.  Thus if
             im_gens has length 2, then base_morphism should be a morphism
             from self.base_ring().base_ring().

        EXAMPLES:

        We create a rational function field, and a quadratic extension of it::

            sage: K.<x> = FunctionField(QQ); R.<y> = K[]
            sage: L.<y> = K.extension(y^2 - x^3 - 1)

        We make the field automorphism that sends y to -y::

            sage: f = L.hom(-y); f
            Function Field endomorphism of Function field in y defined by y^2 - x^3 - 1
              Defn: y |--> -y

        Evaluation works::

            sage: f(y*x - 1/x)
            -x*y - 1/x

        We try to define an invalid morphism::

            sage: f = L.hom(y+1)
            Traceback (most recent call last):
            ...
            ValueError: invalid morphism

        We make a morphism of the base rational function field::

            sage: phi = K.hom(x+1); phi
            Function Field endomorphism of Rational function field in x over Rational Field
              Defn: x |--> x + 1
            sage: phi(x^3 - 3)
            x^3 + 3*x^2 + 3*x - 2
            sage: (x+1)^3-3
            x^3 + 3*x^2 + 3*x - 2

        We make a morphism by specifying where the generators and the
        base generators go::

            sage: L.hom([-y, x])
            Function Field endomorphism of Function field in y defined by y^2 - x^3 - 1
              Defn: y |--> -y
                    x |--> x

        The usage of the keyword base_morphism is not implemented yet::

            sage: L.hom([-y, x-1], base_morphism=phi)
            Traceback (most recent call last):
            ...
            NotImplementedError: Function field homorphisms with optional argument base_morphism are not implemented yet. Please specify the images of the generators of the base fields manually.

        We make another extension of a rational function field::

            sage: K2.<t> = FunctionField(QQ); R2.<w> = K2[]
            sage: L2.<w> = K2.extension((4*w)^2 - (t+1)^3 - 1)

        We define a morphism, by giving the images of generators::

            sage: f = L.hom([4*w, t+1]); f
            Function Field morphism:
              From: Function field in y defined by y^2 - x^3 - 1
              To:   Function field in w defined by 16*w^2 - t^3 - 3*t^2 - 3*t - 2
              Defn: y |--> 4*w
                    x |--> t + 1

        Evaluation works, as expected::

            sage: f(y+x)
            4*w + t + 1
            sage: f(x*y + x/(x^2+1))
            (4*t + 4)*w + (t + 1)/(t^2 + 2*t + 2)

        We make another extension of a rational function field::

            sage: K3.<yy> = FunctionField(QQ); R3.<xx> = K3[]
            sage: L3.<xx> = K3.extension(yy^2 - xx^3 - 1)

        This is the function field L with the generators exchanged. We define a morphism to L::

            sage: g = L3.hom([x,y]); g
            Function Field morphism:
              From: Function field in xx defined by -xx^3 + yy^2 - 1
              To:   Function field in y defined by y^2 - x^3 - 1
              Defn: xx |--> x
                    yy |--> y

        """
        if base_morphism is not None:
            raise NotImplementedError("Function field homorphisms with optional argument base_morphism are not implemented yet. Please specify the images of the generators of the base fields manually.")

        if not isinstance(im_gens, (list,tuple)):
            im_gens = [im_gens]
        if len(im_gens) == 0:
            raise ValueError("no images specified")

        if len(im_gens) > 1:
            base_morphism = self.base_field().hom(im_gens[1:], base_morphism)

        # the codomain of this morphism is the field containing all the im_gens
        codomain = im_gens[0].parent();
        if base_morphism is not None:
            if base_morphism.codomain().has_coerce_map_from(codomain):
                codomain = base_morphism.codomain();

        from maps import FunctionFieldMorphism_polymod
        return FunctionFieldMorphism_polymod(self.Hom(codomain), im_gens[0], base_morphism)

    @cached_method
    def genus(self):
        """
        Return the genus of this function field
        For now, the genus is computed using singular

        EXAMPLES::

            sage: K.<x> = FunctionField(QQ); R.<y> = K[]
            sage: L.<y> = K.extension(y^3 - (x^3 + 2*x*y + 1/x))
            sage: L.genus()
            3
        """
        # unfortunately singular can not compute the genus with the polynomial_ring()._singular_
        # object because genus method only accepts a ring of transdental degree 2 over a prime field
        # not a ring of transdental degree 1 over a rational function field of one variable

        if is_RationalFunctionField(self._base_field) and self._base_field.constant_field().is_prime_field():

            #Making the auxiliary ring which only has polynomials with integral coefficients.
            tmpAuxRing = PolynomialRing(self._base_field.constant_field(), str(self._base_field.gen())+','+str(self._ring.gen()))
            intMinPoly, d = self._make_monic_integral(self._polynomial)
            curveIdeal = tmpAuxRing.ideal(intMinPoly)

            singular.lib('normal.lib') #loading genus method in singular
            return int(curveIdeal._singular_().genus())

        else:
            raise NotImplementedError("Computation of genus over this rational function field not implemented yet")

<<<<<<< HEAD
    @cached_method
    def derivation(self):
        r"""
        Return a generator of the space of derivations over the constant base
        ring of this function field.

        A derivation on `R` is map `R\to R` with
        `D(\alpha+\beta)=D(\alpha)+D(\beta)` and `D(\alpha\beta)=\beta
        D(\alpha)+\alpha D(\beta)` for all `\alpha,\beta\in R`. For a function
        field which is a finite extension of `K(x)` with `K` perfect, the
        derivations form a one-dimensional `K`-vector space generated by the
        derivation returned by this method.

        ALGORITHM:

        If this field is a separable extension of another function field `F`,
        then Proposition 11 of [GT1996]_ describes how to compute the unique
        extension of a derivation on `F` to this field; we apply this algorithm
        to the generator of the space of derivations on `F`.
        If this field has not been generated as a separable extension, then we
        find an isomorphic field which is a separable extension of a rational
        function field, see :meth:`separable_model`.

        OUTPUT:

        An endofunction on this function field.

        REFERENCES:

        .. [GT1996] Gianni, P., & Trager, B. (1996). Square-free algorithms in
           positive characteristic. Applicable Algebra in Engineering,
           Communication and Computing, 7(1), 1-14.

        EXAMPLES::

            sage: K.<x> = FunctionField(GF(3))
            sage: R.<y> = K[]
            sage: L.<y> = K.extension(y^2 - x)
            sage: d = L.derivation(); d
            Derivation map:
                From: Function field in y defined by y^2 + 2*x
                To:   Function field in y defined by y^2 + 2*x
                Defn: y |--> 2/x*y
                      x |--> 1
            sage: d(x)
            1
            sage: d(x^3)
            0
            sage: d(x*y)
            0
            sage: d(y)
            2/x*y

        Currently the functionality for finding a separable model is not
        implemented (see :trac:`16562`, :trac:`16564`)::

            sage: R.<y> = K[]
            sage: L.<y> = K.extension(y^3 - x)
            sage: d = L.derivation(); d
            Derivation map:
                From: Function field in y defined by y^3 + 2*x
                To:   Function field in y defined by y^3 + 2*x
                Defn: y |--> 1
                      x |--> 0
            sage: d(x^2)
            0
            sage: d(y^2)
            2*y
            sage: d(x*y)
            x

        """
        from maps import FunctionFieldDerivation_separable, FunctionFieldDerivation_inseparable
        if self.is_separable():
            return FunctionFieldDerivation_separable(self, self.base_ring().derivation())
        else:
            return FunctionFieldDerivation_inseparable(self)

=======
>>>>>>> a2ab48ba
    def _simple_model(self, name='v'):
        r"""
        Helper method for :meth:`simple_model` which, for a tower of extensions
        `M/L/K(x)` over a rational function field `K(x)` with `K` perfect,
        finds a finite extension `N/K(x)` isomorphic to `M`.

        INPUT:

        - ``name`` -- a string, the name of the generator of `N`

        ALGORITHM:

        Since `K` is perfect, the extension `M/K(x)` is simple, i.e., generated
        by a single element [BM1940]_. Therefore, there are only finitely many
        intermediate fields (Exercise 3.6.7 in [Bosch2009]_).
        Let `a` be a generator of `M/L` and let `a` be a generator of `L/K(x)`.
        For some `i` the field `N_i=K(x)(a+x^ib)` is isomorphic to `M` and so
        it is enough to test for all terms of the form `a+x^ib` whether they
        generate a field of the right degree.
        Indeed, suppose for contradiction that for all `i` we had `N_i\neq M`.
        Then `N_i=N_j` for some `i,j`.  Thus `(a+x^ib)-(a+x^jb)=b(x^i-x^j)\in
        N_j` and so `b\in N_j`.  Similarly,
        `a+x^ib-x^{i-j}(a+x^jb)=a(1+x^{i-j})\in N_j` and so `a\in N_j`.
        Therefore, `N_j=M`.

        REFERENCES:

        .. [BM1940] Becker, M. F., and Saunders MacLane. The minimum number of
        generators for inseparable algebraic extensions. Bulletin of the
        American Mathematical Society 46, no. 2 (1940): 182-186.

        .. [Bosch2009] Bosch, S., Algebra, Springer 2009

        TESTS::

            sage: K.<x> = FunctionField(QQ)
            sage: R.<y> = K[]
            sage: L.<y> = K.extension(y^2-x)
            sage: R.<z> = L[]
            sage: M.<z> = L.extension(z^2-y)
            sage: M._simple_model()
            (Function field in v defined by x^4 - x,
             Function Field morphism:
              From: Function field in v defined by x^4 - x
              To:   Function field in z defined by z^2 - y
              Defn: v |--> z,
             Function Field morphism:
              From: Function field in z defined by z^2 - y
              To:   Function field in v defined by x^4 - x
              Defn: z |--> v
                    y |--> v^2)

        Check that this also works for inseparable extensions::

            sage: K.<x> = FunctionField(GF(2))
            sage: R.<y> = K[]
            sage: L.<y> = K.extension(y^2-x)
            sage: R.<z> = L[]
            sage: M.<z> = L.extension(z^2-y)
            sage: M._simple_model()
            (Function field in v defined by x^4 + x,
             Function Field morphism:
              From: Function field in v defined by x^4 + x
              To:   Function field in z defined by z^2 + y
              Defn: v |--> z,
             Function Field morphism:
              From: Function field in z defined by z^2 + y
              To:   Function field in v defined by x^4 + x
              Defn: z |--> v
                    y |--> v^2)

        An example where the generator of the last extension does not generate
        the extension of the rational function field::

            sage: K.<x> = FunctionField(GF(2))
            sage: R.<y> = K[]
            sage: L.<y> = K.extension(y^2-x)
            sage: R.<z> = L[]
            sage: M.<z> = L.extension(z^3-1)
            sage: M._simple_model()
            (Function field in v defined by x^6 + x*x^4 + x^2*x^2 + x^3 + 1,
             Function Field morphism:
               From: Function field in v defined by x^6 + x*x^4 + x^2*x^2 + x^3 + 1
               To:   Function field in z defined by z^3 + 1
               Defn: v |--> z + y,
             Function Field morphism:
               From: Function field in z defined by z^3 + 1
               To:   Function field in v defined by x^6 + x*x^4 + x^2*x^2 + x^3 + 1
               Defn: z |--> v^4 + x^2
                     y |--> v^4 + v + x^2)

        """
        M = self
        L = M.base_field()
        K = L.base_field()

        assert(is_RationalFunctionField(K))
        assert(K is not L)
        assert(L is not M)

        if not K.constant_field().is_perfect():
            raise NotImplementedError("simple_model() only implemented over perfect constant fields")

        x = K.gen()
        b = L.gen()
        a = M.gen()

        # using a+x^i*b tends to lead to huge powers of x in the minimal
        # polynomial of the resulting field; it is better to try terms of
        # the form a+i*b first (but in characteristic p>0 there are only
        # finitely many of these)
        # We systematically try elements of the form a+b*factor*x^exponent
        factor = self.constant_base_field().zero()
        exponent = 0
        while True:
            v = M(a+b*factor*x**exponent)
            minpoly = v.matrix(K).minpoly()
            if minpoly.degree() == M.degree()*L.degree():
                break
            factor += 1
            if factor == 0:
                factor = self.constant_base_field().one()
                exponent += 1

        N = K.extension(minpoly, names=(name,))

        # the morphism N -> M, v |-> v
        N_to_M = N.hom(v)

        # the morphism M -> N, b |-> M_b, a |-> M_a
        V, V_to_M, M_to_V = M.vector_space(K)
        V, V_to_N, N_no_V = N.vector_space(K)
        from sage.matrix.matrix_space import MatrixSpace
        MS = MatrixSpace(V.base_field(), V.dimension())
        # the power basis of v over K
        B = [M_to_V(v**i) for i in range(V.dimension())]
        B = MS(B)
        M_b = V_to_N(B.solve_left(M_to_V(b)))
        M_a = V_to_N(B.solve_left(M_to_V(a)))
        M_to_N = M.hom([M_a,M_b])

        return N, N_to_M, M_to_N

    @cached_method
    def simple_model(self, name=None):
        """
        Return a function field isomorphic to this field which is a simple
        extension of a rational function field.

        INPUT:

        - ``name`` -- a string or ``None`` (default: ``None``), the name of generator of the
          simple extension. If ``None``, then the name of the generator will be
          the same as the name of the generator of this function field.

        OUTPUT:

        A triple ``(F,f,t)`` where ``F`` is a field isomorphic to this field,
        ``f`` is an isomorphism from ``F`` to this function field and ``t`` is
        the inverse of ``f``.

        EXAMPLES:

        A tower of four function fields::

            sage: K.<x> = FunctionField(QQ); R.<z> = K[]
            sage: L.<z> = K.extension(z^2-x); R.<u> = L[]
            sage: M.<u> = L.extension(u^2-z); R.<v> = M[]
            sage: N.<v> = M.extension(v^2-u)

        The fields N and M as simple extensions of K::

            sage: N.simple_model()
            (Function field in v defined by x^8 - x,
             Function Field morphism:
              From: Function field in v defined by x^8 - x
              To:   Function field in v defined by v^2 - u
              Defn: v |--> v,
             Function Field morphism:
              From: Function field in v defined by v^2 - u
              To:   Function field in v defined by x^8 - x
              Defn: v |--> v
                    u |--> v^2
                    z |--> v^4
                    x |--> x)
            sage: M.simple_model()
            (Function field in u defined by x^4 - x,
             Function Field morphism:
              From: Function field in u defined by x^4 - x
              To:   Function field in u defined by u^2 - z
              Defn: u |--> u,
             Function Field morphism:
              From: Function field in u defined by u^2 - z
              To:   Function field in u defined by x^4 - x
              Defn: u |--> u
                    z |--> u^2
                    x |--> x)

        An optional parameter ``name`` can be used to set the name of the
        generator of the simple extension::

            sage: M.simple_model(name='t')
            (Function field in t defined by x^4 - x, Function Field morphism:
              From: Function field in t defined by x^4 - x
              To:   Function field in u defined by u^2 - z
              Defn: t |--> u, Function Field morphism:
              From: Function field in u defined by u^2 - z
              To:   Function field in t defined by x^4 - x
              Defn: u |--> t
                    z |--> t^2
                    x |--> x)

        An example with higher degrees::

            sage: K.<x> = FunctionField(GF(3)); R.<y> = K[]
            sage: L.<y> = K.extension(y^5-x); R.<z> = L[]
            sage: M.<z> = L.extension(z^3-x)
            sage: M.simple_model()
            (Function field in z defined by x^15 + x*x^12 + x^2*x^9 + 2*x^3*x^6 + 2*x^4*x^3 + 2*x^5 + 2*x^3,
             Function Field morphism:
               From: Function field in z defined by x^15 + x*x^12 + x^2*x^9 + 2*x^3*x^6 + 2*x^4*x^3 + 2*x^5 + 2*x^3
               To:   Function field in z defined by z^3 + 2*x
               Defn: z |--> z + y,
             Function Field morphism:
               From: Function field in z defined by z^3 + 2*x
               To:   Function field in z defined by x^15 + x*x^12 + x^2*x^9 + 2*x^3*x^6 + 2*x^4*x^3 + 2*x^5 + 2*x^3
               Defn: z |--> 2/x*z^6 + 2*z^3 + z + 2*x
                     y |--> 1/x*z^6 + z^3 + x
                     x |--> x)

        This also works for inseparable extensions::

            sage: K.<x> = FunctionField(GF(2)); R.<y> = K[]
            sage: L.<y> = K.extension(y^2-x); R.<z> = L[]
            sage: M.<z> = L.extension(z^2-y)
            sage: M.simple_model()
            (Function field in z defined by x^4 + x, Function Field morphism:
               From: Function field in z defined by x^4 + x
               To:   Function field in z defined by z^2 + y
               Defn: z |--> z, Function Field morphism:
               From: Function field in z defined by z^2 + y
               To:   Function field in z defined by x^4 + x
               Defn: z |--> z
                     y |--> z^2
                     x |--> x)

        """
        if name is None:
            name = self.variable_name()

        if is_RationalFunctionField(self.base_field()):
            # the extension is simple already
            if name == self.variable_name():
                from sage.categories.homset import Hom
                id = Hom(self,self).identity()
                return self, id, id
            else:
                ret = self.base_field().extension(self.polynomial(), names=(name,))
                f = ret.hom(self.gen())
                t = self.hom(ret.gen())
                return ret, f, t
        else:
            # recursively collapse the tower of fields
            base = self.base_field()
            base_, from_base_, to_base_ = base.simple_model()
            self_ = base_.extension(self.polynomial().map_coefficients(to_base_), names=(name,))
            gens_in_base_ = [to_base_(k.gen()) for k in base._intermediate_fields(base.rational_function_field())]
            to_self_ = self.hom([self_.gen()]+gens_in_base_)
            from_self_ = self_.hom([self.gen(),from_base_(base_.gen())])

            # now collapse self_/base_/K(x)
            ret, ret_to_self_, self__to_ret = self_._simple_model(name)
            ret_to_self = ret.hom(from_self_(ret_to_self_(ret.gen())))
            gens_in_ret = [self__to_ret(to_self_(k.gen())) for k in self._intermediate_fields(self.rational_function_field())]
            self_to_ret = self.hom(gens_in_ret)
            return ret, ret_to_self, self_to_ret

    @cached_method
    def primitive_element(self):
        r"""
        Return a primitive element over the underlying rational function field.

        If this is a finite extension of a rational function field `K(x)` with
        `K` perfect, then this is a simple extension of `K(x)`, i.e., there is
        a primitive element `y` which generates this field over `K(x)`. This
        method returns such an element `y`.

        EXAMPLES::

            sage: K.<x> = FunctionField(QQ)
            sage: R.<y> = K[]
            sage: L.<y> = K.extension(y^2-x)
            sage: R.<z> = L[]
            sage: M.<z> = L.extension(z^2-y)
            sage: R.<z> = L[]
            sage: N.<u> = L.extension(z^2-x-1)
            sage: N.primitive_element()
            u + y
            sage: M.primitive_element()
            z
            sage: L.primitive_element()
            y

        This also works for inseparable extensions::

            sage: K.<x> = FunctionField(GF(2))
            sage: R.<Y> = K[]
            sage: L.<y> = K.extension(Y^2-x)
            sage: R.<Z> = L[]
            sage: M.<z> = L.extension(Z^2-y)
            sage: M.primitive_element()
            z

        """
        N,f,t = self.simple_model()
        return f(N.gen())

    @cached_method
    def separable_model(self, names=None):
        r"""
        Return a function field isomorphic to this field which is a separable
        extension of a rational function field.

        INPUT:

        - ``names`` -- a tuple of two strings or ``None`` (default: ``None``);
          the second entry will be used as the variable name of the rational
          function field, the first entry will be used as the variable name of
          its separable extension. If ``None``, then the variable names will be
          chosen automatically.

        OUTPUT:

        A triple ``(F,f,t)`` where ``F`` is a function field, ``f`` is an
        isomorphism from ``F`` to this function field, and ``t`` is the inverse
        of ``f``.

        ALGORITHM:

        Suppose that the constant base field is perfect. If this is a monic
        integral inseparable extension of a rational function field, then the
        defining polynomial is separable if we swap the variables (Proposition
        4.1 in Chapter VIII of [Lang2002]_.)
        The algorithm reduces to this case with :meth:`monic_integral_model`.

<<<<<<< HEAD
        REFERENCES::
=======
        REFERENCES:
>>>>>>> a2ab48ba

        .. [Lang2002] Serge Lang. Algebra. Springer, 2002.

        EXAMPLES::

            sage: K.<x> = FunctionField(GF(2))
            sage: R.<y> = K[]
            sage: L.<y> = K.extension(y^2 - x^3)
            sage: L.separable_model(('t','w'))
            (Function field in t defined by t^3 + w^2,
             Function Field morphism:
               From: Function field in t defined by t^3 + w^2
               To:   Function field in y defined by y^2 + x^3
               Defn: t |--> x
                     w |--> y,
             Function Field morphism:
               From: Function field in y defined by y^2 + x^3
               To:   Function field in t defined by t^3 + w^2
               Defn: y |--> w
                     x |--> t)

        This also works for non-integral polynomials::

            sage: K.<x> = FunctionField(GF(2))
            sage: R.<y> = K[]
            sage: L.<y> = K.extension(y^2/x - x^2)
            sage: L.separable_model()
            (Function field in y_ defined by y_^3 + x_^2,
             Function Field morphism:
               From: Function field in y_ defined by y_^3 + x_^2
               To:   Function field in y defined by 1/x*y^2 + x^2
               Defn: y_ |--> x
                     x_ |--> y,
             Function Field morphism:
               From: Function field in y defined by 1/x*y^2 + x^2
               To:   Function field in y_ defined by y_^3 + x_^2
               Defn: y |--> x_
                     x |--> y_)

        TESTS:

        Check that this also works in characteristic zero::

            sage: K.<x> = FunctionField(QQ)
            sage: R.<y> = K[]
            sage: L.<y> = K.extension(y^2 - x^3)
            sage: L.separable_model()
            (Function field in y defined by y^2 - x^3,
             Function Field endomorphism of Function field in y defined by y^2 - x^3
               Defn: y |--> y
                     x |--> x,
             Function Field endomorphism of Function field in y defined by y^2 - x^3
               Defn: y |--> y
                     x |--> x)

        Check that this works for towers of inseparable extensions::

            sage: K.<x> = FunctionField(GF(2))
            sage: R.<y> = K[]
            sage: L.<y> = K.extension(y^2 - x)
            sage: R.<z> = L[]
            sage: M.<z> = L.extension(z^2 - y)
            sage: M.separable_model()
            (Function field in z_ defined by z_ + x_^4,
             Function Field morphism:
               From: Function field in z_ defined by z_ + x_^4
               To:   Function field in z defined by z^2 + y
               Defn: z_ |--> x
                     x_ |--> z,
             Function Field morphism:
               From: Function field in z defined by z^2 + y
               To:   Function field in z_ defined by z_ + x_^4
               Defn: z |--> x_
                     y |--> x_^2
                     x |--> x_^4)

        Check that this also works if only the first extension is inseparable::

            sage: K.<x> = FunctionField(GF(2))
            sage: R.<y> = K[]
            sage: L.<y> = K.extension(y^2 - x)
            sage: R.<z> = L[]
            sage: M.<z> = L.extension(z^3 - y)
            sage: M.separable_model()
            (Function field in z_ defined by z_ + x_^6, Function Field morphism:
               From: Function field in z_ defined by z_ + x_^6
               To:   Function field in z defined by z^3 + y
               Defn: z_ |--> x
                     x_ |--> z, Function Field morphism:
               From: Function field in z defined by z^3 + y
               To:   Function field in z_ defined by z_ + x_^6
               Defn: z |--> x_
                     y |--> x_^3
                     x |--> x_^6)

        """
        if names is None:
            pass
        elif not isinstance(names, tuple):
            raise TypeError("names must be a tuple consisting of two strings")
        elif len(names) != 2:
            raise ValueError("must provide exactly two variable names")

        if self.base_ring() is not self.rational_function_field():
            L, from_L, to_L = self.simple_model()
            K, from_K, to_K = L.separable_model(names=names)
            f = K.hom([from_L(from_K(K.gen())), from_L(from_K(K.base_field().gen()))])
            t = self.hom([to_K(to_L(k.gen())) for k in self._intermediate_fields(self.rational_function_field())])
            return K, f, t

<<<<<<< HEAD
        if self.is_separable():
=======
        if self.polynomial().gcd(self.polynomial().derivative()).is_one():
>>>>>>> a2ab48ba
            # the model is already separable
            if names is None:
                names = self.variable_name(), self.base_field().variable_name()
            return self.change_variable_name(names)

        if not self.constant_base_field().is_perfect():
            raise NotImplementedError("constructing a separable model is only implemented for function fields over a perfect constant base field")

        if names is None:
            names = (self.variable_name()+"_", self.rational_function_field().variable_name()+"_")

        L, from_L, to_L = self.monic_integral_model()

<<<<<<< HEAD
        if L.is_separable():
=======
        if L.polynomial().gcd(L.polynomial().derivative()).is_one():
>>>>>>> a2ab48ba
            # L is separable
            ret, ret_to_L, L_to_ret = L.change_variable_name(names)
            f = ret.hom([from_L(ret_to_L(ret.gen())), from_L(ret_to_L(ret.base_field().gen()))])
            t = self.hom([L_to_ret(to_L(self.gen())), L_to_ret(to_L(self.base_field().gen()))])
            return ret, f, t
        else:
            # otherwise, the polynomial of L must be separable in the other variable
            from constructor import FunctionField
            K = FunctionField(self.constant_base_field(), names=(names[1],))
            # construct a field isomorphic to L on top of K

            # turn the minpoly of K into a bivariate polynomial
            if names[0] == names[1]:
                raise ValueError("names of generators must be distinct")
            from sage.rings.all import PolynomialRing
            R = PolynomialRing(self.constant_base_field(), names=names)
            S = R.remove_var(names[1])
            f = R( L.polynomial().change_variable_name(names[1]).map_coefficients(
                     lambda c:c.numerator().change_variable_name(names[0]), S))
            f = f.polynomial(R.gen(0)).change_ring(K)
            f /= f.leading_coefficient()
            # f must be separable in the other variable (otherwise it would factor)
            assert f.gcd(f.derivative()).is_one()

            ret = K.extension(f, names=(names[0],))
            # isomorphisms between L and ret are given by swapping generators
            ret_to_L = ret.hom( [L(L.base_field().gen()), L.gen()] )
            L_to_ret = L.hom( [ret(K.gen()), ret.gen()] )
            # compose with from_L and to_L to get the desired isomorphisms between self and ret
            f = ret.hom( [from_L(ret_to_L(ret.gen())), from_L(ret_to_L(ret.base_field().gen()))] )
            t = self.hom( [L_to_ret(to_L(self.gen())), L_to_ret(to_L(self.base_field().gen()))] )
            return ret, f, t

    def change_variable_name(self, name):
        r"""
        Return a field isomorphic to this field with variable(s) ``name``.

        INPUT:

        - ``name`` -- a string or a tuple consisting of a strings, the names of
          the new variables starting with a generator of this field and going
          down to the rational function field.

        OUTPUT:

        A triple ``F,f,t`` where ``F`` is a function field, ``f`` is an
        isomorphism from ``F`` to this field, and ``t`` is the inverse of
        ``f``.

        EXAMPLES::

            sage: K.<x> = FunctionField(QQ)
            sage: R.<y> = K[]
            sage: L.<y> = K.extension(y^2 - x)
            sage: R.<z> = L[]
            sage: M.<z> = L.extension(z^2 - y)

            sage: M.change_variable_name('zz')
            (Function field in zz defined by z^2 - y,
             Function Field morphism:
              From: Function field in zz defined by z^2 - y
              To:   Function field in z defined by z^2 - y
              Defn: zz |--> z
                    y |--> y
                    x |--> x,
             Function Field morphism:
              From: Function field in z defined by z^2 - y
              To:   Function field in zz defined by z^2 - y
              Defn: z |--> zz
                    y |--> y
                    x |--> x)
            sage: M.change_variable_name(('zz','yy'))
            (Function field in zz defined by z^2 - yy, Function Field morphism:
              From: Function field in zz defined by z^2 - yy
              To:   Function field in z defined by z^2 - y
              Defn: zz |--> z
                    yy |--> y
                    x |--> x, Function Field morphism:
              From: Function field in z defined by z^2 - y
              To:   Function field in zz defined by z^2 - yy
              Defn: z |--> zz
                    y |--> yy
                    x |--> x)
            sage: M.change_variable_name(('zz','yy','xx'))
            (Function field in zz defined by z^2 - yy,
             Function Field morphism:
              From: Function field in zz defined by z^2 - yy
              To:   Function field in z defined by z^2 - y
              Defn: zz |--> z
                    yy |--> y
                    xx |--> x,
             Function Field morphism:
              From: Function field in z defined by z^2 - y
              To:   Function field in zz defined by z^2 - yy
              Defn: z |--> zz
                    y |--> yy
                    x |--> xx)

        """
        if not isinstance(name, tuple):
            name = (name,)
        if len(name) == 0:
            raise ValueError("name must contain at least one string")
        elif len(name) == 1:
            base = self.base_field()
            from sage.categories.homset import Hom
            from_base = to_base = Hom(base,base).identity()
        else:
            base, from_base, to_base = self.base_field().change_variable_name(name[1:])

        ret = base.extension(self.polynomial().map_coefficients(to_base), names=(name[0],))
        f = ret.hom( [k.gen() for k in self._intermediate_fields(self.rational_function_field())] )
        t = self.hom( [k.gen() for k in ret._intermediate_fields(ret.rational_function_field())] )
        return ret, f, t

def is_RationalFunctionField(x):
    """
    Return ``True`` if ``x`` is of rational function field type.

    EXAMPLES::

        sage: from sage.rings.function_field.function_field import is_RationalFunctionField
        sage: is_RationalFunctionField(QQ)
        False
        sage: is_RationalFunctionField(FunctionField(QQ,'t'))
        True
    """
    return isinstance(x, RationalFunctionField)

class RationalFunctionField(FunctionField):
    """
    A rational function field K(t) in one variable, over an arbitrary
    base field.

    EXAMPLES::

        sage: K.<t> = FunctionField(GF(3)); K
        Rational function field in t over Finite Field of size 3
        sage: K.gen()
        t
        sage: 1/t + t^3 + 5
        (t^4 + 2*t + 1)/t

    There are various ways to get at the underlying fields and rings
    associated to a rational function field::

        sage: K.<t> = FunctionField(GF(7))
        sage: K.base_field()
        Rational function field in t over Finite Field of size 7
        sage: K.field()
        Fraction Field of Univariate Polynomial Ring in t over Finite Field of size 7
        sage: K.constant_field()
        Finite Field of size 7
        sage: K.maximal_order()
        Maximal order in Rational function field in t over Finite Field of size 7

    We define a morphism::

        sage: K.<t> = FunctionField(QQ)
        sage: L = FunctionField(QQ, 'tbar') # give variable name as second input
        sage: K.hom(L.gen())
        Function Field morphism:
          From: Rational function field in t over Rational Field
          To:   Rational function field in tbar over Rational Field
          Defn: t |--> tbar
    """
    def __init__(self, constant_field, names,
            element_class = FunctionFieldElement_rational,
            category=CAT):
        """
        Create a rational function field in one variable.

        INPUT:

            - ``constant_field`` -- an arbitrary field
            - ``names`` -- a string or tuple of length 1
            - ``category`` -- default: FunctionFields()

        EXAMPLES::

            sage: K.<t> = FunctionField(CC); K
            Rational function field in t over Complex Field with 53 bits of precision
            sage: K.category()
            Category of function fields
            sage: FunctionField(QQ[I], 'alpha')
            Rational function field in alpha over Number Field in I with defining polynomial x^2 + 1

        Must be over a field::

            sage: FunctionField(ZZ, 't')
            Traceback (most recent call last):
            ...
            TypeError: constant_field must be a field
        """
        if names is None:
            raise ValueError("variable name must be specified")
        elif not isinstance(names, tuple):
            names = (names, )
        if not constant_field.is_field():
            raise TypeError("constant_field must be a field")
        self._element_class = element_class
        self._element_init_pass_parent = False
        Field.__init__(self, self, names=names, category = category)
        R = constant_field[names[0]]
        self._hash = hash((constant_field, names))
        self._constant_field = constant_field
        self._ring = R
        self._field = R.fraction_field()
        self._populate_coercion_lists_(coerce_list=[self._field])
        self._gen = self(R.gen())

    def __reduce__(self):
        """
        Returns the arguments which were used to create this instance. The rationale for this is explained in the documentation of ``UniqueRepresentation``.

        EXAMPLES::

            sage: K.<x> = FunctionField(QQ)
            sage: clazz,args = K.__reduce__()
            sage: clazz(*args)
            Rational function field in x over Rational Field
        """
        from constructor import FunctionField
        return FunctionField, (self._constant_field, self._names)

    def __hash__(self):
        """
        Return hash of this function field.

        The hash is formed from the constant field and the variable names.

        EXAMPLES::

            sage: K.<t> = FunctionField(QQ)
            sage: hash(K) == hash((K.constant_base_field(), K.variable_names()))
            True

        """
        return self._hash

    def _repr_(self):
        """
        Return string representation of this function field.

        EXAMPLES::

            sage: K.<t> = FunctionField(QQ)
            sage: K._repr_()
            'Rational function field in t over Rational Field'
        """
        return "Rational function field in %s over %s"%(
            self.variable_name(), self._constant_field)

    def _element_constructor_(self, x):
        r"""
        Coerce ``x`` into an element of this function field, possibly not canonically.

        INPUT:

            - ``x`` -- the element

        OUTPUT:

            ``x``, as an element of this function field

        EXAMPLES::

            sage: K.<t> = FunctionField(QQ)
            sage: a = K._element_constructor_(K.maximal_order().gen()); a
            t
            sage: a.parent()
            Rational function field in t over Rational Field

        TESTS:

        Conversion of a string::

            sage: K('t')
            t
            sage: K('1/t')
            1/t

        Conversion of a constant polynomial over the function field::

            sage: K(K.polynomial_ring().one())
            1

        Some indirect test of conversion::

            sage: S.<x, y> = K[]
            sage: I = S*[x^2 - y^2, y-t]
            sage: I.groebner_basis()
            [x^2 - t^2, y - t]

        """
        if isinstance(x, FunctionFieldElement):
            return FunctionFieldElement_rational(self, self._field(x._x))
        try:
            x = self._field(x)
        except TypeError as Err:
            try:
                if x.parent() is self.polynomial_ring():
                    return x[0]
            except AttributeError:
                pass
            raise Err
        return FunctionFieldElement_rational(self, x)

    def _to_bivariate_polynomial(self, f):
        """
        Convert ``f`` from a univariate polynomial over the rational function
        field into a bivariate polynomial and a denominator.

        INPUT:

            - ``f`` -- a univariate polynomial over self.

        OUTPUT:

            - bivariate polynomial, denominator

        EXAMPLES::

            sage: R.<t> = FunctionField(GF(7))
            sage: S.<X> = R[]
            sage: f = (1/t)*(X^4 - 1/t^2)*(X^3 - t^3)
            sage: R._to_bivariate_polynomial(f)
            (X^7*t^2 - X^4*t^5 - X^3 + t^3, t^3)
        """
        v = f.list()
        from sage.rings.arith import LCM
        denom = LCM([a.denominator() for a in v])
        S = denom.parent()
        x,t = S.base_ring()['%s,%s'%(f.parent().variable_name(),self.variable_name())].gens()
        phi = S.hom([t])
        return sum([phi((denom * v[i]).numerator()) * x**i for i in range(len(v))]), denom

    def _factor_univariate_polynomial(self, f, proof=True):
        """
        Factor the univariate polynomial ``f`` over self.

        EXAMPLES::

        We do a factorization over the function field over the rationals::

            sage: R.<t> = FunctionField(QQ)
            sage: S.<X> = R[]
            sage: f = (1/t)*(X^4 - 1/t^2)*(X^3 - t^3)
            sage: f.factor()             # indirect doctest
            (1/t) * (X - t) * (X^2 - 1/t) * (X^2 + 1/t) * (X^2 + t*X + t^2)
            sage: f.factor().prod() == f
            True

        We do a factorization over a finite prime field::

            sage: R.<t> = FunctionField(GF(7))
            sage: S.<X> = R[]
            sage: f = (1/t)*(X^4 - 1/t^2)*(X^3 - t^3)
            sage: f.factor()
            (1/t) * (X + 3*t) * (X + 5*t) * (X + 6*t) * (X^2 + 1/t) * (X^2 + 6/t)
            sage: f.factor().prod() == f
            True

        Factoring over a function field over a non-prime finite field::

            sage: k.<a> = GF(9)
            sage: R.<t> = FunctionField(k)
            sage: S.<X> = R[]
            sage: f = (1/t)*(X^3 - a*t^3)
            sage: f.factor()
            (1/t) * (X + (a + 2)*t)^3
            sage: f.factor().prod() == f
            True
        """
        F, d = self._to_bivariate_polynomial(f)
        fac = F.factor()
        x = f.parent().gen()
        t = f.parent().base_ring().gen()
        phi = F.parent().hom([x, t])
        v = [(phi(P),e) for P, e in fac]
        unit = phi(fac.unit())/d
        w = []
        for a, e in v:
            c = a.leading_coefficient()
            a = a/c
            unit *= (c**e)
            w.append((a,e))
        from sage.structure.factorization import Factorization
        return Factorization(w, unit=unit)

    @cached_method
    def polynomial_ring(self, var='x'):
        """
        Return a polynomial ring in one variable over this rational function field.

        INPUT:

            - ``var`` -- a string (default: 'x')

        EXAMPLES::

            sage: K.<x> = FunctionField(QQ)
            sage: K.polynomial_ring()
            Univariate Polynomial Ring in x over Rational function field in x over Rational Field
            sage: K.polynomial_ring('T')
            Univariate Polynomial Ring in T over Rational function field in x over Rational Field
        """
        return self[var]

    @cached_method
    def vector_space(self):
        """
        Return a vector space V and isomorphisms self --> V and V --> self.

        OUTPUT:

            -  ``V`` -- a vector space over the rational numbers
            -  ``from_V`` -- an isomorphism from V to self
            -  ``to_V`` -- an isomorphism from self to V

        EXAMPLES::

            sage: K.<x> = FunctionField(QQ)
            sage: K.vector_space()
            (Vector space of dimension 1 over Rational function field in x over Rational Field, Isomorphism morphism:
              From: Vector space of dimension 1 over Rational function field in x over Rational Field
              To:   Rational function field in x over Rational Field, Isomorphism morphism:
              From: Rational function field in x over Rational Field
              To:   Vector space of dimension 1 over Rational function field in x over Rational Field)
        """
        V = self.base_field()**1
        from maps import MapVectorSpaceToFunctionField, MapFunctionFieldToVectorSpace
        from_V = MapVectorSpaceToFunctionField(V, self)
        to_V   = MapFunctionFieldToVectorSpace(self, V)
        return (V, from_V, to_V)

    def random_element(self, *args, **kwds):
        """
        Create a random element of this rational function field.

        Parameters are passed to the random_element method of the
        underlying fraction field.

        EXAMPLES::

            sage: FunctionField(QQ,'alpha').random_element()   # random
            (-1/2*alpha^2 - 4)/(-12*alpha^2 + 1/2*alpha - 1/95)
        """
        return self(self._field.random_element(*args, **kwds))

    def degree(self, base=None):
        """
        Return the degree over the base field of this rational
        function field. Since the base field is the rational function
        field itself, the degree is 1.

        INPUT:

        - ``base`` -- must be this field or ``None``; this parameter is ignored
          and exists to resemble the interface of
          :meth:`FunctionField_polymod.degree`.

        EXAMPLES::

            sage: K.<t> = FunctionField(QQ)
            sage: K.degree()
            1
        """
        if base is None:
            base = self
        if base is not self:
            raise ValueError("base must be None or the rational function field")
        from sage.rings.integer_ring import ZZ
        return ZZ(1)

    def gen(self, n=0):
        """
        Return the ``n``-th generator of this function field.  If ``n`` is not
        0, then an IndexError is raised.

        EXAMPLES::

            sage: K.<t> = FunctionField(QQ); K.gen()
            t
            sage: K.gen().parent()
            Rational function field in t over Rational Field
            sage: K.gen(1)
            Traceback (most recent call last):
            ...
            IndexError: Only one generator.
        """
        if n != 0:
            raise IndexError("Only one generator.")
        return self._gen

    def ngens(self):
        """
        Return the number of generators, which is 1.

        EXAMPLES::

            sage: K.<t> = FunctionField(QQ)
            sage: K.ngens()
            1
        """
        return 1

    def base_field(self):
        """
        Return the base field of this rational function field, which is just
        this function field itself.

        EXAMPLES::

            sage: K.<t> = FunctionField(GF(7))
            sage: K.base_field()
            Rational function field in t over Finite Field of size 7
        """
        return self

    def hom(self, im_gens, base_morphism=None):
        """
        Create a homomorphism from self to another function field.

        INPUT:

            - ``im_gens`` -- exactly one element of some function field
            - ``base_morphism`` -- ignored

        OUTPUT:

            - a map between function fields

        EXAMPLES:

        We make a map from a rational function field to itself::

            sage: K.<x> = FunctionField(GF(7))
            sage: K.hom( (x^4 + 2)/x)
            Function Field endomorphism of Rational function field in x over Finite Field of size 7
              Defn: x |--> (x^4 + 2)/x

        We construct a map from a rational function field into a
        non-rational extension field::

            sage: K.<x> = FunctionField(GF(7)); R.<y> = K[]
            sage: L.<y> = K.extension(y^3 + 6*x^3 + x)
            sage: f = K.hom(y^2 + y  + 2); f
            Function Field morphism:
              From: Rational function field in x over Finite Field of size 7
              To:   Function field in y defined by y^3 + 6*x^3 + x
              Defn: x |--> y^2 + y + 2
            sage: f(x)
            y^2 + y + 2
            sage: f(x^2)
            5*y^2 + (x^3 + 6*x + 4)*y + 2*x^3 + 5*x + 4
        """
        from sage.structure.category_object import CategoryObject
        if isinstance(im_gens, CategoryObject):
            return self.Hom(im_gens).natural_map()
        if not isinstance(im_gens, (list,tuple)):
            im_gens = [im_gens]
        if len(im_gens) != 1:
            raise ValueError("there must be exactly one generator")
        x = im_gens[0]
        from maps import FunctionFieldMorphism_rational
        return FunctionFieldMorphism_rational(self.Hom(x.parent()), x)

    def field(self):
        """
        Return the underlying field, forgetting the function field
        structure.

        EXAMPLES::

            sage: K.<t> = FunctionField(GF(7))
            sage: K.field()
            Fraction Field of Univariate Polynomial Ring in t over Finite Field of size 7
        """
        return self._field

    @cached_method
    def maximal_order(self):
        """
        Return the maximal order of this function field.  Since this
        is a rational function field it is of the form K(t), and the
        maximal order is by definition K[t].

        EXAMPLES::

            sage: K.<t> = FunctionField(QQ)
            sage: K.maximal_order()
            Maximal order in Rational function field in t over Rational Field
            sage: K.equation_order()
            Maximal order in Rational function field in t over Rational Field
        """
        from function_field_order import FunctionFieldOrder_rational
        return FunctionFieldOrder_rational(self)

    equation_order = maximal_order

    def constant_base_field(self):
        """
        Return the field that this rational function field is a
        transcendental extension of.

        EXAMPLES::

            sage: K.<t> = FunctionField(QQ)
            sage: K.constant_field()
            Rational Field

        """
        return self._constant_field

    constant_field = constant_base_field

    def genus(self):
        """
        Return the genus of this function field
        This is always equal 0 for a rational function field

        EXAMPLES::

            sage: K.<x> = FunctionField(QQ);
            sage: K.genus()
            0
        """
        return 0

    @cached_method(key=lambda self, base: None)
    def vector_space(self, base=None):
        """
        Return a vector space `V` and isomorphisms from this field to `V` and
        from `V` to this field.

        This function allows us to identify the elements of this field with
        elements of a one-dimensional vector space over the field itself. This
        method exists so that all function fields (rational or not) have the
        same interface.

        INPUT:

        - ``base`` -- must be this field or ``None`` (default: ``None``); this
          parameter is ignored and merely exists to have the same interface as
          :meth:`FunctionField_polymod.vector_space`.

        OUTPUT:

        - ``V`` -- a vector space over base field
        - ``from_V`` -- an isomorphism from V to this field
        - ``to_V`` -- an isomorphism from this field to V

        EXAMPLES::

            sage: K.<x> = FunctionField(QQ)
            sage: K.vector_space()
            (Vector space of dimension 1 over Rational function field in x over Rational Field, Isomorphism morphism:
              From: Vector space of dimension 1 over Rational function field in x over Rational Field
              To:   Rational function field in x over Rational Field, Isomorphism morphism:
              From: Rational function field in x over Rational Field
              To:   Vector space of dimension 1 over Rational function field in x over Rational Field)

        TESTS::

            sage: K.vector_space()
            (Vector space of dimension 1 over Rational function field in x over Rational Field, Isomorphism morphism:
              From: Vector space of dimension 1 over Rational function field in x over Rational Field
              To:   Rational function field in x over Rational Field, Isomorphism morphism:
              From: Rational function field in x over Rational Field
              To:   Vector space of dimension 1 over Rational function field in x over Rational Field)

        """
        from maps import MapVectorSpaceToFunctionField, MapFunctionFieldToVectorSpace
        if base is None:
            base = self
        if base is not self:
            raise ValueError("base must be the rational function field or None")
        V = base**1
        from_V = MapVectorSpaceToFunctionField(V, self)
        to_V   = MapFunctionFieldToVectorSpace(self, V)
        return (V, from_V, to_V)

    def change_variable_name(self, name):
        r"""
        Return a field isomorphic to this field with variable ``name``.

        INPUT:

        - ``name`` -- a string or a tuple consisting of a single string, the
          name of the new variable

        OUTPUT:

        A triple ``F,f,t`` where ``F`` is a rational function field, ``f`` is
        an isomorphism from ``F`` to this field, and ``t`` is the inverse of
        ``f``.

        EXAMPLES::

            sage: K.<x> = FunctionField(QQ)
            sage: L,f,t = K.change_variable_name('y')
            sage: L,f,t
            (Rational function field in y over Rational Field,
             Function Field morphism:
              From: Rational function field in y over Rational Field
              To:   Rational function field in x over Rational Field
              Defn: y |--> x,
             Function Field morphism:
              From: Rational function field in x over Rational Field
              To:   Rational function field in y over Rational Field
              Defn: x |--> y)
            sage: L.change_variable_name('x')[0] is K
            True

        """
        if isinstance(name, tuple):
            if len(name) != 1:
                raise ValueError("names must be a tuple with a single string")
            name = name[0]
        if name == self.variable_name():
            from sage.categories.homset import Hom
            id = Hom(self,self).identity()
            return self,id,id
        else:
            from constructor import FunctionField
            ret = FunctionField(self.constant_base_field(), name)
            return ret, ret.hom(self.gen()), self.hom(ret.gen())

    @cached_method
    def derivation(self):
        r"""
        Return a generator of the space of derivations over the constant base
        field of this function field.

        A derivation on `R` is a map `R \to R` with
        `D(\alpha + \beta) = D(\alpha) + D(\beta)` and
        `D(\alpha \beta) = \beta D(\alpha)+\alpha D(\beta)`
        for all `\alpha, \beta \in R`. For a function
        field `K(x)` with `K` perfect, the derivations form a one-dimensional
        `K`-vector space generated by the extension of the usual derivation on
        `K[x]` (cf. Proposition 10 in [GT1996]_.)

        OUTPUT:

        An endofunction on this function field.

        EXAMPLES::

            sage: K.<x> = FunctionField(GF(3))
            sage: K.derivation()
            Derivation map:
              From: Rational function field in x over Finite Field of size 3
              To:   Rational function field in x over Finite Field of size 3

        TESTS::

            sage: L.<y> = FunctionField(K)
            sage: L.derivation()
            Traceback (most recent call last):
            ...
            NotImplementedError: not implemented for non-perfect base fields

        """
        from maps import FunctionFieldDerivation_rational
        if not self.constant_base_field().is_perfect():
            raise NotImplementedError("not implemented for non-perfect base fields")
        return FunctionFieldDerivation_rational(self, self.one())<|MERGE_RESOLUTION|>--- conflicted
+++ resolved
@@ -9,13 +9,8 @@
 
 - Julian Rueth (2011-06-08, 2011-09-14, 2014-06-23, 2014-06-24, 2014-06-27):
   fixed hom(), extension(); use @cached_method; added derivation(); added
-<<<<<<< HEAD
   support for relative vector spaces, added derivation(); added
   change_variable_name(), separable_model()
-=======
-  support for relative vector spaces; added change_variable_name(),
-  separable_model()
->>>>>>> a2ab48ba
 
 - Maarten Derickx (2011-09-11): added doctests
 
@@ -567,7 +562,6 @@
         """
         return self._hash
 
-<<<<<<< HEAD
     def is_separable(self, base=None):
         r"""
         Return whether this is a separable extension of ``base``.
@@ -604,10 +598,6 @@
 
     def monic_integral_model(self, names=None):
         """
-=======
-    def monic_integral_model(self, names=None):
-        """
->>>>>>> a2ab48ba
         Return a function field isomorphic to this field but which is an
         extension of a rational function field with defining polynomial that is
         monic and integral over the constant base field.
@@ -930,19 +920,11 @@
         """
         Return a vector space `V` and isomorphisms from this field to `V` and
         from `V` to this field.
-<<<<<<< HEAD
 
         This function allows us to identify the elements of this field with
         elements of a vector space over the base field, which is useful for
         representation and arithmetic with orders, ideals, etc.
 
-=======
-
-        This function allows us to identify the elements of this field with
-        elements of a vector space over the base field, which is useful for
-        representation and arithmetic with orders, ideals, etc.
-
->>>>>>> a2ab48ba
         INPUT:
 
         - ``base`` -- a function field or ``None`` (default: ``None``), the
@@ -1286,7 +1268,6 @@
         else:
             raise NotImplementedError("Computation of genus over this rational function field not implemented yet")
 
-<<<<<<< HEAD
     @cached_method
     def derivation(self):
         r"""
@@ -1365,8 +1346,6 @@
         else:
             return FunctionFieldDerivation_inseparable(self)
 
-=======
->>>>>>> a2ab48ba
     def _simple_model(self, name='v'):
         r"""
         Helper method for :meth:`simple_model` which, for a tower of extensions
@@ -1712,11 +1691,7 @@
         4.1 in Chapter VIII of [Lang2002]_.)
         The algorithm reduces to this case with :meth:`monic_integral_model`.
 
-<<<<<<< HEAD
-        REFERENCES::
-=======
         REFERENCES:
->>>>>>> a2ab48ba
 
         .. [Lang2002] Serge Lang. Algebra. Springer, 2002.
 
@@ -1827,11 +1802,7 @@
             t = self.hom([to_K(to_L(k.gen())) for k in self._intermediate_fields(self.rational_function_field())])
             return K, f, t
 
-<<<<<<< HEAD
         if self.is_separable():
-=======
-        if self.polynomial().gcd(self.polynomial().derivative()).is_one():
->>>>>>> a2ab48ba
             # the model is already separable
             if names is None:
                 names = self.variable_name(), self.base_field().variable_name()
@@ -1845,11 +1816,7 @@
 
         L, from_L, to_L = self.monic_integral_model()
 
-<<<<<<< HEAD
         if L.is_separable():
-=======
-        if L.polynomial().gcd(L.polynomial().derivative()).is_one():
->>>>>>> a2ab48ba
             # L is separable
             ret, ret_to_L, L_to_ret = L.change_variable_name(names)
             f = ret.hom([from_L(ret_to_L(ret.gen())), from_L(ret_to_L(ret.base_field().gen()))])
