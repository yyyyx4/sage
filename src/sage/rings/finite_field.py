"""
Finite Fields


EXAMPLES:
Finite Fields support iteration, starting with 0.
    sage: k = GF(9, 'a')
    sage: i = 0
    sage: for x in k: print i, x; i+=1
    0 0
    1 2*a
    2 a + 1
    3 a + 2
    4 2
    5 a
    6 2*a + 2
    7 2*a + 1
    8 1
    sage: for a in GF(5):
    ...    print a
    0
    1
    2
    3
    4

We output the base rings of several finite fields.
    sage: k = GF(3); type(k)
    <class 'sage.rings.finite_field.FiniteField_prime_modn'>
    sage: k.base_ring()
    Finite Field of size 3

    sage: k = GF(9,'alpha'); type(k)
    <type 'sage.rings.finite_field_givaro.FiniteField_givaro'>
    sage: k.base_ring()
    Finite Field of size 3

    sage: k = GF(3^40,'b'); type(k)
    <class 'sage.rings.finite_field.FiniteField_ext_pari'>
    sage: k.base_ring()
    Finite Field of size 3

Further examples:
    sage: GF(2).is_field()
    True
    sage: GF(next_prime(10^20)).is_field()
    True
    sage: GF(19^20,'a').is_field()
    True
    sage: GF(8,'a').is_field()
    True
"""

####################################################################################
#   SAGE: System for Algebra and Geometry Experimentation
#       Copyright (C) 2006 William Stein <wstein@gmail.com>
#  Distributed under the terms of the GNU General Public License (GPL)
#                  http://www.gnu.org/licenses/
####################################################################################

import random
import weakref

import arith
import field
import polynomial_ring
import sage.databases.conway
import sage.misc.defaults
import polynomial_element
import multi_polynomial_element

import integer
import rational

import sage.libs.pari.all as pari

import finite_field_element
import integer_mod_ring
import integer_mod

from sage.structure.element import RingElement
from sage.rings.ring import FiniteField as FiniteField_generic
from ring import is_FiniteField
from sage.rings.finite_field_givaro import FiniteField_givaro


from sage.structure.parent_gens import normalize_names, ParentWithGens

import sage.interfaces.gap


cache = {}

def FiniteField(order, name=None, modulus=None, names=None, elem_cache=None, cache_ring=False):
    """
    Return the globally unique finite field of given order with generator
    labeled by the given name and possibly with given modulus.

    INPUT:
        order --   int
        name --    string; must be specified in not a prime field
        modulus -- (optional) defining polynomial for field, i.e.,
                   generator of the field will be a root of this
                   polynomial; if not specified the choice of
                   definining polynomials can be arbitrary.
        elem_cache -- cache all elements to avoid creation time  (default: order<500)

    EXAMPLES:
        sage: k.<a> = FiniteField(9); k
        Finite Field in a of size 3^2
        sage: parent(a)
        Finite Field in a of size 3^2
        sage: charpoly(a, 'y')
        y^2 + 2*y + 2

    You can also use GF instead of FiniteField -- they are identical.
    """
    if not names is None: name = names
    order = int(order)
    name = normalize_names(1,name)

    if elem_cache is None:
        elem_cahce = order < 500

    key = (order, name, modulus)
    if cache.has_key(key):
<<<<<<< HEAD
        K = cache[key]()
        if not K is None:
            return K
=======
        #return cache[key]
    # I have disabled weakref support for finite fields, because it isn't
    # really implemented in Pyrex.  - SEE track ticket #165
        #K = cache[key]()
        #if not K is None:
        #    return K

    # This is a weakref workaround.
        handle = cache[key]()
        if not handle is None:
            return handle()

    # ?!?! this seems to get around something in PARI that affects weakref--a bad frame pointer?
    try: "a"._pari_()
    except AttributeError: pass

>>>>>>> c68f83ee
    if arith.is_prime(order):
        K = FiniteField_prime_modn(order)
    else:
        if name is None:
            raise TypeError, "you must specify the generator name"
        if order < 2**16:
            # DO *NOT* use for prime subfield, since that would lead to
            # a circular reference in the call to ParentWithGens in the
            # __init__ method.
            K = FiniteField_givaro(order, name, modulus, cache=elem_cache)
        else:
            K = FiniteField_ext_pari(order, name, modulus)

<<<<<<< HEAD
    cache[key] = weakref.ref(K)
=======
    #cache[key] = weakref.ref(K)
    #cache[key] = K
    if (cache_ring):
        cache[key] = weakref.ref(weakref_indirection(K))
>>>>>>> c68f83ee
    return K

class weakref_indirection():
    # This is a hack until pyrex supports weakref directly,
    # but for now the overhead of doing arithmetic between two
    # equal but distinct fields is a killer...
    def __init__(self, field):
         self.field = field
         field._set_weakref_handle(self)
    def __call__(self):
         return self.field

def is_PrimeFiniteField(x):
    return isinstance(x, FiniteField_prime_modn)

GF = FiniteField

class FiniteField_ext_pari(FiniteField_generic):
    r"""
    Finite Field of order q, where q is a nontrivial prime power.
    (Implemented using PARI mod's.) This implementation is the default
    implementation for $q \geq 2^{16}$.

    Create with the command
          FiniteField(order)

    INPUT:
        q -- int, prime power, order of the finite field
        name -- string (default: 'a'), string for printing the generator

    OUTPUT:
        FiniteField_ext_pari -- finite field of order q.

    EXAMPLES:
        sage: from sage.rings.finite_field import FiniteField_ext_pari
        sage: k = FiniteField_ext_pari(9, 'a')
        sage: k
        Finite Field in a of size 3^2
        sage: k.is_field()
        True
        sage: k.characteristic()
        3
        sage: a = k.gen()
        sage: a
        a
        sage: a.parent()
        Finite Field in a of size 3^2
        sage: a.charpoly('x')
        x^2 + 2*x + 2
        sage: [a^i for i in range(8)]
        [1, a, a + 1, 2*a + 1, 2, 2*a, 2*a + 2, a + 2]

    Fields can be coerced into sets or list and iterated over:
        sage: list(k)
        [0, 1, 2, a, a + 1, a + 2, 2*a, 2*a + 1, 2*a + 2]

    The following is a native Python set:
        sage: set(k)
        set([0, 1, 2, 2*a + 1, a + 2, 2*a, 2*a + 2, a, a + 1])

    And the following is a SAGE enumerated set:
        sage: EnumeratedSet(k)
         {0, 1, 2, 2*a + 1, a + 2, 2*a, 2*a + 2, a, a + 1}

    We can also make a list via comprehension:
        sage: [x for x in k]
        [0, 1, 2, a, a + 1, a + 2, 2*a, 2*a + 1, 2*a + 2]

    Next we compute with the finite field of order 16, where
    the name is named b.
        sage: from sage.rings.finite_field import FiniteField_ext_pari
        sage: k16 = FiniteField_ext_pari(16, "b")
        sage: z = k16.gen()
        sage: z
        b
        sage: z.charpoly('x')
        x^4 + x + 1
        sage: k16.is_field()
        True
        sage: k16.characteristic()
        2
        sage: z.multiplicative_order()
        15

    Of course one can also make prime finite fields.
        sage: k = FiniteField(7)

    Note that the generator is 1:
        sage: k.gen()
        1
        sage: k.gen().multiplicative_order()
        1

    Illustration of dumping and loading:
        sage: from sage.rings.finite_field import FiniteField_ext_pari
        sage: K = FiniteField(7)
        sage: loads(K.dumps()) == K
        True
        sage: K = FiniteField_ext_pari(7^10, 'b')
        sage: loads(K.dumps()) == K
        True
        sage: K = FiniteField_ext_pari(7^10, 'a')
        sage: loads(K.dumps()) == K
        True

    In this example $K$ is large enough that Conway polynomials
    are not used.  Note that when the field is dumped the defining
    polynomial $f$ is also dumped.  Since $f$ is determined by a
    random algorithm, it's important that $f$ is dumped as part of
    $K$.  If you quit \sage and restart and remake a finite field
    of the same order (and the order is large enough so that there
    is no Conway polynomial), then defining polynomial is probably
    different.  However, if you load a previously saved field, that
    will have the same defining polynomial.

        sage: K = GF(10007^10, 'a')
        sage: loads(K.dumps()) == K
        True
    """
    def __init__(self, q, name, modulus=None):
        """
        Create finite field of order q with variable printed as name.

        INPUT:
            q -- integer, size of the finite field, not prime
            name -- variable used for printing element of the finite
                    field.  Also, two finite fields are considered
                    equal if they have the same variable name, and not
                    otherwise.

        OUTPUT:
            FiniteField_ext_pari -- a finite field of order q with given variable name.

        EXAMPLES:
            sage: FiniteField(17)
            Finite Field of size 17
            sage: FiniteField(2^10, 'c')
            Finite Field in c of size 2^10
            sage: FiniteField(3^5, "b")
            Finite Field in b of size 3^5
            sage: FiniteField(3^5, "b").gen()
            b

        You can also create a finite field using GF, which is a synonym
        for FiniteField.
            sage: GF(19^2, 'a')
            Finite Field in a of size 19^2
        """
        q = integer.Integer(q)
        if q < 2:
            raise ArithmeticError, "q must be a prime power"
        F = q.factor()
        if len(F) != 1:
            raise ArithmeticError, "q must be a prime power"

        if F[0][1] > 1:
            base_ring = FiniteField(F[0][0])
        else:
            base_ring = self

        ParentWithGens.__init__(self, base_ring, name, normalize=True)

        self.__char = F[0][0]
        self.__pari_one = pari.pari(1).Mod(self.__char)
        self.__degree = F[0][1]
        if F[0][1] <= 1:
            raise ValueError, "The size of the finite field must not be prime."
        self.__order = q
        self.__is_field = True
        if modulus is None:
            if exists_conway_polynomial(self.__char, self.__degree):
                modulus = conway_polynomial(self.__char, self.__degree)
            else:
                # The following is fast/deterministic, but has serious problems since
                # it crashes on 64-bit machines, and I can't figure out why:
                #     self.__pari_modulus = pari.pari.finitefield_init(self.__char, self.__degree, self.variable_name())
                # So instead we iterate through random polys until we find an irreducible one.

                R = polynomial_ring.PolynomialRing(GF(self.__char), 'x')
                while True:
                    modulus = R.random_element(self.__degree)
                    modulus = modulus.monic()
                    if modulus.degree() == self.__degree and modulus.is_irreducible():
                        break
        assert not (modulus is None)
        self.__modulus = modulus
        f = pari.pari(str(modulus))
        self.__pari_modulus = f.subst(modulus.parent().variable_name(), 'a') * self.__pari_one
        self.__gen = finite_field_element.FiniteField_ext_pariElement(self, pari.pari('a'))

    def __cmp__(self, other):
        if not isinstance(other, FiniteField_ext_pari):
            return cmp(type(self), type(other))
        return cmp((self.__order, self.variable_name()), (other.__order, other.variable_name()))

    def _pari_one(self):
        """
        The PARI object Mod(1,p).  This is implementation specific
        and should be ignored by users.
        """
        return self.__pari_one

    def _pari_modulus(self):
        """
        The polynomial mod p that defines the finite field, as a PARI
        object.  This is implementation specific, and some finite fields
        might not be implemented using PARI, so you should avoid using
        this function.

        INPUT:  nothing
        OUTPUT:
            gen -- a pari polynomial gen
        EXAMPLES:
            sage: from sage.rings.finite_field import FiniteField_ext_pari
            sage: FiniteField_ext_pari(19^2, 'a')._pari_modulus()
            Mod(1, 19)*a^2 + Mod(18, 19)*a + Mod(2, 19)

            sage: FiniteField_ext_pari(13^3, 'a')._pari_modulus()
            Mod(1, 13)*a^3 + Mod(2, 13)*a + Mod(11, 13)

        Note that the PARI modulus is always in terms of a, even if
        the field variable isn't.  This is because the specific choice
        of variable name has meaning in PARI, i.e., it can't be
        arbitrary.
            sage: from sage.rings.finite_field import FiniteField_ext_pari
            sage: FiniteField_ext_pari(2^4, "b")._pari_modulus()
            Mod(1, 2)*a^4 + Mod(1, 2)*a + Mod(1, 2)
        """
        return self.__pari_modulus

    def is_prime_field(self):
        return False

    def is_prime(self):
        return False

    def gen(self, n=0):
        """
        Return chosen generator of the finite field.  This generator
        is a root of the defining polynomial of the finite field, and
        is guaranteed to be a generator for the multiplicative group.

        INPUT:
            nothing

        OUTPUT:
            FiniteField_ext_pariElement -- field generator of finite field

        EXAMPLES:
            sage: from sage.rings.finite_field import FiniteField_ext_pari
            sage: FiniteField_ext_pari(2^4, "b").gen()
            b
            sage: k = FiniteField_ext_pari(3^4, "alpha")
            sage: a = k.gen()
            sage: a
            alpha
            sage: a^4
            alpha^3 + 1
        """
        return self.__gen

    def characteristic(self):
        """
        Returns the characteristic of the finite field, which is a
        prime int.

        EXAMPLES:
            sage: from sage.rings.finite_field import FiniteField_ext_pari
            sage: k = FiniteField_ext_pari(3^4, 'a')
            sage: k.characteristic()
            3
        """
        return self.__char

    def modulus(self):
        return self.__modulus

    def degree(self):
        """
        Returns the degree of the finite field, which is a positive
        integer.

        EXAMPLES:
            sage: from sage.rings.finite_field import FiniteField_ext_pari
            sage: FiniteField(3).degree()
            1
            sage: FiniteField_ext_pari(3^20, 'a').degree()
            20
        """
        return self.__degree

    def __repr__(self):
        return "Finite Field in %s of size %s^%s"%(self.variable_name(), self.__char, self.__degree)

    def __call__(self, x):
        r"""
        Coerce x into the finite field.

        INPUT:
            x -- object

        OUTPUT:
            FiniteField_ext_pariElement -- if possible, makes a finite field element from x.

        EXAMPLES:
            sage: from sage.rings.finite_field import FiniteField_ext_pari
            sage: k = FiniteField_ext_pari(3^4, 'a')
            sage: b = k(5)
            sage: b.parent()
            Finite Field in a of size 3^4
            sage: a = k.gen()
            sage: k(a + 2)
            a + 2

        Constant polynomials coerce into finite fields:
            sage: from sage.rings.finite_field import FiniteField_ext_pari
            sage: R = QQ['x']
            sage: k, a = FiniteField_ext_pari(5^2, 'a').objgen()
            sage: k(R(2/3))
            4
            sage: R = k['x']
            sage: k(R(3))
            3

        Nonconstant polynomials do not coerce:
            sage: k(x)
            Traceback (most recent call last):
            ...
            TypeError: no coercion defined
            sage: k(R(a))
            a

        Multivariate polynomials also coerce:
            sage: R = k['x,y,z']; R
            Polynomial Ring in x, y, z over Finite Field in a of size 5^2
            sage: k(R(2))
            2
            sage: R = QQ['x,y,z']
            sage: k(R(1/5))
            Traceback (most recent call last):
            ...
            TypeError: unable to coerce


        \note{Finite Fields are currently implemented using
        polynomials modulo p and the PARI ffinit function.  In
        particular, we do not use Conway polynomials and do \emph{not}
        yet define natural consistent inclusion maps between different
        finite fields.}

        Gap elements can also be coerced into finite fields.

            sage: from sage.rings.finite_field import FiniteField_ext_pari
            sage: F = FiniteField_ext_pari(8, 'a')
            sage: a = F.multiplicative_generator(); a
            a
            sage: b = gap(a^3); b
            Z(2^3)^3
            sage: F(b)
            a + 1
            sage: a^3
            a + 1

            sage: a = GF(13)(gap('0*Z(13)')); a
            0
            sage: a.parent()
            Finite Field of size 13

            sage: F = GF(16, 'a')
            sage: F(gap('Z(16)^3'))
            a^3
            sage: F(gap('Z(16)^2'))
            a^2

        You can also call a finite extension field with a string
        to produce an element of that field, like this:

            sage: k = GF(2^8, 'a')
            sage: k('a^200')
            a^4 + a^3 + a^2

        This is especially useful for fast conversions from Singular etc. to
        FiniteField_ext_pariElements.

        AUTHOR:
            -- David Joyner (2005-11)
            -- Martin Albrecht (2006-01-23)
            -- Martin Albrecth (2006-03-06): added coercion from string
        """
        if isinstance(x, finite_field_element.FiniteField_ext_pariElement):
            if x.parent() is self:
                return x
            elif x.parent() == self:
                # canonically isomorphic finite fields
                return finite_field_element.FiniteField_ext_pariElement(self, x)
            else:
                # This is where we *would* do coercion from one finite field to another...
                raise TypeError, "no coercion defined"

        elif sage.interfaces.gap.is_GapElement(x):
            try:
                return gap_to_sage(x, self)
            except (ValueError, IndexError, TypeError):
                raise TypeError, "no coercion defined"

        if isinstance(x, (int, long, integer.Integer, rational.Rational,
                          pari.pari_gen)):

            return finite_field_element.FiniteField_ext_pariElement(self, x)

        elif isinstance(x, (multi_polynomial_element.MPolynomial, polynomial_element.Polynomial)):
            if x.is_constant():
                return self(x.constant_coefficient())
            else:
                raise TypeError, "no coercion defined"

        elif isinstance(x, str):
            x = x.replace(self.variable_name(),'a')
            x = pari.pari(x)
            t = x.type()
            if t == 't_POL':
                if (x.variable() == 'a' \
                    and x.polcoeff(0).type()[2] == 'I'): #t_INT and t_INTMOD
                    return self(x)
            if t[2] == 'I': #t_INT and t_INTMOD
                return self(x)
            raise TypeError, "string element does not match this finite field"

        try:
            if x.parent() == self.vector_space():
                x = pari.pari('+'.join(['%s*a^%s'%(x[i], i) for i in range(self.degree())]))
                return finite_field_element.FiniteField_ext_pariElement(self, x)
        except AttributeError:
            pass
        try:
            return finite_field_element.FiniteField_ext_pariElement(self, integer.Integer(x))
        except TypeError, msg:
            raise TypeError, "%s\nno coercion defined"%msg

    def _coerce_impl(self, x):
        """
        Canonical coercion to self.

        EXAMPLES:
            sage: from sage.rings.finite_field import FiniteField_ext_pari
            sage: FiniteField_ext_pari(4,'a')._coerce_(GF(2)(1))
            1
            sage: k = FiniteField_ext_pari(4,'a')
            sage: k._coerce_(k.0)
            a
            sage: FiniteField_ext_pari(4,'a')._coerce_(3)
            1
            sage: FiniteField_ext_pari(4,'a')._coerce_(2/3)
            Traceback (most recent call last):
            ...
            TypeError: no canonical coercion defined
            sage: FiniteField_ext_pari(8,'a')._coerce_(FiniteField_ext_pari(4,'a').0)
            Traceback (most recent call last):
            ...
            TypeError: no canonical coercion defined
            sage: FiniteField_ext_pari(16,'a')._coerce_(FiniteField_ext_pari(4,'a').0)
            Traceback (most recent call last):
            ...
            TypeError: no canonical coercion defined
            sage: k = FiniteField_ext_pari(8,'a')
            sage: k._coerce_(FiniteField(7,'a')(2))
            Traceback (most recent call last):
            ...
            TypeError: no canonical coercion defined
        """
        if isinstance(x, (int, long, integer.Integer)):
            return self(x)

        if isinstance(x, finite_field_element.FiniteField_ext_pariElement) or integer_mod.is_IntegerMod(x):
            K = x.parent()
            if K is self:
                return x
            if isinstance(K, integer_mod_ring.IntegerModRing_generic) and K.characteristic() % self.characteristic() == 0:
                return self(int(x))
            if K.characteristic() == self.characteristic():
                if K.degree() == 1:
                    return self(int(x))
                elif self.degree() % K.degree() == 0:
                    # TODO: This is where we *would* do coercion from one nontrivial finite field to another...
                    raise TypeError, 'no canonical coercion defined'
        raise TypeError, 'no canonical coercion defined'

    def __len__(self):
        """
        The number of elements of the finite field.

        EXAMPLES:
            sage: from sage.rings.finite_field import FiniteField_ext_pari
            sage: k = FiniteField_ext_pari(2^10, 'a')
            sage: k
            Finite Field in a of size 2^10
            sage: len(k)
            1024
        """
        return self.__order

    def order(self):
        """
        The number of elements of the finite field.

        EXAMPLES:
            sage: from sage.rings.finite_field import FiniteField_ext_pari
            sage: k = FiniteField_ext_pari(2^10,'a')
            sage: k
            Finite Field in a of size 2^10
            sage: k.order()
            1024
        """
        return self.__order

    def polynomial(self, name=None):
        """
        Return the irreducible characteristic polynomial of the
        generator of this finite field, i.e., the polynomial f(x) so
        elements of the finite field as elements modulo f.

        EXAMPLES:
            sage: k = FiniteField(17)
            sage: k.polynomial('x')
            x
            sage: from sage.rings.finite_field import FiniteField_ext_pari
            sage: k = FiniteField_ext_pari(9,'a')
            sage: k.polynomial('x')
            x^2 + 2*x + 2
        """
        if name is None:
            name = self.variable_name()
        try:
            return self.__polynomial[name]
        except (AttributeError, KeyError):
            R = polynomial_ring.PolynomialRing(FiniteField(self.characteristic()), name)
            f = R(self._pari_modulus())
            try:
                self.__polynomial[name] = f
            except (KeyError, AttributeError):
                self.__polynomial = {}
                self.__polynomial[name] = f
            return f

    def __hash__(self):
        """
        Return the hash of this field.

        EXAMPLES:
            sage: hash(GF(3,'b'))
            904200654                      # 32-bit
            -586939294780423730            # 64-bit
            sage: hash(GF(3,'a'))
            904200654                      # 32-bit
            -586939294780423730            # 64-bit
            sage: hash(GF(9,'a'))
            205387690                      # 32-bit
            -8785304532306495574           # 64-bit
            sage: hash(GF(9,'b'))
            -74532899                      # 32-bit
            5852897890058287069            # 64-bit
        """
        return hash((self.__order, self.variable_name(), self.__modulus))

class FiniteField_prime_modn(FiniteField_generic, integer_mod_ring.IntegerModRing_generic):
    def __init__(self, p, name=None):
        p = integer.Integer(p)
        if not arith.is_prime(p):
            raise ArithmeticError, "p must be prime"
        integer_mod_ring.IntegerModRing_generic.__init__(self, p)
        self.__char = p
        self.__gen = self(1)  # self(int(pari.pari(p).znprimroot().lift()))
        ParentWithGens.__init__(self, self, ('x',), normalize=False)

    def __cmp__(self, other):
        if not isinstance(other, FiniteField_prime_modn):
            return cmp(type(self), type(other))
        return cmp(self.__char, other.__char)

    def _is_valid_homomorphism_(self, codomain, im_gens):
        try:
            return im_gens[0] == codomain._coerce_(self.gen(0))
        except TypeError:
            return False

    def _coerce_impl(self, x):
        if isinstance(x, (int, long, integer.Integer)):
            return self(x)
        if isinstance(x, integer_mod.IntegerMod_abstract) and \
               x.parent().characteristic() == self.characteristic():
            return self(x)
        raise TypeError, "no canonical coercion of x"

    def characteristic(self):
        return self.__char

    def modulus(self):
        try:
            return self.__modulus
        except AttributeError:
            x = polynomial_ring.PolynomialRing(self, 'x').gen()
            self.__modulus = x - 1
        return self.__modulus

    def is_prime_field(self):
        return True

    def is_prime(self):
        return True

    def polynomial(self, name=None):
        if name is None:
            name = self.variable_name()
        try:
            return self.__polynomial[name]
        except  AttributeError:
            R = polynomial_ring.PolynomialRing(FiniteField(self.characteristic()), name)
            f = polynomial_ring.PolynomialRing(self, name)([0,1])
            try:
                self.__polynomial[name] = f
            except (KeyError, AttributeError):
                self.__polynomial = {}
                self.__polynomial[name] = f
            return f

    def order(self):
        return self.__char

    def gen(self, n=0):
        return self.__gen

    def __repr__(self):
        return "Finite Field of size %s"%(self.order())

    def __iter__(self):
        for i in xrange(self.order()):
            yield self(i)

    def degree(self):
        """
        Returns the degree of the finite field, which is a positive
        integer.

        EXAMPLES:
            sage: FiniteField(3).degree()
            1
            sage: FiniteField(3^20, 'a').degree()
            20
        """
        return 1

##     def __getitem__(self, n):
##         if n < 0 or n >= self.modulus():
##             raise IndexError
##         return self(n)


##################################################################

def conway_polynomial(p, n):
    """
    Return the Conway polynomial of degree n over GF(p), which is
    loaded from a table.

    If the requested polynomial is not known, this function raises a
    RuntimeError exception.

    INPUT:
        p -- int
        n -- int

    OUTPUT:
        Polynomial -- a polynomial over the prime finite field GF(p).

    NOTE: The first time this function is called a table is read from
    disk, which takes a fraction of a second.  Subsequent calls do not
    require reloading the table.

    See also the ConwayPolynomials() object, which is a table of
    Conway polynomials.   For example, if c=ConwayPolynomials, then
    c.primes() is a list of all primes for which the polynomials are
    known, and for a given prime p,  c.degree(p) is a list of all
    degrees for which the Conway polynomials are known.

    EXAMPLES:
        sage: conway_polynomial(2,5)
        x^5 + x^2 + 1
        sage: conway_polynomial(101,5)
        x^5 + 2*x + 99
        sage: conway_polynomial(97,101)
        Traceback (most recent call last):
        ...
        RuntimeError: requested conway polynomial not in database.
    """
    (p,n)=(int(p),int(n))
    R = polynomial_ring.PolynomialRing(GF(p), 'x')
    try:
        return R(sage.databases.conway.ConwayPolynomials()[p][n])
    except KeyError:
        raise RuntimeError, "requested conway polynomial not in database."

def exists_conway_polynomial(p, n):
    """
    Return True if the Conway polynomial over F_p of degree n is in the
    database and False otherwise.

    If the Conway polynomial is in the database, to obtain it use the
    command conway_polynomial(p,n).

    EXAMPLES:
        sage: exists_conway_polynomial(2,3)
        True
        sage: exists_conway_polynomial(2,-1)
        False
        sage: exists_conway_polynomial(97,200)
        False
        sage: exists_conway_polynomial(6,6)
        False
    """
    return sage.databases.conway.ConwayPolynomials().has_polynomial(p,n)


def gap_to_sage(x, F):
    """
    INPUT:
        x -- gap finite field element
        F -- SAGE finite field
    OUTPUT:
        element of F

    EXAMPLES:
        sage: x = gap('Z(13)')
        sage: F = GF(13, 'a')
        sage: F(x)
        2
        sage: F(gap('0*Z(13)'))
        0
        sage: F = GF(13^2, 'a')
        sage: x = gap('Z(13)')
        sage: F(x)
        2
        sage: x = gap('Z(13^2)^3')
        sage: F(x)
        12*a + 11
        sage: F.multiplicative_generator()^3
        12*a + 11

    AUTHOR:
        -- David Joyner and William Stein
    """
    s = str(x)
    if s[:2] == '0*':
        return F(0)
    i1 = s.index("(")
    i2 = s.index(")")
    q  = eval(s[i1+1:i2].replace('^','**'))
    if q == F.order():
        K = F
    else:
        K = FiniteField(q, F.variable_name())
    if s.find(')^') == -1:
        e = 1
    else:
        e = int(s[i2+2:])
    if F.degree() == 1:
        g = int(sage.interfaces.gap.gap.eval('Int(Z(%s))'%q))
    else:
        g = K.multiplicative_generator()
    return F(K(g**e))
<|MERGE_RESOLUTION|>--- conflicted
+++ resolved
@@ -91,7 +91,7 @@
 
 cache = {}
 
-def FiniteField(order, name=None, modulus=None, names=None, elem_cache=None, cache_ring=False):
+def FiniteField(order, name=None, modulus=None, names=None, elem_cache=False):
     """
     Return the globally unique finite field of given order with generator
     labeled by the given name and possibly with given modulus.
@@ -124,28 +124,9 @@
 
     key = (order, name, modulus)
     if cache.has_key(key):
-<<<<<<< HEAD
         K = cache[key]()
         if not K is None:
             return K
-=======
-        #return cache[key]
-    # I have disabled weakref support for finite fields, because it isn't
-    # really implemented in Pyrex.  - SEE track ticket #165
-        #K = cache[key]()
-        #if not K is None:
-        #    return K
-
-    # This is a weakref workaround.
-        handle = cache[key]()
-        if not handle is None:
-            return handle()
-
-    # ?!?! this seems to get around something in PARI that affects weakref--a bad frame pointer?
-    try: "a"._pari_()
-    except AttributeError: pass
-
->>>>>>> c68f83ee
     if arith.is_prime(order):
         K = FiniteField_prime_modn(order)
     else:
@@ -159,25 +140,9 @@
         else:
             K = FiniteField_ext_pari(order, name, modulus)
 
-<<<<<<< HEAD
     cache[key] = weakref.ref(K)
-=======
-    #cache[key] = weakref.ref(K)
-    #cache[key] = K
-    if (cache_ring):
-        cache[key] = weakref.ref(weakref_indirection(K))
->>>>>>> c68f83ee
     return K
 
-class weakref_indirection():
-    # This is a hack until pyrex supports weakref directly,
-    # but for now the overhead of doing arithmetic between two
-    # equal but distinct fields is a killer...
-    def __init__(self, field):
-         self.field = field
-         field._set_weakref_handle(self)
-    def __call__(self):
-         return self.field
 
 def is_PrimeFiniteField(x):
     return isinstance(x, FiniteField_prime_modn)
