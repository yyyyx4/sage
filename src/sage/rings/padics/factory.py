--- conflicted
+++ resolved
@@ -2218,21 +2218,7 @@
             sage: R = Zp(5,3)
             sage: S.<x> = ZZ[]
             sage: pAdicExtension.create_key_and_extra_args(R, x^4-15,names='w')
-<<<<<<< HEAD
-            (('e', 5-adic Ring with capped relative precision 3, x^4 - 15, (1 + O(5^3))*x^4 + (O(5^4))*x^3 + (O(5^4))*x^2 + (O(5^4))*x + (2*5 + 4*5^2 + 4*5^3 + O(5^4)), ('w', None, None, 'w'), 12, None, 'series', True, '|', (), -1, -1, -1), {'shift_seed': (3 + O(5^3))})
-            sage: A = Qp(3,5)
-            sage: Po.<X> = A[]
-            sage: f = Po([3,0,-1])
-            sage: K.<a> = A.ext(f)
-            sage: -a^2+3
-            O(a^12)
-            sage: g = Po([6,3,2])
-            sage: H.<b> = A.ext(g)
-            sage: 2*b^2+3*b+6
-            O(b^12)
-=======
             (('e', 5-adic Ring with capped relative precision 3, x^4 - 15, (1 + O(5^3))*x^4 + (O(5^4))*x^3 + (O(5^4))*x^2 + (O(5^4))*x + (2*5 + 4*5^2 + 4*5^3 + O(5^4)), ('w', None, None, 'w'), 12, None, 'series', True, '|', (), -1, -1, -1, 'NTL'), {'shift_seed': (3 + O(5^3))})
->>>>>>> 930e35e4
         """
         if print_mode is None:
             print_mode = base.print_mode()
