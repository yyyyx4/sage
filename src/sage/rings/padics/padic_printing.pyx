--- conflicted
+++ resolved
@@ -1185,14 +1185,7 @@
                 if len(L) == 0:
                     raise RuntimeError("repr_spec called on zero")
                 R = elt.parent()
-<<<<<<< HEAD
-                f = R.f()
-                while R.degree() != 1:
-                    R = R.base_ring()
-                    f *= R.f()
-=======
                 f = R.absolute_f()
->>>>>>> 195d16e1
                 if f > 1: # unramified part to the extension
                     if self.unram_name is None:
                         raise RuntimeError("need to have specified a name for the unramified variable")
