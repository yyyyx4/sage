"""
Miscellaneous functions

AUTHORS:

- William Stein

- William Stein (2006-04-26): added workaround for Windows where most
  users' home directory has a space in it.

- Robert Bradshaw (2007-09-20): Ellipsis range/iterator.

TESTS:

The following test, verifying that :trac:`16181` has been resolved, needs
to stay at the beginning of this file so that its context is not
poisoned by other tests::

    sage: sage.misc.misc.inject_variable('a', 0)
    sage: a
    0

Check the fix from :trac:`8323`::

    sage: 'name' in globals()
    False
    sage: 'func' in globals()
    False

Test deprecation::

    sage: sage.misc.misc.mul([3,4])
    doctest:...: DeprecationWarning: 
    Importing prod from here is deprecated. If you need to use it, please import it directly from sage.misc.all
    See http://trac.sagemath.org/17460 for details.
    12
"""

#*****************************************************************************
#       Copyright (C) 2006 William Stein <wstein@gmail.com>
#
# This program is free software: you can redistribute it and/or modify
# it under the terms of the GNU General Public License as published by
# the Free Software Foundation, either version 2 of the License, or
# (at your option) any later version.
#                  http://www.gnu.org/licenses/
#*****************************************************************************


__doc_exclude=["cached_attribute", "cached_class_attribute", "lazy_prop",
               "generic_cmp", "to_gmp_hex", "todo",
               "typecheck", "prop", "strunc",
               "assert_attribute", "LOGFILE"]

from warnings import warn
import os, stat, sys, signal, time, resource, math
import sage.misc.prandom as random
from lazy_string import lazy_string

from sage.misc.lazy_import import lazy_import
lazy_import('sage.misc.temporary_file', ('tmp_dir', 'tmp_filename', 'delete_tmpfiles'), deprecation=17460)
lazy_import('sage.misc.banner', ('version', 'banner'), deprecation=17460)
lazy_import('sage.env', '*', deprecation=17460)
lazy_import('sage.misc.decorators', ('infix_operator', 'decorator_defaults', 'sage_wraps'), deprecation=17460)
lazy_import('sage.misc.all', ('prod', 'running_total', 'balanced_sum', 'is_64_bit', 'is_32_bit'), deprecation=17460)
mul = prod


from sage.env import DOT_SAGE, HOSTNAME

LOCAL_IDENTIFIER = '%s.%s'%(HOSTNAME , os.getpid())

def sage_makedirs(dir):
    """
    Python version of ``mkdir -p``: try to create a directory, and also
    create all intermediate directories as necessary.  Succeed silently
    if the directory already exists (unlike ``os.makedirs()``).
    Raise other errors (like permission errors) normally.

    EXAMPLES::

        sage: from sage.misc.misc import sage_makedirs
        sage: sage_makedirs(DOT_SAGE) # no output

    The following fails because we are trying to create a directory in
    place of an ordinary file (the main Sage executable)::

        sage: sage_executable = os.path.join(SAGE_ROOT, 'sage')
        sage: sage_makedirs(sage_executable)
        Traceback (most recent call last):
        ...
        OSError: ...
    """
    try:
        os.makedirs(dir)
    except OSError:
        if not os.path.isdir(dir):
            raise


#################################################
# Now that the variable DOT_SAGE has been set,
# we make sure that the DOT_SAGE directory
# has restrictive permissions, since otherwise
# possibly just anybody can easily see every
# command you type, since it is in the history,
# and every worksheet you create, etc.
# We do the following:
#   1. If there is no DOT_SAGE, we create it.
#   2. Check to see if the permissions on DOT_SAGE are
#      sufficiently restrictive.  If not, we change them.

sage_makedirs(DOT_SAGE)

_mode = os.stat(DOT_SAGE)[stat.ST_MODE]
_desired_mode = 0o40700     # drwx------
if _mode != _desired_mode:
    print("Setting permissions of DOT_SAGE directory so only you can read and write it.")
    # Change mode of DOT_SAGE.
    os.chmod(DOT_SAGE, _desired_mode)


#################################################
# Next we create the Sage temporary directory.
#################################################

@lazy_string
def SAGE_TMP():
    """
    EXAMPLES::

        sage: from sage.misc.misc import SAGE_TMP
        sage: SAGE_TMP
        l'.../temp/...'
    """
    d = os.path.join(DOT_SAGE, 'temp', HOSTNAME, str(os.getpid()))
    sage_makedirs(d)
    return d

@lazy_string
def SPYX_TMP():
    """
    EXAMPLES::
        sage: from sage.misc.misc import SPYX_TMP
        sage: SPYX_TMP
        l'.../temp/.../spyx'
    """
    return os.path.join(SAGE_TMP, 'spyx')

@lazy_string
def SAGE_TMP_INTERFACE():
    """
    EXAMPLES::

        sage: from sage.misc.misc import SAGE_TMP_INTERFACE
        sage: SAGE_TMP_INTERFACE
        l'.../temp/.../interface'
    """
    d = os.path.join(SAGE_TMP, 'interface')
    sage_makedirs(d)
    return d

SAGE_DB = os.path.join(DOT_SAGE, 'db')
sage_makedirs(SAGE_DB)

try:
    # Create the matplotlib config directory.
    sage_makedirs(os.environ["MPLCONFIGDIR"])
except KeyError:
    pass

#################################################################
# Functions to help with interfacing with CXX code that
# uses the GMP library
#################################################################
def to_gmp_hex(n):
    return hex(n).replace("L","").replace("0x","")

#################################################################
# timing
#################################################################

def cputime(t=0, subprocesses=False):
    """
    Return the time in CPU seconds since Sage started, or with
    optional argument ``t``, return the time since ``t``. This is how
    much time Sage has spent using the CPU.  If ``subprocesses=False``
    this does not count time spent in subprocesses spawned by Sage
    (e.g., Gap, Singular, etc.). If ``subprocesses=True`` this
    function tries to take all subprocesses with a working
    ``cputime()`` implementation into account.

    The measurement for the main Sage process is done via a call to
    :func:`resource.getrusage()`, so it avoids the wraparound problems in
    :func:`time.clock()` on Cygwin.

    INPUT:

    - ``t`` - (optional) time in CPU seconds, if ``t`` is a result
      from an earlier call with ``subprocesses=True``, then
      ``subprocesses=True`` is assumed.

    - subprocesses -- (optional), include subprocesses (default:
      ``False``)

    OUTPUT:

    - ``float`` - time in CPU seconds if ``subprocesses=False``

    - :class:`GlobalCputime` - object which holds CPU times of
      subprocesses otherwise

    EXAMPLES::

        sage: t = cputime()
        sage: F = gp.factor(2^199-1)
        sage: cputime(t)          # somewhat random
        0.010999000000000092

        sage: t = cputime(subprocesses=True)
        sage: F = gp.factor(2^199-1)
        sage: cputime(t) # somewhat random
        0.091999

        sage: w = walltime()
        sage: F = gp.factor(2^199-1)
        sage: walltime(w)         # somewhat random
        0.58425593376159668

    .. note ::

      Even with ``subprocesses=True`` there is no guarantee that the
      CPU time is reported correctly because subprocesses can be
      started and terminated at any given time.
    """
    if isinstance(t, GlobalCputime):
        subprocesses=True

    if not subprocesses:
        try:
            t = float(t)
        except TypeError:
            t = 0.0
        u,s = resource.getrusage(resource.RUSAGE_SELF)[:2]
        return u+s - t
    else:
        if t == 0:
            ret = GlobalCputime(cputime())
            for s in sage.interfaces.quit.expect_objects:
                S = s()
                if S and S.is_running():
                    try:
                        ct = S.cputime()
                        ret.total += ct
                        ret.interfaces[s] = ct
                    except NotImplementedError:
                        pass
            return ret
        else:
            if not isinstance(t, GlobalCputime):
                t = GlobalCputime(t)
            ret = GlobalCputime(cputime() - t.local)
            for s in sage.interfaces.quit.expect_objects:
                S = s()
                if S and S.is_running():
                    try:
                        ct = S.cputime() - t.interfaces.get(s, 0.0)
                        ret.total += ct
                        ret.interfaces[s] = ct
                    except NotImplementedError:
                        pass
            return ret

class GlobalCputime:
    """
    Container for CPU times of subprocesses.

    AUTHOR:

    - Martin Albrecht - (2008-12): initial version

    EXAMPLE:

    Objects of this type are returned if ``subprocesses=True`` is
    passed to :func:`cputime`::

        sage: cputime(subprocesses=True) # indirect doctest, output random
        0.2347431

    We can use it to keep track of the CPU time spent in Singular for
    example::

        sage: t = cputime(subprocesses=True)
        sage: P = PolynomialRing(QQ,7,'x')
        sage: I = sage.rings.ideal.Katsura(P)
        sage: gb = I.groebner_basis() # calls Singular
        sage: cputime(subprocesses=True) - t # output random
        0.462987

    For further processing we can then convert this container to a
    float::

        sage: t = cputime(subprocesses=True)
        sage: float(t) #output somewhat random
        2.1088339999999999

    .. seealso::

      :func:`cputime`
    """
    def __init__(self, t):
        """
        Create a new CPU time object which also keeps track of
        subprocesses.

        EXAMPLE::

            sage: from sage.misc.misc import GlobalCputime
            sage: ct = GlobalCputime(0.0); ct
            0.0...
        """
        self.total = t
        self.local = t
        self.interfaces = {}

    def __repr__(self):
        """
        EXAMPLE::

            sage: cputime(subprocesses=True) # indirect doctest, output random
            0.2347431
        """
        return str(self.total)

    def __add__(self, other):
        """
        EXAMPLE::

            sage: t = cputime(subprocesses=True)
            sage: P = PolynomialRing(QQ,7,'x')
            sage: I = sage.rings.ideal.Katsura(P)
            sage: gb = I.groebner_basis() # calls Singular
            sage: cputime(subprocesses=True) + t # output random
            2.798708
        """
        if not isinstance(other, GlobalCputime):
            other = GlobalCputime(other)
        ret = GlobalCputime(self.total + other.total)
        return ret

    def __sub__(self, other):
        """
        EXAMPLE::

            sage: t = cputime(subprocesses=True)
            sage: P = PolynomialRing(QQ,7,'x')
            sage: I = sage.rings.ideal.Katsura(P)
            sage: gb = I.groebner_basis() # calls Singular
            sage: cputime(subprocesses=True) - t # output random
            0.462987
        """
        if not isinstance(other, GlobalCputime):
            other = GlobalCputime(other)
        ret = GlobalCputime(self.total - other.total)
        return ret

    def __float__(self):
        """
        EXAMPLE::

            sage: t = cputime(subprocesses=True)
            sage: float(t) #output somewhat random
            2.1088339999999999
        """
        return float(self.total)

def walltime(t=0):
    """
    Return the wall time in second, or with optional argument t, return
    the wall time since time t. "Wall time" means the time on a wall
    clock, i.e., the actual time.

    INPUT:


    -  ``t`` - (optional) float, time in CPU seconds

    OUTPUT:

    -  ``float`` - time in seconds


    EXAMPLES::

        sage: w = walltime()
        sage: F = factor(2^199-1)
        sage: walltime(w)   # somewhat random
        0.8823847770690918
    """
    return time.time() - t

#def clock(cmd):
#    t=cputime()
#    eval(compile(cmd,"clock",'single'))
#    return cputime(t)

#################################################################
# simple verbosity system
#################################################################
LEVEL=0  # default

verbose_files = []

def verbose(mesg="", t=0, level=1, caller_name=None):
    """
    Print a message if the current verbosity is at least level.

    INPUT:


    -  ``mesg`` - str, a message to print

    -  ``t`` - int, optional, if included, will also print
       cputime(t), - which is the time since time t. Thus t should have
       been obtained with t=cputime()

    -  ``level`` - int, (default: 1) the verbosity level of
       what we are printing

    -  ``caller_name`` - string (default: None), the name
       of the calling function; in most cases Python can deduce this, so
       it need not be provided.


    OUTPUT: possibly prints a message to stdout; also returns
    cputime()

    EXAMPLE::

        sage: set_verbose(1)
        sage: t = cputime()
        sage: t = verbose("This is Sage.", t, level=1, caller_name="william")       # not tested
        VERBOSE1 (william): This is Sage. (time = 0.0)
        sage: set_verbose(0)
    """
    if level>LEVEL:
        return cputime()

    frame = sys._getframe(1).f_code
    file_name = frame.co_filename
    lineno = frame.co_firstlineno
    if 'all' in verbose_files or level<=0:
        show = True
    else:
        show = False
        for X in verbose_files:
            if file_name.find(X) != -1:
                show = True
                break

    if not show:
        return cputime()

    if t != 0 and mesg=="":
        mesg = "Finished."

    # see recipe 14.7 in Python Cookbook
    if caller_name is None:
        caller_name = frame.co_name
        if caller_name == "?: ":
            caller_name = ""
    short_file_name = os.path.split(frame.co_filename)[1]
    if '<' in short_file_name and '>' in short_file_name:
        s = "verbose %s (%s) %s"%(level, caller_name, mesg)
    else:
        s = "verbose %s (%s: %s, %s) %s"%(level, lineno, short_file_name, caller_name, mesg)
    if t!=0:
        s = s + " (time = %s)"%cputime(t)
    print(s)
    sys.stdout.flush()
    #open(LOGFILE,"a").write(s+"\n")
    return cputime()

def todo(mesg=""):
    caller_name = sys._getframe(1).f_code.co_name
    raise NotImplementedError("{}: todo -- {}".format(caller_name, mesg))

def set_verbose(level, files='all'):
    """
    Set the global Sage verbosity level.

    INPUT:

    - ``level`` - an integer between 0 and 2, inclusive.

    - ``files`` (default: 'all'): list of files to make verbose, or
       'all' to make ALL files verbose (the default).

    OUTPUT: changes the state of the verbosity flag and possibly
    appends to the list of files that are verbose.

    EXAMPLES::

        sage: set_verbose(2)
        sage: verbose("This is Sage.", level=1)  # not tested
        VERBOSE1 (?): This is Sage.
        sage: verbose("This is Sage.", level=2)  # not tested
        VERBOSE2 (?): This is Sage.
        sage: verbose("This is Sage.", level=3)  # not tested
        [no output]
        sage: set_verbose(0)
    """
    if isinstance(level, str):
        set_verbose_files([level])
    global LEVEL
    LEVEL = level
    if isinstance(files, str):
        files = [files]
    set_verbose_files(files)

def set_verbose_files(file_name):
    """

    """
    if not isinstance(file_name, list):
        file_name = [file_name]
    global verbose_files
    verbose_files = file_name

def get_verbose_files():
    """

    """
    return verbose_files

def unset_verbose_files(file_name):
    """

    """
    if not isinstance(file_name, list):
        file_name = [file_name]
    for X in file_name:
        verbose_files.remove(X)


def get_verbose():
    """
    Return the global Sage verbosity level.

    INPUT: int level: an integer between 0 and 2, inclusive.

    OUTPUT: changes the state of the verbosity flag.

    EXAMPLES::

        sage: get_verbose()
        0
        sage: set_verbose(2)
        sage: get_verbose()
        2
        sage: set_verbose(0)
    """
    global LEVEL
    return LEVEL



def generic_cmp(x,y):
    """
    Compare x and y and return -1, 0, or 1.

    This is similar to x.__cmp__(y), but works even in some cases
    when a .__cmp__ method isn't defined.
    """
    if x<y:
        return -1
    elif x==y:
        return 0
    return 1

def cmp_props(left, right, props):
    for a in props:
        c = cmp(left.__getattribute__(a)(), right.__getattribute__(a)())
        if c: return c
    return 0

<<<<<<< HEAD
from sage.misc.misc_c import prod, running_total, balanced_sum, is_64_bit, is_32_bit

# alternative name for prod
mul = prod

add = sum

## def add(x, z=0):
##     """
##     Return the sum of the elements of x.  If x is empty,
##     return z.

##     INPUT:
##         x -- iterable
##         z -- the "0" that will be returned if x is empty.

##     OUTPUT:
##         object

##     EXAMPLES:

##     A very straightforward usage:
##         sage: add([1,2,3])
##         6

##     In the following example, xrange is an iterator:
##         sage: add(xrange(101))
##         5050

##     Append two sequences.
##         sage: add([[1,1], [-1,0]])
##         [1, 1, -1, 0]

##     The zero can be anything:
##         sage: add([], "zero")
##         'zero'
##     """
##     if len(x) == 0:
##         return z
##     if not isinstance(x, list):
##         m = x.__iter__()
##         y = next(m)
##         return reduce(operator.add, m, y)
##     else:
##         return reduce(operator.add, x[1:], x[0])

=======
>>>>>>> 92de9fc0

def union(x, y=None):
    """
    Return the union of x and y, as a list. The resulting list need not
    be sorted and can change from call to call.

    INPUT:


    -  ``x`` - iterable

    -  ``y`` - iterable (may optionally omitted)


    OUTPUT: list

    EXAMPLES::

        sage: answer = union([1,2,3,4], [5,6]); answer
        [1, 2, 3, 4, 5, 6]
        sage: union([1,2,3,4,5,6], [5,6]) == answer
        True
        sage: union((1,2,3,4,5,6), [5,6]) == answer
        True
        sage: union((1,2,3,4,5,6), set([5,6])) == answer
        True
    """
    if y is None:
        return list(set(x))
    return list(set(x).union(y))

def uniq(x):
    """
    Return the sublist of all elements in the list x that is sorted and
    is such that the entries in the sublist are unique.

    EXAMPLES::

        sage: v = uniq([1,1,8,-5,3,-5,'a','x','a'])
        sage: v            # potentially random ordering of output
        ['a', 'x', -5, 1, 3, 8]
        sage: set(v) == set(['a', 'x', -5, 1, 3, 8])
        True
    """
    v = sorted(set(x))
    return v


def coeff_repr(c, is_latex=False):
    if not is_latex:
        try:
            return c._coeff_repr()
        except AttributeError:
            pass
    if isinstance(c, (int, long, float)):
        return str(c)
    if is_latex and hasattr(c, '_latex_'):
        s = c._latex_()
    else:
        s = str(c).replace(' ','')
    if s.find("+") != -1 or s.find("-") != -1:
        if is_latex:
            return "\\left(%s\\right)"%s
        else:
            return "(%s)"%s
    return s

def repr_lincomb(terms, coeffs = None, is_latex=False, scalar_mult="*", strip_one=False, repr_monomial = None, latex_scalar_mult = None):
    """
    Compute a string representation of a linear combination of some
    formal symbols.

    INPUT:

    - ``terms`` -- list of terms, as pairs (support, coefficient)
    - ``is_latex`` -- whether to produce latex (default: ``False``)
    - ``scalar_mult`` -- string representing the multiplication (default:``'*'``)
    - ``latex_scalar_mult`` -- latex string representing the multiplication
      (default: ``''`` if ``scalar_mult`` is ``'*'``; otherwise ``scalar_mult``)
    - ``coeffs`` -- for backward compatibility

    OUTPUT:

    -  ``str`` - a string

    EXAMPLES::

        sage: repr_lincomb([('a',1), ('b',-2), ('c',3)])
        'a - 2*b + 3*c'
        sage: repr_lincomb([('a',0), ('b',-2), ('c',3)])
        '-2*b + 3*c'
        sage: repr_lincomb([('a',0), ('b',2), ('c',3)])
        '2*b + 3*c'
        sage: repr_lincomb([('a',1), ('b',0), ('c',3)])
        'a + 3*c'
        sage: repr_lincomb([('a',-1), ('b','2+3*x'), ('c',3)])
        '-a + (2+3*x)*b + 3*c'
        sage: repr_lincomb([('a', '1+x^2'), ('b', '2+3*x'), ('c', 3)])
        '(1+x^2)*a + (2+3*x)*b + 3*c'
        sage: repr_lincomb([('a', '1+x^2'), ('b', '-2+3*x'), ('c', 3)])
        '(1+x^2)*a + (-2+3*x)*b + 3*c'
        sage: repr_lincomb([('a', 1), ('b', -2), ('c', -3)])
        'a - 2*b - 3*c'
        sage: t = PolynomialRing(RationalField(),'t').gen()
        sage: repr_lincomb([('a', -t), ('s', t - 2), ('', t^2 + 2)])
        '-t*a + (t-2)*s + (t^2+2)'

    Examples for ``scalar_mult``::

        sage: repr_lincomb([('a',1), ('b',2), ('c',3)], scalar_mult='*')
        'a + 2*b + 3*c'
        sage: repr_lincomb([('a',2), ('b',0), ('c',-3)], scalar_mult='**')
        '2**a - 3**c'
        sage: repr_lincomb([('a',-1), ('b',2), ('c',3)], scalar_mult='**')
        '-a + 2**b + 3**c'

    Examples for ``scalar_mult`` and ``is_latex``::

        sage: repr_lincomb([('a',-1), ('b',2), ('c',3)], is_latex=True)
        '-a + 2b + 3c'
        sage: repr_lincomb([('a',-1), ('b',-1), ('c',3)], is_latex=True, scalar_mult='*')
        '-a - b + 3c'
        sage: repr_lincomb([('a',-1), ('b',2), ('c',-3)], is_latex=True, scalar_mult='**')
        '-a + 2**b - 3**c'
        sage: repr_lincomb([('a',-2), ('b',-1), ('c',-3)], is_latex=True, latex_scalar_mult='*')
        '-2*a - b - 3*c'

    Examples for ``strip_one``::

        sage: repr_lincomb([ ('a',1), (1,-2), ('3',3) ])
        'a - 2*1 + 3*3'
        sage: repr_lincomb([ ('a',-1), (1,1), ('3',3) ])
        '-a + 1 + 3*3'
        sage: repr_lincomb([ ('a',1), (1,-2), ('3',3) ], strip_one = True)
        'a - 2 + 3*3'
        sage: repr_lincomb([ ('a',-1), (1,1), ('3',3) ], strip_one = True)
        '-a + 1 + 3*3'
        sage: repr_lincomb([ ('a',1), (1,-1), ('3',3) ], strip_one = True)
        'a - 1 + 3*3'

    Examples for ``repr_monomial``::

        sage: repr_lincomb([('a',1), ('b',2), ('c',3)], repr_monomial = lambda s: s+"1")
        'a1 + 2*b1 + 3*c1'


    TESTS:

    For backward compatibility (will be deprecated)::

        sage: repr_lincomb(['a','b','c'], [1,2,3])
        doctest:...: DeprecationWarning: calling `repr_lincomb(monoms, coeffs)` is deprecated; please specify a list of tuples (monom, coeff) instead
        See http://trac.sagemath.org/12484 for details.
        'a + 2*b + 3*c'
    """
    # For backward compatibility
    if coeffs is not None:
        from sage.misc.superseded import deprecation
        deprecation(12484, "calling `repr_lincomb(monoms, coeffs)` is deprecated; please specify a list of tuples (monom, coeff) instead")
        terms = zip(terms, coeffs)

    # Setting scalar_mult: symbol used for scalar multiplication
    if is_latex:
        if latex_scalar_mult is not None:
            scalar_mult = latex_scalar_mult
        elif scalar_mult == "*":
            scalar_mult = ""

    if repr_monomial is None:
        if is_latex:
            repr_monomial = lambda monomial: monomial._latex_() if hasattr(monomial, '_latex_') else str(monomial)
        else:
            repr_monomial = str

    s = ""
    first = True

    if scalar_mult is None:
        scalar_mult = "" if is_latex else "*"

    for (monomial,c) in terms:
        if c != 0:
            coeff = coeff_repr(c)
            negative = False
            if len(coeff)>0 and coeff[0] == "-":
                negative = True
            try:
                if c < 0:
                    negative = True
            except NotImplementedError:
                # comparisons may not be implemented for some coefficients
                pass
            if negative:
                coeff = coeff_repr(-c, is_latex)
            else:
                coeff = coeff_repr(c, is_latex)
            if coeff == "1":
                coeff = ""
            if coeff != "0":
                if negative:
                    if first:
                        sign = "-" # add trailing space?
                    else:
                        sign = " - "
                else:
                    if first:
                        sign = ""
                    else:
                        sign= " + "
                b = repr_monomial(monomial)
                if len(b) > 0:
                    if  coeff != "":
                        if b =="1" and strip_one:
                            b = ""
                        else:
                            b = scalar_mult + b
                s += "%s%s%s"%(sign, coeff, b)
                first = False
    if first:
        return "0" # this can happen only if are only terms with coeff_repr(c) == "0"
    #elif s == "":
        #return "1" # is empty string representation invalid?
    else:
        return s


def strunc(s, n = 60):
    """
    Truncate at first space after position n, adding '...' if
    nontrivial truncation.
    """
    n = int(n)
    s = str(s)
    if len(s) > n:
        i = n
        while i < len(s) and s[i] != ' ':
            i += 1
        return s[:i] + " ..."
        #return s[:n-4] + " ..."
    return s



def newton_method_sizes(N):
    r"""
    Returns a sequence of integers
    `1 = a_1 \leq a_2 \leq \cdots \leq a_n = N` such that
    `a_j = \lceil a_{j+1} / 2 \rceil` for all `j`.

    This is useful for Newton-style algorithms that double the
    precision at each stage. For example if you start at precision 1
    and want an answer to precision 17, then it's better to use the
    intermediate stages 1, 2, 3, 5, 9, 17 than to use 1, 2, 4, 8, 16,
    17.

    INPUT:


    -  ``N`` - positive integer


    EXAMPLES::

        sage: newton_method_sizes(17)
        [1, 2, 3, 5, 9, 17]
        sage: newton_method_sizes(16)
        [1, 2, 4, 8, 16]
        sage: newton_method_sizes(1)
        [1]

    AUTHORS:

    - David Harvey (2006-09-09)
    """

    N = int(N)
    if N < 1:
        raise ValueError("N (={}) must be a positive integer".format(N))

    output = []
    while N > 1:
        output.append(N)
        N = (N + 1) >> 1

    output.append(1)
    output.reverse()
    return output


#################################################################
# Generally useful
#################################################################


def assert_attribute(x, attr, init=None):
    """
    If the object x has the attribute attr, do nothing. If not, set
    x.attr to init.
    """
    if attr in x.__dict__: return
    if attr[:2] == "__":
        z = str(x.__class__).split("'")
        if len(z) > 1:
            z = z[1]
        else:
            z = z[0]
        attr = "_" + z[len(x.__module__)+1:] + attr
    x.__dict__[attr] = init


def compose(f, g):
    """
    Return the composition of one-variable functions: `f \circ g`

    See also :func:`self_compose()` and :func:`nest()`

    INPUT:
        - `f` -- a function of one variable
        - `g` -- another function of one variable

    OUTPUT:
        A function, such that compose(f,g)(x) = f(g(x))

    EXAMPLES::

        sage: def g(x): return 3*x
        sage: def f(x): return x + 1
        sage: h1 = compose(f,g)
        sage: h2 = compose(g,f)
        sage: _ = var ('x')
        sage: h1(x)
        3*x + 1
        sage: h2(x)
        3*x + 3

    ::
        sage: _ = function('f g')
        sage: _ = var ('x')
        sage: compose(f,g)(x)
        f(g(x))

    """
    return lambda x: f(g(x))


def self_compose(f, n):
    """
    Return the function `f` composed with itself `n` times.

    See :func:`nest()` if you want `f(f(...(f(x))...))` for
    known `x`.


    INPUT:
        - `f` -- a function of one variable
        - `n` -- a nonnegative integer

    OUTPUT:
        A function, the result of composing `f` with itself `n` times

    EXAMPLES::

        sage: def f(x): return x^2 + 1
        sage: g = self_compose(f, 3)
        sage: x = var('x')
        sage: g(x)
        ((x^2 + 1)^2 + 1)^2 + 1

    ::

        sage: def f(x): return x + 1
        sage: g = self_compose(f, 10000)
        sage: g(0)
        10000

    ::

        sage: x = var('x')
        sage: self_compose(sin, 0)(x)
        x

    """
    from sage.rings.all import Integer

    typecheck(n, (int, long, Integer), 'n')
    if n < 0:
        raise ValueError("n must be a nonnegative integer, not {}.".format(n))

    return lambda x: nest(f, n, x)


def nest(f, n, x):
    """
    Return `f(f(...f(x)...))`, where the composition occurs n times.

    See also :func:`compose()` and :func:`self_compose()`

    INPUT:
        - `f` -- a function of one variable
        - `n` -- a nonnegative integer
        - `x` -- any input for `f`

    OUTPUT:
        `f(f(...f(x)...))`, where the composition occurs n times

    EXAMPLES::

        sage: def f(x): return x^2 + 1
        sage: x = var('x')
        sage: nest(f, 3, x)
        ((x^2 + 1)^2 + 1)^2 + 1

    ::

        sage: _ = function('f')
        sage: _ = var('x')
        sage: nest(f, 10, x)
        f(f(f(f(f(f(f(f(f(f(x))))))))))

    ::

        sage: _ = function('f')
        sage: _ = var('x')
        sage: nest(f, 0, x)
        x

    """
    from sage.rings.all import Integer

    typecheck(n, (int, long, Integer), 'n')
    if n < 0:
        raise ValueError("n must be a nonnegative integer, not {}.".format(n))

    for i in xrange(n):
        x = f(x)
    return x


#################################################################
# Ranges and [1,2,..,n] notation.
#################################################################

def srange(start, end=None, step=1, universe=None, check=True, include_endpoint=False, endpoint_tolerance=1e-5):
    r"""
    Return list of numbers ``a, a+step, ..., a+k*step``,
    where ``a+k*step < b`` and ``a+(k+1)*step >= b`` over
    exact rings, and makes a best attempt for inexact rings
    (see note below).

    This provides one way to iterate over Sage integers as opposed to
    Python int's.  It also allows you to specify step sizes for such
    an iteration.  Note, however, that what is returned is a full list
    of Integers and not an iterator.  It is potentially much slower
    than the Python range function, depending on the application.  The
    function xsrange() provides an iterator with similar functionality
    which would usually be more efficient than using srange().

    INPUT:

    - ``a`` - number
    - ``b`` - number (default: None)
    - ``step`` - number (default: 1)
    - ``universe`` - Parent or type where all the elements should live (default: deduce from inputs)
    - ``check`` - make sure a, b, and step all lie in the same universe
    - ``include_endpoint`` - whether or not to include the endpoint (default: False)
    - ``endpoint_tolerance`` - used to determine whether or not the endpoint is hit for inexact rings (default 1e-5)

    OUTPUT:

    - list

    If b is None, then b is set equal to a and a is
    set equal to the 0 in the parent of b.

    Unlike range, a and b can be any type of numbers, and the
    resulting list involves numbers of that type.

    .. note::

       The list elements are computed via repeated addition
       rather than multiplication, which may produce slightly
       different results with inexact rings. For example::

           sage: sum([1.1] * 10) == 1.1 * 10
           False

       Also, the question of whether the endpoint is hit exactly for
       a given ``a + k*step`` is fuzzy for an inexact ring. If
       ``a + k*step = b`` for some k within ``endpoint_tolerance`` of
       being integral, it is considered an exact hit, thus avoiding spurious
       values falling just below the endpoint.

    .. note::

       This function is called ``srange`` to distinguish
       it from the built-in Python ``range`` command.  The s
       at the beginning of the name stands for "Sage".

    .. seealso: :func:`xsrange` -- iterator version

    EXAMPLES::

        sage: v = srange(5); v
        [0, 1, 2, 3, 4]
        sage: type(v[2])
        <type 'sage.rings.integer.Integer'>
        sage: srange(1, 10)
        [1, 2, 3, 4, 5, 6, 7, 8, 9]
        sage: srange(10, 1, -1)
        [10, 9, 8, 7, 6, 5, 4, 3, 2]
        sage: srange(10,1,-1, include_endpoint=True)
        [10, 9, 8, 7, 6, 5, 4, 3, 2, 1]
        sage: srange(1, 10, universe=RDF)
        [1.0, 2.0, 3.0, 4.0, 5.0, 6.0, 7.0, 8.0, 9.0]

        sage: srange(1, 10, 1/2)
        [1, 3/2, 2, 5/2, 3, 7/2, 4, 9/2, 5, 11/2, 6, 13/2, 7, 15/2, 8, 17/2, 9, 19/2]
        sage: srange(1, 5, 0.5)
        [1.00000000000000, 1.50000000000000, 2.00000000000000, 2.50000000000000, 3.00000000000000, 3.50000000000000, 4.00000000000000, 4.50000000000000]
        sage: srange(0, 1, 0.4)
        [0.000000000000000, 0.400000000000000, 0.800000000000000]
        sage: srange(1.0, 5.0, include_endpoint=True)
        [1.00000000000000, 2.00000000000000, 3.00000000000000, 4.00000000000000, 5.00000000000000]
        sage: srange(1.0, 1.1)
        [1.00000000000000]
        sage: srange(1.0, 1.0)
        []
        sage: V = VectorSpace(QQ, 2)
        sage: srange(V([0,0]), V([5,5]), step=V([2,2]))
        [(0, 0), (2, 2), (4, 4)]

    Including the endpoint::

        sage: srange(0, 10, step=2, include_endpoint=True)
        [0, 2, 4, 6, 8, 10]
        sage: srange(0, 10, step=3, include_endpoint=True)
        [0, 3, 6, 9]

    Try some inexact rings::

        sage: srange(0.5, 1.1, 0.1, universe=RDF, include_endpoint=False)
        [0.5, 0.6, 0.7, 0.7999999999999999, 0.8999999999999999, 0.9999999999999999]
        sage: srange(0.5, 1, 0.1, universe=RDF, include_endpoint=False)
        [0.5, 0.6, 0.7, 0.7999999999999999, 0.8999999999999999]
        sage: srange(0.5, 0.9, 0.1, universe=RDF, include_endpoint=False)
        [0.5, 0.6, 0.7, 0.7999999999999999]
        sage: srange(0, 1.1, 0.1, universe=RDF, include_endpoint=True)
        [0.0, 0.1, 0.2, 0.30000000000000004, 0.4, 0.5, 0.6, 0.7, 0.7999999999999999, 0.8999999999999999, 0.9999999999999999, 1.1]
        sage: srange(0, 0.2, 0.1, universe=RDF, include_endpoint=True)
        [0.0, 0.1, 0.2]
        sage: srange(0, 0.3, 0.1, universe=RDF, include_endpoint=True)
        [0.0, 0.1, 0.2, 0.3]

    TESTS:

    These are doctests from :trac:`6409`::

        sage: srange(1,0,include_endpoint=True)
        []
        sage: srange(1,QQ(0),include_endpoint=True)
        []
        sage: srange(3,0,-1,include_endpoint=True)
        [3, 2, 1, 0]
        sage: srange(1,1,0) # trac ticket #11753
        Traceback (most recent call last):
        ...
        ValueError: srange() step argument must not be zero
    """
    from sage.structure.sequence import Sequence
    from sage.rings.all import ZZ

    if end is None:
        end = start
        start = 0

    if check:
        if universe is None:
            universe = Sequence([start, end, step]).universe()
        start, end, step = universe(start), universe(end), universe(step)

    if step == Sequence([step]).universe()(0):
        raise ValueError("srange() step argument must not be zero")

    if universe in [int, long, ZZ]:
        if include_endpoint and (end-start) % step == 0:
            end += step
        if universe is ZZ:
            return ZZ.range(start, end, step)
        else: # universe is int or universe is long:
            return range(start, end, step)

    L = list(xsrange(start,end,step,universe,check,include_endpoint,endpoint_tolerance))
    return L


def xsrange(start, end=None, step=1, universe=None, check=True, include_endpoint=False, endpoint_tolerance=1e-5):
    """
    Return an iterator over numbers
    ``a, a+step, ...,  a+k*step``, where ``a+k*step < b`` and
    ``a+(k+1)*step > b``.

    INPUT:
        universe -- Parent or type where all the elements should live (default: deduce from inputs)
        check -- make sure a, b, and step all lie in the same universe
        include_endpoint -- whether or not to include the endpoint (default: False)
        endpoint_tolerance -- used to determine whether or not the endpoint is hit for inexact rings (default 1e-5)


    -  ``a`` - number

    -  ``b`` - number

    -  ``step`` - number (default: 1)


    OUTPUT: iterator

    Unlike range, a and b can be any type of numbers, and the resulting
    iterator involves numbers of that type.

    .. seealso::

       :func:`srange`

    .. note::

       This function is called ``xsrange`` to distinguish it from the
       builtin Python ``xrange`` command.

    EXAMPLES::

        sage: list(xsrange(1,10))
        [1, 2, 3, 4, 5, 6, 7, 8, 9]
        sage: Q = RationalField()
        sage: list(xsrange(1, 10, Q('1/2')))
        [1, 3/2, 2, 5/2, 3, 7/2, 4, 9/2, 5, 11/2, 6, 13/2, 7, 15/2, 8, 17/2, 9, 19/2]
        sage: list(xsrange(1, 5, 0.5))
        [1.00000000000000, 1.50000000000000, 2.00000000000000, 2.50000000000000, 3.00000000000000, 3.50000000000000, 4.00000000000000, 4.50000000000000]
        sage: list(xsrange(0, 1, 0.4))
        [0.000000000000000, 0.400000000000000, 0.800000000000000]

    Negative ranges are also allowed::

        sage: list(xrange(4,1,-1))
        [4, 3, 2]
        sage: list(sxrange(4,1,-1))
        [4, 3, 2]
        sage: list(sxrange(4,1,-1/2))
        [4, 7/2, 3, 5/2, 2, 3/2]

    TESTS:

    These are doctests from trac ticket #6409::

        sage: list(xsrange(1,QQ(0),include_endpoint=True))
        []
        sage: list(xsrange(1,QQ(0),-1,include_endpoint=True))
        [1, 0]
        sage: xsrange(1,1,0) # trac ticket #11753
        Traceback (most recent call last):
        ...
        ValueError: xsrange() step argument must not be zero
    """
    from sage.structure.sequence import Sequence
    from sage.rings.all import ZZ

    if end is None:
        end = start
        start = 0

    if check:
        if universe is None:
            universe = Sequence([start, end, step]).universe()
        start, end, step = universe(start), universe(end), universe(step)

    if step == Sequence([step]).universe()(0):
        raise ValueError("xsrange() step argument must not be zero")

    if universe in [int, long, ZZ]:
        if include_endpoint and (end-start) % step == 0:
            end += step
            include_endpoint = False
        if universe is not ZZ:
            return xrange(start, end, step)

    count = (end-start)/step
    if not isinstance(universe, type) and universe.is_exact():
        icount = int(math.ceil(float(count)))
        if icount != count:
            include_endpoint = False
    else:
        icount = int(math.ceil(float(count) - endpoint_tolerance))
        if abs(float(count) - icount) > endpoint_tolerance:
            include_endpoint = False

    def generic_xsrange():
        if icount >=0:
            cur = start
            for k in xrange(icount):
                yield cur
                cur += step
            if include_endpoint:
                yield end

    return generic_xsrange()


sxrange = xsrange


def ellipsis_range(*args, **kwds):
    """
    Return arithmetic sequence determined by the numeric arguments and
    ellipsis. Best illustrated by examples.

    Use [1,2,..,n] notation.

    EXAMPLES::

        sage: ellipsis_range(1,Ellipsis,11,100)
        [1, 2, 3, 4, 5, 6, 7, 8, 9, 10, 11, 100]
        sage: ellipsis_range(0,2,Ellipsis,10,Ellipsis,20)
        [0, 2, 4, 6, 8, 10, 12, 14, 16, 18, 20]
        sage: ellipsis_range(0,2,Ellipsis,11,Ellipsis,20)
        [0, 2, 4, 6, 8, 10, 11, 13, 15, 17, 19]
        sage: ellipsis_range(0,2,Ellipsis,11,Ellipsis,20, step=3)
        [0, 2, 5, 8, 11, 14, 17, 20]
        sage: ellipsis_range(10,Ellipsis,0)
        []

    TESTS: These were carefully chosen tests, only to be changed if the
    semantics of ellipsis ranges change. In other words, if they don't
    pass it's probably a bug in the implementation, not in the
    doctest.

    Note 10 only appears once (though it is in both ranges).

    ::

        sage: ellipsis_range(0,Ellipsis,10,Ellipsis,20,step=2)
        [0, 2, 4, 6, 8, 10, 12, 14, 16, 18, 20]

    Sometimes one or more ranges is empty.

    ::

        sage: ellipsis_range(100,Ellipsis,10,Ellipsis,20,step=2)
        [10, 12, 14, 16, 18, 20]
        sage: ellipsis_range(0,Ellipsis,10,Ellipsis,-20,step=2)
        [0, 2, 4, 6, 8, 10]
        sage: ellipsis_range(100,Ellipsis,10,Ellipsis,-20,step=2)
        []

    We always start on the leftmost point of the range.

    ::

        sage: ellipsis_range(0,Ellipsis,10,Ellipsis,20,step=3)
        [0, 3, 6, 9, 10, 13, 16, 19]
        sage: ellipsis_range(100,Ellipsis,10,Ellipsis,20,step=3)
        [10, 13, 16, 19]
        sage: ellipsis_range(0,Ellipsis,10,Ellipsis,-20,step=3)
        [0, 3, 6, 9]
        sage: ellipsis_range(100,Ellipsis,10,Ellipsis,-20,step=3)
        []
        sage: ellipsis_range(0,1,Ellipsis,-10)
        []
        sage: ellipsis_range(0,1,Ellipsis,-10,step=1)
        [0]
        sage: ellipsis_range(100,0,1,Ellipsis,-10)
        [100]

    Note the duplicate 5 in the output.

    ::

        sage: ellipsis_range(0,Ellipsis,5,5,Ellipsis,10)
        [0, 1, 2, 3, 4, 5, 5, 6, 7, 8, 9, 10]

    Examples in which the step determines the parent of the elements::

        sage: [1..3, step=0.5]
        [1.00000000000000, 1.50000000000000, 2.00000000000000, 2.50000000000000, 3.00000000000000]
        sage: v = [1..5, step=1/1]; v
        [1, 2, 3, 4, 5]
        sage: parent(v[2])
        Rational Field
    """
    # Use kwds so step not absorbed into *args
    step_magic = 0
    if len(kwds) == 0:
        step = 1
        if Ellipsis in args:
            i = list(args).index(Ellipsis)
            if i > 1:
                step = args[i-1]-args[i-2]
                step_magic = i
    else:
        step = kwds.pop('step')
        if len(kwds) != 0:
            TypeError, "Unexpected keywords", kwds

    from sage.structure.sequence import Sequence
    S = Sequence([a for a in args if a is not Ellipsis] + [step])
    universe = S.universe()
    args = [Ellipsis if a is Ellipsis else universe(a) for a in args]
    step = universe(step)

    skip = False
    last_end = None
    L = []
    for i in range(len(args)):
        if skip:
            skip = False
        elif args[i] is Ellipsis:
            if len(args) == i+1:
                raise IndexError("Ellipsis range must have an endpoint, use (n..) for infinite sequence.")
            start, end = args[i-1], args[i+1]
            if i < 2 or args[i-2] is not Ellipsis:
                L.pop()
                if i == step_magic:
                    L.pop()
                    start = args[i-2]
            more = srange(start, end, step, universe=universe, check=False, include_endpoint=True)
            if len(more) > 0:
                if last_end == more[0]:
                    L.pop()
                last_end = more[-1]
                L += more
            else:
                last_end = None
            skip = True
        else:
            L.append(args[i])
            last_end = None
    return L


def ellipsis_iter(*args, **kwds):
    """
    Same as ellipsis_range, but as an iterator (and may end with an
    Ellipsis).

    See also ellipsis_range.

    Use (1,2,...) notation.

    EXAMPLES::

        sage: A = ellipsis_iter(1,2,Ellipsis)
        sage: [next(A) for _ in range(10)]
        [1, 2, 3, 4, 5, 6, 7, 8, 9, 10]
        sage: next(A)
        11
        sage: A = ellipsis_iter(1,3,5,Ellipsis)
        sage: [next(A) for _ in range(10)]
        [1, 3, 5, 7, 9, 11, 13, 15, 17, 19]
        sage: A = ellipsis_iter(1,2,Ellipsis,5,10,Ellipsis)
        sage: [next(A) for _ in range(10)]
        [1, 2, 3, 4, 5, 10, 11, 12, 13, 14]

    TESTS:

    These were carefully chosen tests, only to be changed if the
    semantics of ellipsis ranges change. In other words, if they don't
    pass it's probably a bug in the implementation, not in the
    doctest.

    ::

        sage: list(1,..,10)
        [1, 2, 3, 4, 5, 6, 7, 8, 9, 10]
        sage: list(1,3,..,10)
        [1, 3, 5, 7, 9]
        sage: list(1,..,10,..,20)
        [1, 2, 3, 4, 5, 6, 7, 8, 9, 10, 11, 12, 13, 14, 15, 16, 17, 18, 19, 20]
        sage: list(1,3,..,10,..,20)
        [1, 3, 5, 7, 9, 10, 12, 14, 16, 18, 20]
        sage: list(1,3,..,10,10,..,20)
        [1, 3, 5, 7, 9, 10, 12, 14, 16, 18, 20]
        sage: list(0,2,..,10,10,..,20,20,..,25)
        [0, 2, 4, 6, 8, 10, 10, 12, 14, 16, 18, 20, 20, 22, 24]
        sage: list(10,..,1)
        []
        sage: list(10,11,..,1)
        []
        sage: list(10,9,..,1)
        [10, 9, 8, 7, 6, 5, 4, 3, 2, 1]
        sage: list(100,..,10,..,20)
        [10, 11, 12, 13, 14, 15, 16, 17, 18, 19, 20]
        sage: list(0,..,10,..,-20)
        [0, 1, 2, 3, 4, 5, 6, 7, 8, 9, 10]
        sage: list(100,..,10,..,-20)
        []
        sage: list(100,102,..,10,..,20)
        [10, 12, 14, 16, 18, 20]
    """
    # Use kwds so step not absorbed into *args
    step_magic = 0
    if len(kwds) == 0:
        step = 1
        if Ellipsis in args:
            i = list(args).index(Ellipsis)
            if i > 1:
                step = args[i-1]-args[i-2]
                step_magic = i
    else:
        step = kwds.pop('step')
        if len(kwds) != 0:
            TypeError, "Unexpected keywords", kwds

    from sage.structure.sequence import Sequence
    S = Sequence([a for a in args if a is not Ellipsis] + [step])
    universe = S.universe()
    args = [Ellipsis if a is Ellipsis else universe(a) for a in args]
    step = universe(step)

    # this is a bit more complicated because we can't pop what's already been yielded
    next = None
    skip = False
    last_end = None
    # first we handle step_magic (which may require two pops if the range is empty)
    if step_magic:
        for i in range(step_magic-2):
            yield args[i]
        if len(args) > step_magic+1:
            i = step_magic
            more = xsrange(args[i-2], args[i+1], step, universe=universe, check=False, include_endpoint=True)
            a = None
            for a in more:
                yield a
            last_end = a
            skip = True
            next = None
            step_magic += 1
        else:
            yield args[step_magic-2]

    # now onto the rest
    for i in range(step_magic, len(args)):
        if skip:
            skip = False
        elif args[i] is Ellipsis:
            if i == len(args)-1:
                # continue forever
                cur = args[i-1]
                if last_end != cur:
                    yield cur
                while True:
                    cur += step
                    yield cur
            start, end = args[i-1], args[i+1]
            if i < 2 or args[i-2] is not Ellipsis:
                next = None # L.pop()
            more = xsrange(start, end, step, universe=universe, check=False, include_endpoint=True)
            try:
                first = more.next()
                if last_end != first:
                    yield first
                for a in more:
                    yield a
                last_end = a
            except StopIteration: # len(more) == 0
                last_end = None
            skip = True
            next = None
        else:
            if next is not None:
                yield next
            next = args[i]
            last_end = None


#################################################################
# The A \ b operator
#################################################################

class BackslashOperator:
    """
    Implements Matlab-style backslash operator for solving systems::

        A \\ b

    The preparser converts this to multiplications using
    ``BackslashOperator()``.

    EXAMPLES::

        sage: preparse("A \ matrix(QQ,2,1,[1/3,'2/3'])")
        "A  * BackslashOperator() * matrix(QQ,Integer(2),Integer(1),[Integer(1)/Integer(3),'2/3'])"
        sage: preparse("A \ matrix(QQ,2,1,[1/3,2*3])")
        'A  * BackslashOperator() * matrix(QQ,Integer(2),Integer(1),[Integer(1)/Integer(3),Integer(2)*Integer(3)])'
        sage: preparse("A \ B + C")
        'A  * BackslashOperator() * B + C'
        sage: preparse("A \ eval('C+D')")
        "A  * BackslashOperator() * eval('C+D')"
        sage: preparse("A \ x / 5")
        'A  * BackslashOperator() * x / Integer(5)'
        sage: preparse("A^3 \ b")
        'A**Integer(3)  * BackslashOperator() * b'
    """
    def __rmul__(self, left):
        """
        EXAMPLES::

            sage: A = random_matrix(ZZ, 4)
            sage: B = random_matrix(ZZ, 4)
            sage: temp = A * BackslashOperator()
            sage: temp.left is A
            True
            sage: X = temp * B
            sage: A * X == B
            True
        """
        self.left = left
        return self

    def __mul__(self, right):
        """
        EXAMPLES::

            sage: A = matrix(RDF, 5, 5, 2)
            sage: b = vector(RDF, 5, range(5))
            sage: v = A \ b
            sage: v.zero_at(1e-19)  # On at least one platform, we get a "negative zero"
            (0.0, 0.5, 1.0, 1.5, 2.0)
            sage: v = A._backslash_(b)
            sage: v.zero_at(1e-19)
            (0.0, 0.5, 1.0, 1.5, 2.0)
            sage: v = A * BackslashOperator() * b
            sage: v.zero_at(1e-19)
            (0.0, 0.5, 1.0, 1.5, 2.0)
        """
        return self.left._backslash_(right)


#################################################################
# is_iterator function
#################################################################
def is_iterator(it):
    """
    Tests if it is an iterator.

    The mantra ``if hasattr(it, 'next')`` was used to tests if ``it`` is an
    iterator. This is not quite correct since ``it`` could have a ``next``
    methods with a different semantic.

    EXAMPLES::

        sage: it = iter([1,2,3])
        sage: is_iterator(it)
        True

        sage: class wrong():
        ...      def __init__(self): self.n = 5
        ...      def next(self):
        ...          self.n -= 1
        ...          if self.n == 0: raise StopIteration
        ...          return self.n
        sage: x = wrong()
        sage: is_iterator(x)
        False
        sage: list(x)
        Traceback (most recent call last):
        ...
        TypeError: iteration over non-sequence

        sage: class good(wrong):
        ...      def __iter__(self): return self
        sage: x = good()
        sage: is_iterator(x)
        True
        sage: list(x)
        [4, 3, 2, 1]

        sage: P = Partitions(3)
        sage: is_iterator(P)
        False
        sage: is_iterator(iter(P))
        True
    """
    # see trac #7398 for a discussion
    try:
        return it is iter(it)
    except Exception:
        return False


#################################################################
# Useful but hard to classify
#################################################################


def _xsrange(a,b=None,step=1):
    if b is None:
        b = a
        try:
            a = b.parent()(0)
        except AttributeError:
            a = type(b)(0)
    cur = a
    if step > 0:
        while cur < b:
            yield cur
            cur += step
    elif step < 0:
        while cur > b:
            yield cur
            cur += step
    return

def random_sublist(X, s):
    """
    Return a pseudo-random sublist of the list X where the probability
    of including a particular element is s.

    INPUT:


    -  ``X`` - list

    -  ``s`` - floating point number between 0 and 1


    OUTPUT: list

    EXAMPLES::

        sage: S = [1,7,3,4,18]
        sage: random_sublist(S, 0.5)
        [1, 3, 4]
        sage: random_sublist(S, 0.5)
        [1, 3]
    """
    return [a for a in X if random.random() <= s]




def powerset(X):
    r"""
    Iterator over the *list* of all subsets of the iterable X, in no
    particular order. Each list appears exactly once, up to order.

    INPUT:


    -  ``X`` - an iterable


    OUTPUT: iterator of lists

    EXAMPLES::

        sage: list(powerset([1,2,3]))
        [[], [1], [2], [1, 2], [3], [1, 3], [2, 3], [1, 2, 3]]
        sage: [z for z in powerset([0,[1,2]])]
        [[], [0], [[1, 2]], [0, [1, 2]]]

    Iterating over the power set of an infinite set is also allowed::

        sage: i = 0
        sage: for x in powerset(ZZ):
        ...    if i > 10:
        ...       break
        ...    else:
        ...       i += 1
        ...    print x,
        [] [0] [1] [0, 1] [-1] [0, -1] [1, -1] [0, 1, -1] [2] [0, 2] [1, 2]

    You may also use subsets as an alias for powerset::

        sage: subsets([1,2,3])
        <generator object powerset at 0x...>
        sage: list(subsets([1,2,3]))
        [[], [1], [2], [1, 2], [3], [1, 3], [2, 3], [1, 2, 3]]

        The reason we return lists instead of sets is that the elements of
        sets must be hashable and many structures on which one wants the
        powerset consist of non-hashable objects.


    AUTHORS:

    - William Stein

    - Nils Bruin (2006-12-19): rewrite to work for not-necessarily
      finite objects X.
    """
    yield []
    pairs = []
    for x in X:
        pairs.append((2**len(pairs),x))
        for w in xrange(2**(len(pairs)-1), 2**(len(pairs))):
            yield [x for m, x in pairs if m & w]

subsets = powerset

#################################################################
# Type checking
#################################################################
def typecheck(x, C, var="x"):
    """
    Check that x is of instance C. If not raise a TypeError with an
    error message.
    """
    if not isinstance(x, C):
        raise TypeError("{} (={}) must be of type {}.".format(var, x, C))

#################################################################
# This will likely eventually be useful.
#################################################################

# From the Python Cookbook Ver 2, Recipe 20.4
class cached_attribute(object):
    """
    Computes attribute value and caches it in the instance.
    """
    def __init__(self, method, name=None):
        # record the unbound-method and the name
        self.method = method
        self.name = name or method.__name__
    def __get__(self, inst, cls):
        if inst is None:
            # instance attribute accessed on class, return self
            return self
        # compute, cache and return the instance's attribute value
        result = self.method(inst)
        setattr(inst, self.name, result)
        return result

class lazy_prop(object):
    def __init__(self, calculate_function):
        self._calculate = calculate_function
        self.__doc__ = calculate_function.__doc__

    def __call__(self, obj, _=None):
        if obj is None:
            return self
        value = self._calculate(obj)
        setattr(obj, self._calculate.__name__, value)
        return value

def prop(f):
    return property(f, None, None, f.__doc__)


#################################################################
# Misc.
#################################################################

def exists(S, P):
    """
    If S contains an element x such that P(x) is True, this function
    returns True and the element x. Otherwise it returns False and
    None.

    Note that this function is NOT suitable to be used in an
    if-statement or in any place where a boolean expression is
    expected. For those situations, use the Python built-in

    any(P(x) for x in S)

    INPUT:


    -  ``S`` - object (that supports enumeration)

    -  ``P`` - function that returns True or False


    OUTPUT:


    -  ``bool`` - whether or not P is True for some element
       x of S

    -  ``object`` - x


    EXAMPLES: lambda functions are very useful when using the exists
    function::

        sage: exists([1,2,5], lambda x : x > 7)
        (False, None)
        sage: exists([1,2,5], lambda x : x > 3)
        (True, 5)

    The following example is similar to one in the MAGMA handbook. We
    check whether certain integers are a sum of two (small) cubes::

        sage: cubes = [t**3 for t in range(-10,11)]
        sage: exists([(x,y) for x in cubes for y in cubes], lambda v : v[0]+v[1] == 218)
        (True, (-125, 343))
        sage: exists([(x,y) for x in cubes for y in cubes], lambda v : v[0]+v[1] == 219)
        (False, None)
    """
    for x in S:
        if P(x): return True, x
    return False, None

def forall(S, P):
    """
    If P(x) is true every x in S, return True and None. If there is
    some element x in S such that P is not True, return False and x.

    Note that this function is NOT suitable to be used in an
    if-statement or in any place where a boolean expression is
    expected. For those situations, use the Python built-in

    all(P(x) for x in S)

    INPUT:


    -  ``S`` - object (that supports enumeration)

    -  ``P`` - function that returns True or False


    OUTPUT:


    -  ``bool`` - whether or not P is True for all elements
       of S

    -  ``object`` - x


    EXAMPLES: lambda functions are very useful when using the forall
    function. As a toy example we test whether certain integers are
    greater than 3.

    ::

        sage: forall([1,2,5], lambda x : x > 3)
        (False, 1)
        sage: forall([1,2,5], lambda x : x > 0)
        (True, None)

    Next we ask whether every positive integer less than 100 is a
    product of at most 2 prime factors::

        sage: forall(range(1,100),  lambda n : len(factor(n)) <= 2)
        (False, 30)

    The answer is no, and 30 is a counterexample. However, every
    positive integer 100 is a product of at most 3 primes.

    ::

        sage: forall(range(1,100),  lambda n : len(factor(n)) <= 3)
        (True, None)
    """
    for x in S:
        if not P(x): return False, x
    return True, None

#################################################################
# which source file?
#################################################################
import inspect
def sourcefile(object):
    """
    Work out which source or compiled file an object was defined in.
    """
    return inspect.getfile(object)


#################################################################
# alarm
#################################################################
def alarm(seconds):
    """
    Raise an :class:`AlarmInterrupt` exception in a given number of
    seconds. This is useful for automatically interrupting long
    computations and can be trapped using exception handling.

    Use :func:`cancel_alarm` to cancel a previously scheduled alarm.

    INPUT:

    -  ``seconds`` -- positive number, may be floating point

    EXAMPLES::

        sage: alarm(0.5); factor(2^1031-1)
        Traceback (most recent call last):
        ...
        AlarmInterrupt
        sage: alarm(0)
        Traceback (most recent call last):
        ...
        ValueError: alarm() time must be positive
    """
    if seconds <= 0:
        raise ValueError("alarm() time must be positive")
    signal.setitimer(signal.ITIMER_REAL, seconds, 0)

def cancel_alarm():
    """
    Cancel a previously scheduled alarm (if any) set by :func:`alarm`.

    EXAMPLES::

        sage: alarm(0.5)
        sage: cancel_alarm()
        sage: cancel_alarm()  # Calling more than once doesn't matter
        sage: sleep(0.6)      # sleep succeeds
    """
    signal.setitimer(signal.ITIMER_REAL, 0, 0)


#################################################################
# debug tracing
#################################################################
import pdb
set_trace = pdb.set_trace



#################################################################
# Word wrap lines
#################################################################
def word_wrap(s, ncols=85):
    t = []
    if ncols == 0:
        return s
    for x in s.split('\n'):
        if len(x) == 0 or x.lstrip()[:5] == 'sage:':
            t.append(x)
            continue
        while len(x) > ncols:
            k = ncols
            while k > 0 and x[k] != ' ':
                k -= 1
            if k == 0:
                k = ncols
                end = '\\'
            else:
                end = ''
            t.append(x[:k] + end)
            x = x[k:]
            k=0
            while k < len(x) and x[k] == ' ':
                k += 1
            x = x[k:]
        t.append(x)
    return '\n'.join(t)


def getitem(v, n):
    r"""
    Variant of getitem that coerces to an int if a TypeError is
    raised.

    (This is not needed anymore - classes should define an
    __index__ method.)

    Thus, e.g., ``getitem(v,n)`` will work even if
    `v` is a Python list and `n` is a Sage integer.

    EXAMPLES::

        sage: v = [1,2,3]

    The following used to fail in Sage <= 1.3.7. Now it works fine::

        sage: v[ZZ(1)]
        2

    This always worked.

    ::

        sage: getitem(v, ZZ(1))
        2
    """
    try:
        return v[n]
    except TypeError:
        return v[int(n)]

def pad_zeros(s, size=3):
    """
    EXAMPLES::

        sage: pad_zeros(100)
        '100'
        sage: pad_zeros(10)
        '010'
        sage: pad_zeros(10, 5)
        '00010'
        sage: pad_zeros(389, 5)
        '00389'
        sage: pad_zeros(389, 10)
        '0000000389'
    """
    return "0"*(size-len(str(s))) + str(s)

import sage.server.support

def embedded():
    """
    Return True if this copy of Sage is running embedded in the Sage
    notebook.

    EXAMPLES::

        sage: sage.misc.misc.embedded()    # output True if in the notebook
        False
    """
    return sage.server.support.EMBEDDED_MODE


#############################################
# Operators
#############################################
class AttrCallObject(object):
    def __init__(self, name, args, kwds):
        """
        TESTS::

            sage: f = attrcall('core', 3); f
            *.core(3)
            sage: TestSuite(f).run()
        """
        self.name = name
        self.args = args
        self.kwds = kwds

    def __call__(self, x, *args):
        """
        Gets the ``self.name`` method from ``x``, calls it with
        ``self.args`` and ``args`` as positional parameters and
        ``self.kwds`` as keyword parameters, and returns the result.

        EXAMPLES::

            sage: core = attrcall('core', 3)
            sage: core(Partition([4,2]))
            [4, 2]

            sage: series = attrcall('series', x)
            sage: series(sin(x), 4)
            1*x + (-1/6)*x^3 + Order(x^4)
        """
        return getattr(x, self.name)(*(self.args+args), **self.kwds)

    def __repr__(self):
        """
        Returns a string representation of this object. The star in the
        output represents the object passed into self.

        EXAMPLES::

            sage: attrcall('core', 3)
            *.core(3)
            sage: attrcall('hooks', flatten=True)
            *.hooks(flatten=True)
            sage: attrcall('hooks', 3, flatten=True)
            *.hooks(3, flatten=True)
        """
        s =  "*.%s(%s"%(self.name, ", ".join(map(repr, self.args)))
        if self.kwds:
            if len(self.args) > 0:
                s += ", "
            s += ", ".join("%s=%s"%keyvalue for keyvalue in self.kwds.items())
        s += ")"
        return s

    def __eq__(self, other):
        """
        Equality testing

        EXAMPLES::

            sage: attrcall('core', 3, flatten = True) == attrcall('core', 3, flatten = True)
            True
            sage: attrcall('core', 2) == attrcall('core', 3)
            False
            sage: attrcall('core', 2) == 1
            False
        """
        return self.__class__ == other.__class__ and self.__dict__ == other.__dict__

    def __ne__(self, other):
        """
        Equality testing

        EXAMPLES::

            sage: attrcall('core', 3, flatten = True) != attrcall('core', 3, flatten = True)
            False
            sage: attrcall('core', 2) != attrcall('core', 3)
            True
            sage: attrcall('core', 2) != 1
            True
        """
        return not self == other

    def __hash__(self):
        """
        Hash value

        This method tries to ensure that, when two ``attrcall``
        objects are equal, they have the same hash value.

        .. warning:: dicts are not hashable, so we instead hash their
        items; however the order of those items might differ. The
        proper fix would be to use a frozen dict for ``kwds``, when
        frozen dicts will be available in Python.

        EXAMPLES::

            sage: x = attrcall('core', 3, flatten = True, blah = 1)
            sage: hash(x)       # random # indirect doctest
            210434060
            sage: type(hash(x))
            <type 'int'>
            sage: y = attrcall('core', 3, blah = 1, flatten = True)
            sage: hash(y) == hash(x)
            True
            sage: y = attrcall('core', 3, flatten = True, blah = 2)
            sage: hash(y) != hash(x)
            True
            sage: hash(attrcall('core', 2)) != hash(attrcall('core', 3))
            True
            sage: hash(attrcall('core', 2)) != hash(1)
            True

        Note: a missing ``__hash__`` method here used to break the
        unique representation of parents taking ``attrcall`` objects
        as input; see #8911.
        """
        return hash((self.args, tuple(self.kwds.items())))

def attrcall(name, *args, **kwds):
    """
    Returns a callable which takes in an object, gets the method named
    name from that object, and calls it with the specified arguments
    and keywords.

    INPUT:

     -  ``name`` - a string of the name of the method you
        want to call

     -  ``args, kwds`` - arguments and keywords to be passed
        to the method

    EXAMPLES::

        sage: f = attrcall('core', 3); f
        *.core(3)
        sage: [f(p) for p in Partitions(5)]
        [[2], [1, 1], [1, 1], [3, 1, 1], [2], [2], [1, 1]]
    """
    return AttrCallObject(name, args, kwds)

def call_method(obj, name, *args, **kwds):
    """
    Call the method ``name`` on ``obj``.

    This has to exist somewhere in Python!!!

    .. SEEALSO:: :func:`operator.methodcaller` :func:`attrcal`

    EXAMPLES::

        sage: from sage.misc.misc import call_method
        sage: call_method(1, "__add__", 2)
        3
    """
    return getattr(obj, name)(*args, **kwds)

def is_in_string(line, pos):
    r"""
    Returns True if the character at position pos in line occurs
    within a string.

    EXAMPLES::

        sage: from sage.misc.misc import is_in_string
        sage: line = 'test(\'#\')'
        sage: is_in_string(line, line.rfind('#'))
        True
        sage: is_in_string(line, line.rfind(')'))
        False
    """
    i = 0
    in_single_quote = False
    in_double_quote = False
    in_triple_quote = False

    def in_quote():
        return in_single_quote or in_double_quote or in_triple_quote

    while i < pos:
        # Update quote parsing
        # We only do this if this quote isn't backquoted itself,
        # which is the case if the previous character isn't
        # a backslash, or it is but both previous characters
        # are backslashes.
        if line[i-1:i] != '\\' or line[i-2:i] == '\\\\':
            if line[i:i+3] in ['"""', "'''"]:
                if not in_quote():
                    in_triple_quote = True
                elif in_triple_quote:
                    in_triple_quote = False
            elif line[i] == "'":
                if not in_quote():
                    in_single_quote = True
                elif in_single_quote:
                    in_single_quote = False
            elif line[i] == '"':
                if not in_quote():
                    in_double_quote = True
                elif in_double_quote:
                    in_double_quote = False
        i += 1
    return in_quote()


def get_main_globals():
    """
    Return the main global namespace.

    EXAMPLES::

        sage: from sage.misc.misc import get_main_globals
        sage: G = get_main_globals()
        sage: bla = 1
        sage: G['bla']
        1
        sage: bla = 2
        sage: G['bla']
        2
        sage: G['ble'] = 5
        sage: ble
        5

    This is analogous to :func:`globals`, except that it can be called
    from any function, even if it is in a Python module::

        sage: def f():
        ....:     G = get_main_globals()
        ....:     assert G['bli'] == 14
        ....:     G['blo'] = 42
        sage: bli = 14
        sage: f()
        sage: blo
        42

    ALGORITHM:

    The main global namespace is discovered by going up the frame
    stack until the frame for the :mod:`__main__` module is found.
    Should this frame not be found (this should not occur in normal
    operation), an exception "ValueError: call stack is not deep
    enough" will be raised by ``_getframe``.

    See :meth:`inject_variable_test` for a real test that this works
    within deeply nested calls in a function defined in a Python
    module.
    """
    import sys
    depth = 0
    while True:
        G = sys._getframe(depth).f_globals
        if G.get("__name__", None) == "__main__":
            break
        depth += 1
    return G


def inject_variable(name, value):
    """
    Inject a variable into the main global namespace.

    INPUT:

    - ``name``  -- a string
    - ``value`` -- anything

    EXAMPLES::

        sage: from sage.misc.misc import inject_variable
        sage: inject_variable("a", 314)
        sage: a
        314

    A warning is issued the first time an existing value is overwritten::

        sage: inject_variable("a", 271)
        doctest:...: RuntimeWarning: redefining global value `a`
        sage: a
        271
        sage: inject_variable("a", 272)
        sage: a
        272

    That's because warn seem to not reissue twice the same warning:

        sage: from warnings import warn
        sage: warn("blah")
        doctest:...: UserWarning: blah
        sage: warn("blah")

    Use with care!
    """
    assert isinstance(name, str)
    # Using globals() does not work, even in Cython, because
    # inject_variable is called not only from the interpreter, but
    # also from functions in various modules.
    G = get_main_globals()
    if name in G:
        warn("redefining global value `%s`"%name, RuntimeWarning, stacklevel = 2)
    G[name] = value


def inject_variable_test(name, value, depth):
    """
    A function for testing deep calls to inject_variable

    TESTS::

        sage: from sage.misc.misc import inject_variable_test
        sage: inject_variable_test("a0", 314, 0)
        sage: a0
        314
        sage: inject_variable_test("a1", 314, 1)
        sage: a1
        314
        sage: inject_variable_test("a2", 314, 2)
        sage: a2
        314
        sage: inject_variable_test("a2", 271, 2)
        doctest:...: RuntimeWarning: redefining global value `a2`
        sage: a2
        271

    """
    if depth == 0:
        inject_variable(name, value)
    else:
        inject_variable_test(name, value, depth - 1)<|MERGE_RESOLUTION|>--- conflicted
+++ resolved
@@ -583,56 +583,6 @@
         c = cmp(left.__getattribute__(a)(), right.__getattribute__(a)())
         if c: return c
     return 0
-
-<<<<<<< HEAD
-from sage.misc.misc_c import prod, running_total, balanced_sum, is_64_bit, is_32_bit
-
-# alternative name for prod
-mul = prod
-
-add = sum
-
-## def add(x, z=0):
-##     """
-##     Return the sum of the elements of x.  If x is empty,
-##     return z.
-
-##     INPUT:
-##         x -- iterable
-##         z -- the "0" that will be returned if x is empty.
-
-##     OUTPUT:
-##         object
-
-##     EXAMPLES:
-
-##     A very straightforward usage:
-##         sage: add([1,2,3])
-##         6
-
-##     In the following example, xrange is an iterator:
-##         sage: add(xrange(101))
-##         5050
-
-##     Append two sequences.
-##         sage: add([[1,1], [-1,0]])
-##         [1, 1, -1, 0]
-
-##     The zero can be anything:
-##         sage: add([], "zero")
-##         'zero'
-##     """
-##     if len(x) == 0:
-##         return z
-##     if not isinstance(x, list):
-##         m = x.__iter__()
-##         y = next(m)
-##         return reduce(operator.add, m, y)
-##     else:
-##         return reduce(operator.add, x[1:], x[0])
-
-=======
->>>>>>> 92de9fc0
 
 def union(x, y=None):
     """
