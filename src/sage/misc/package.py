r"""
Listing Sage packages

This module can be used to see which Sage packages are installed
and which packages are available for installation.

For more information about creating Sage packages, see the "Packaging
Third-Party Code" section of the Sage Developer's Guide.

Actually installing the packages should be done via the command
line, using the following commands:

- ``sage -i PACKAGE_NAME`` -- install the given package

- ``sage -f PACKAGE_NAME`` -- re-install the given package, even if it
  was already installed

To list the packages available, either use in a terminal one of ``sage
-standard``, ``sage -optional`` or ``sage -experimental``. Or the following
command inside Sage::

    sage: from sage.misc.package import list_packages
    sage: pkgs = list_packages(local=True)  # optional - sage_spkg
    sage: sorted(pkgs.keys())  # optional - sage_spkg, random
    ['4ti2',
     'alabaster',
     ...
     'zlib']

Functions
---------
"""

# ****************************************************************************
# This program is free software: you can redistribute it and/or modify
# it under the terms of the GNU General Public License as published by
# the Free Software Foundation, either version 2 of the License, or
# (at your option) any later version.
#                  https://www.gnu.org/licenses/
# ****************************************************************************
from typing import Dict, List, NamedTuple, Optional, Union

import sage.env

import json
import os
import subprocess
import sys
from pathlib import Path
from urllib.request import urlopen
from urllib.error import URLError
from ssl import create_default_context as default_context

DEFAULT_PYPI = 'https://pypi.org/pypi'


def pkgname_split(name):
    r"""
    Split a pkgname into a list of strings, 'name, version'.

    For some packages, the version string might be empty.

    EXAMPLES::

        sage: from sage.misc.package import pkgname_split
        sage: pkgname_split('hello_world-1.2')
        ['hello_world', '1.2']
    """
    return (name.split('-',1) + [''])[:2]


def pip_remote_version(pkg, pypi_url=DEFAULT_PYPI, ignore_URLError=False):
    r"""
    Return the version of this pip package available on PyPI.

    INPUT:

    - ``pkg`` -- the package

    - ``pypi_url`` -- (string, default: standard PyPI url) an optional Python
      package repository to use

    - ``ignore_URLError`` -- (default: ``False``) if set to ``True`` then no
      error is raised if the connection fails and the function returns ``None``

    EXAMPLES:

    The following test does fail if there is no TLS support (see e.g.
    :issue:`19213`)::

        sage: from sage.misc.package import pip_remote_version
        sage: pip_remote_version('beautifulsoup4') # optional - internet # not tested
        '...'

    These tests are reliable since the tested package does not exist::

        sage: nap = 'hey_this_is_NOT_a_python_package'
        sage: pypi = 'http://this.is.not.pypi.com/'
        sage: pip_remote_version(nap, pypi_url=pypi, ignore_URLError=True) # optional - internet
        doctest:...: UserWarning: failed to fetch the version of
        pkg='hey_this_is_NOT_a_python_package' at
        http://this.is.not.pypi.com/.../json
        sage: pip_remote_version(nap, pypi_url=pypi, ignore_URLError=False) # optional - internet
        Traceback (most recent call last):
        ...
        HTTPError: HTTP Error 404: Not Found
    """
    url = '{pypi_url}/{pkg}/json'.format(pypi_url=pypi_url, pkg=pkg)

    try:
        f = urlopen(url, context=default_context())
        text = f.read()
        f.close()
    except URLError:
        if ignore_URLError:
            import warnings
            warnings.warn("failed to fetch the version of pkg={!r} at {}".format(pkg, url))
            return
        else:
            raise

    info = json.loads(text)
    stable_releases = [v for v in info['releases'] if 'a' not in v and 'b' not in v]
    return max(stable_releases)


def spkg_type(name):
    r"""
    Return the type of the Sage package with the given name.

    INPUT:

    - ``name`` -- string giving the subdirectory name of the package under
      ``SAGE_PKGS``

    EXAMPLES::

        sage: from sage.misc.package import spkg_type
        sage: spkg_type('pip')                                  # optional - sage_spkg
        'standard'

    OUTPUT:

    The type as a string in ``('base', 'standard', 'optional', 'experimental')``.
    If no ``SPKG`` exists with the given name (or the directory ``SAGE_PKGS`` is
    not avaialble), ``None`` is returned.
    """
    spkg_type = None
    from sage.env import SAGE_PKGS
    if not SAGE_PKGS:
        return None
    try:
        f = open(os.path.join(SAGE_PKGS, name, "type"))
    except OSError:
        # Probably an empty directory => ignore
        return None

    with f:
        spkg_type = f.read().strip()
    return spkg_type


def pip_installed_packages(normalization=None):
    r"""
    Return a dictionary `name->version` of installed pip packages.

    This command returns *all* pip-installed packages. Not only Sage packages.

    INPUT:

    - ``normalization`` -- (optional, default: ``None``) according to which rule to
      normalize the package name, either ``None`` (as is) or ``'spkg'`` (format
      as in the Sage distribution in ``build/pkgs/``), i.e., lowercased and
      dots and dashes replaced by underscores.

    EXAMPLES::

        sage: # optional - sage_spkg
        sage: from sage.misc.package import pip_installed_packages
        sage: d = pip_installed_packages()
        sage: 'scipy' in d or 'SciPy' in d                                              # needs scipy
        True
        sage: 'beautifulsoup4' in d                             # needs beautifulsoup4
        True
        sage: 'prompt-toolkit' in d or 'prompt_toolkit' in d    # whether - or _ appears in the name depends on the setuptools version used for building the package
        True
<<<<<<< HEAD
        sage: 'beautifulsoup4' in d                             # needs beautifulsoup4
        True
        sage: 'prompt-toolkit' in d or 'prompt_toolkit' in d    # whether - or _ appears in the name depends on the setuptools version used for building the package
        True
=======
>>>>>>> 744939e0
        sage: d = pip_installed_packages(normalization='spkg')
        sage: d['prompt_toolkit']
        '...'
        sage: d['scipy']                                                                # needs scipy
        '...'
    """
    with open(os.devnull, 'w') as devnull:
        proc = subprocess.Popen(
            [sys.executable, "-m", "pip", "list", "--no-index", "--format", "json"],
            stdout=subprocess.PIPE,
            stderr=devnull,
        )
        stdout = proc.communicate()[0].decode()

        def normalize(name: str) -> str:
            if normalization is None:
                return name
            elif normalization == 'spkg':
                return name.lower().replace('-', '_').replace('.', '_')
            else:
                raise NotImplementedError(f'normalization {normalization} is not implemented')
        try:
            return {normalize(package['name']): package['version']
                    for package in json.loads(stdout)}
        except json.decoder.JSONDecodeError:
            # Something went wrong while parsing the output from pip.
            # This may happen if pip is not correctly installed.
            return {}


class PackageInfo(NamedTuple):
    """Represents information about a package."""
    name: str
    type: Optional[str] = None
    source: Optional[str] = None
    installed_version: Optional[str] = None
    remote_version: Optional[str] = None

    def is_installed(self) -> bool:
        r"""
        Whether the package is installed in the system.
        """
        return self.installed_version is not None


def list_packages(*pkg_types: str, pkg_sources: List[str] = ['normal', 'pip', 'script'],
                  local: bool = False, ignore_URLError: bool = False, exclude_pip: bool = False) -> Dict[str, PackageInfo]:
    r"""
    Return a dictionary of information about each package.

    The keys are package names and values are named tuples with the following keys:

    - ``'type'``: either ``'base``, ``'standard'``, ``'optional'``, or ``'experimental'``
    - ``'source'``: either ``'normal', ``'pip'``, or ``'script'``
    - ``'installed'``: boolean
    - ``'installed_version'``: ``None`` or a string
    - ``'remote_version'``: string

    INPUT:

    - ``pkg_types`` -- (optional) a sublist of ``'base``, ``'standard'``, ``'optional'``,
      or ``'experimental'``.  If provided, list only the packages with the
      given type(s), otherwise list all packages.

    - ``pkg_sources`` -- (optional) a sublist of ``'normal', ``'pip'``, or ``'script'``.
      If provided, list only the packages with the given source(s), otherwise list all
      packages.

    - ``local`` -- (optional, default: ``False``) if set to ``True``, then do not
      consult remote (PyPI) repositories for package versions (only applicable for
      ``'pip'`` type)

    - ``exclude_pip`` -- (optional, default: ``False``) if set to ``True``, then
      pip packages are not considered.  This is the same as removing ``'pip'``
      from ``pkg_sources``.

    - ``ignore_URLError`` -- (default: ``False``) if set to ``True``, then
      connection errors will be ignored

    EXAMPLES::

        sage: # optional - sage_spkg
        sage: from sage.misc.package import list_packages
        sage: L = list_packages('standard')
        sage: sorted(L.keys())  # random
        ['alabaster',
         'babel',
         ...
         'zlib']
        sage: sage_conf_info = L['sage_conf']
        sage: sage_conf_info.type
        'standard'
        sage: sage_conf_info.is_installed()
        True
        sage: sage_conf_info.source
        'script'

        sage: # optional - sage_spkg internet
        sage: L = list_packages(pkg_sources=['pip'], local=True)
        sage: bp_info = L['biopython']
        sage: bp_info.type
        'optional'
        sage: bp_info.source
        'pip'

    Check the option ``exclude_pip``::

        sage: [p for p, d in list_packages('optional', exclude_pip=True).items()  # optional - sage_spkg
        ....:  if d.source == 'pip']
        []
    """
    if not pkg_types:
        pkg_types = ('base', 'standard', 'optional', 'experimental')
    elif any(pkg_type not in ('base', 'standard', 'optional', 'experimental') for pkg_type in pkg_types):
        raise ValueError("Each pkg_type must be one of 'base', 'standard', 'optional', 'experimental'")

    if exclude_pip:
        pkg_sources = [s for s in pkg_sources if s != 'pip']

    pkgs = {p: PackageInfo(name=p, installed_version=v)
            for p, v in installed_packages('pip' not in pkg_sources).items()}

    # Add additional information based on Sage's package repository
    lp = []
    SAGE_PKGS = sage.env.SAGE_PKGS
    if not SAGE_PKGS:
        return pkgs

    try:
        lp = os.listdir(SAGE_PKGS)
    except FileNotFoundError:
        return pkgs

    for p in lp:

        typ = spkg_type(p)
        if not typ:
            continue

        if os.path.isfile(os.path.join(SAGE_PKGS, p, "requirements.txt")):
            src = 'pip'
        elif os.path.isfile(os.path.join(SAGE_PKGS, p, "checksums.ini")):
            src = 'normal'
        else:
            src = 'script'

        if typ not in pkg_types or src not in pkg_sources:
            try:
                del pkgs[p]
            except KeyError:
                pass
            continue

        if src == 'pip':
            if not local:
                remote_version = pip_remote_version(p, ignore_URLError=ignore_URLError)
            else:
                remote_version = None
        elif src == 'normal':
            # If package-version.txt does not exist, that is an error
            # in the build system => we just propagate the exception
            package_filename = os.path.join(SAGE_PKGS, p, "package-version.txt")
            with open(package_filename) as f:
                remote_version = f.read().strip()
        else:
            remote_version = None

        pkg = pkgs.get(p, PackageInfo(name=p))
        pkgs[p] = PackageInfo(p, typ, src, pkg.installed_version, remote_version)

    return pkgs

def _spkg_inst_dirs():
    """
    Generator for the installation manifest directories as resolved paths.

    It yields first ``SAGE_LOCAL_SPKG_INST``, then ``SAGE_VENV_SPKG_INST``,
    if defined; but it both resolve to the same directory, it only yields
    one element.

    EXAMPLES::

        sage: from sage.misc.package import _spkg_inst_dirs
        sage: list(_spkg_inst_dirs())
        [...]

    """
    last_inst_dir = None
    for inst_dir in (sage.env.SAGE_LOCAL_SPKG_INST, sage.env.SAGE_VENV_SPKG_INST):
        if inst_dir:
            inst_dir = Path(inst_dir).resolve()
            if inst_dir.is_dir() and inst_dir != last_inst_dir:
                yield inst_dir
                last_inst_dir = inst_dir

def installed_packages(exclude_pip=True):
    """
    Return a dictionary of all installed packages, with version numbers.

    INPUT:

    - ``exclude_pip`` -- (optional, default: ``True``) whether "pip" packages
      are excluded from the list

    EXAMPLES:

    Below we test for a standard package without ``spkg-configure.m4`` script
    that should be installed in ``SAGE_LOCAL``. When Sage is installed by
    the Sage distribution (indicated by feature ``sage_spkg``), we should have
    the installation record for this package. (We do not test for installation
    records of Python packages. Our ``SAGE_VENV`` is not necessarily the
    main Sage venv; it could be a user-created venv or a venv created by tox.)::

        sage: # optional - sage_spkg
        sage: from sage.misc.package import installed_packages
        sage: sorted(installed_packages().keys())
        [...'conway_polynomials', ...]
        sage: installed_packages()['conway_polynomials']  # random
        '0.5'

    .. SEEALSO::

        :func:`sage.misc.package.list_packages`
    """
    installed = {}
    if not exclude_pip:
        installed.update(pip_installed_packages(normalization='spkg'))
    # Sage packages should override pip packages (Issue #23997)

    for inst_dir in _spkg_inst_dirs():
        try:
            lp = os.listdir(inst_dir)
            installed.update(pkgname_split(pkgname) for pkgname in lp
                             if not pkgname.startswith('.'))
        except FileNotFoundError:
            pass
    return installed


def is_package_installed(package, exclude_pip=True):
    """
    Return whether (any version of) ``package`` is installed.

    INPUT:

    - ``package`` -- the name of the package

    - ``exclude_pip`` -- (optional, default: ``True``) whether to consider pip
      type packages


    EXAMPLES::

        sage: from sage.misc.package import is_package_installed
        sage: is_package_installed('conway_polynomials')  # optional - sage_spkg
        True

    Giving just the beginning of the package name is not good enough::

        sage: is_package_installed('conway_poly')         # optional - sage_spkg
        False

    Otherwise, installing "pillow" would cause this function to think
    that "pil" is installed, for example.

    .. NOTE::

        Do not use this function to check whether you can use a feature from an
        external library. This only checks whether something was installed with
        ``sage -i`` but it may have been installed by other means (for example
        if this copy of Sage has been installed as part of a distribution.)
        Use the framework provided by :mod:`sage.features` to check
        whether a library is installed and functional.
    """
    return any(p == package for p in installed_packages(exclude_pip))


def is_package_installed_and_updated(package: str) -> bool:
    r"""
    Return whether the given package is installed and up-to-date.

    INPUT:

    - ``package`` -- the name of the package.

    EXAMPLES::

        sage: from sage.misc.package import is_package_installed_and_updated
        sage: is_package_installed_and_updated("alabaster")    # optional - build, random
        False
    """
    try:
        all_packages = list_packages(local=True)
        pkginfo = all_packages[package]
        return pkginfo.installed_version == pkginfo.remote_version
    except KeyError:
        # Might be an installed old-style package
        return is_package_installed(package)


def package_versions(package_type, local=False):
    r"""
    Return version information for each Sage package.

    INPUT:

    - ``package_type`` -- (string) one of ``"standard"``, ``"optional"`` or
      ``"experimental"``

    - ``local`` -- (boolean, default: ``False``) only query local data (no internet needed)

    For packages of the given type, return a dictionary whose entries
    are of the form ``'package': (installed, latest)``, where
    ``installed`` is the installed version (or ``None`` if not
    installed) and ``latest`` is the latest available version. If the
    package has a directory in ``SAGE_ROOT/build/pkgs/``, then
    ``latest`` is determined by the file ``package-version.txt`` in
    that directory.  If ``local`` is ``False``, then Sage's servers are
    queried for package information.

    .. SEEALSO:: :func:`sage.misc.package.list_packages`

    EXAMPLES::

        sage: # optional - sage_spkg
        sage: from sage.misc.package import package_versions
        sage: std = package_versions('standard', local=True)
        sage: 'gap' in std
        True
        sage: std['zlib']  # random
        ('1.2.11.p0', '1.2.11.p0')
    """
    return {pkg.name: (pkg.installed_version, pkg.remote_version) for pkg in list_packages(package_type, local=local).values()}


def package_manifest(package):
    """
    Return the manifest for ``package``.

    INPUT:

    - ``package`` -- package name

    The manifest is written in the file
    ``SAGE_SPKG_INST/package-VERSION``. It is a JSON file containing a
    dictionary with the package name, version, installation date, list
    of installed files, etc.

    EXAMPLES::

        sage: # optional - sage_spkg
        sage: from sage.misc.package import package_manifest
        sage: manifest = package_manifest('conway_polynomials')
        sage: manifest['package_name'] == 'conway_polynomials'
        True
        sage: 'files' in manifest
        True

    Test a nonexistent package::

        sage: package_manifest('dummy-package')                  # optional - sage_spkg
        Traceback (most recent call last):
        ...
        KeyError: 'dummy-package'
    """
    version = installed_packages()[package]
    for inst_dir in _spkg_inst_dirs():
        stamp_file = os.path.join(inst_dir,
                                  '{}-{}'.format(package, version))
        try:
            with open(stamp_file) as f:
                return json.load(f)
        except FileNotFoundError:
            pass
    raise RuntimeError('package manifest directory changed at runtime')


# PackageNotFoundError used to be an exception class.
# It was deprecated in #30607 and removed afterwards.
# User code can continue to use PackageNotFoundError in
# try...except statements using this definition, which
# catches no exception.
PackageNotFoundError = ()<|MERGE_RESOLUTION|>--- conflicted
+++ resolved
@@ -184,13 +184,6 @@
         True
         sage: 'prompt-toolkit' in d or 'prompt_toolkit' in d    # whether - or _ appears in the name depends on the setuptools version used for building the package
         True
-<<<<<<< HEAD
-        sage: 'beautifulsoup4' in d                             # needs beautifulsoup4
-        True
-        sage: 'prompt-toolkit' in d or 'prompt_toolkit' in d    # whether - or _ appears in the name depends on the setuptools version used for building the package
-        True
-=======
->>>>>>> 744939e0
         sage: d = pip_installed_packages(normalization='spkg')
         sage: d['prompt_toolkit']
         '...'
