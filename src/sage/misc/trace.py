--- conflicted
+++ resolved
@@ -65,13 +65,8 @@
 
         sage: print(s.before[s.before.find(b'--'):].decode())
         --...
-<<<<<<< HEAD
-        ipdb> c
-        2 * 5
-=======
         ...ipdb> c
         ...2 * 5...
->>>>>>> 13b40902
 
     Re-enable garbage collection::
 
