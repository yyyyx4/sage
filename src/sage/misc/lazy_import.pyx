r"""
Lazy imports

This module allows one to lazily import objects into a namespace,
where the actual import is delayed until the object is actually called
or inspected. This is useful for modules that are expensive to import
or may cause circular references, though there is some overhead in its
use.

EXAMPLES::

    sage: lazy_import('sage.rings.all', 'ZZ')
    sage: type(ZZ)
    <class 'sage.misc.lazy_import.LazyImport'>
    sage: ZZ(4.0)
    4

By default, a warning is issued if a lazy import module is resolved
during Sage's startup. In case a lazy import's sole purpose is to
break a circular reference and it is known to be resolved at startup
time, one can use the ``at_startup`` option::

    sage: lazy_import('sage.rings.all', 'ZZ', at_startup=True)

This option can also be used as an intermediate step toward not
importing by default a module that is used in several places, some of
which can already afford to lazy import the module but not all.

A lazy import that is marked as "at_startup" will print a message if
it is actually resolved after the startup, so that the developer knows
that (s)he can remove the flag::

    sage: ZZ
    doctest:warning...
    UserWarning: Option ``at_startup=True`` for lazy import ZZ not needed anymore
    Integer Ring

.. SEEALSO:: :func:`lazy_import`, :class:`LazyImport`

AUTHOR:

 - Robert Bradshaw
"""

# ****************************************************************************
#       Copyright (C) 2009 Robert Bradshaw <robertwb@math.washington.edu>
#
# This program is free software: you can redistribute it and/or modify
# it under the terms of the GNU General Public License as published by
# the Free Software Foundation, either version 2 of the License, or
# (at your option) any later version.
#                  https://www.gnu.org/licenses/
# ****************************************************************************

# Keep OLD division semantics for Python 2 compatibility, such that
# lazy imports support old and true division.

cimport cython
from cpython.object cimport PyObject_RichCompare
from cpython.number cimport PyNumber_TrueDivide, PyNumber_Power, PyNumber_Index

cdef extern from *:
    int likely(int) nogil  # Defined by Cython

import os
import pickle
from warnings import warn
import inspect
from . import sageinspect


# LazyImport.__repr__ uses try... except FeatureNotPresentError.
# This is defined in sage.features, provided by the distribution sagemath-environment.
try:
    from sage.features import FeatureNotPresentError
except ImportError:
    # If sage.features cannot be imported, then FeatureNotPresentError cannot
    # be raised. In this case, use the empty tuple as the exception specification.
    FeatureNotPresentError = ()


cdef inline obj(x):
    if type(x) is LazyImport:
        return (<LazyImport>x).get_object()
    else:
        return x


# boolean to determine whether Sage is still starting up
cdef bint startup_guard = True

cdef bint finish_startup_called = False


cpdef finish_startup():
    """
    Finish the startup phase.

    This function must be called exactly once at the end of the Sage
    import process (:mod:`~sage.all`).

    TESTS::

        sage: from sage.misc.lazy_import import finish_startup
        sage: finish_startup()
        Traceback (most recent call last):
        ...
        AssertionError: finish_startup() must be called exactly once
    """
    global startup_guard, finish_startup_called
    assert startup_guard, 'finish_startup() must be called exactly once'
    startup_guard = False
    finish_startup_called = True


cpdef ensure_startup_finished():
    """
    Make sure that the startup phase is finished.

    In contrast to :func:`finish_startup`, this function can
    be called repeatedly.

    TESTS::

        sage: from sage.misc.lazy_import import ensure_startup_finished
        sage: ensure_startup_finished()
    """
    global startup_guard
    startup_guard = False


cpdef bint is_during_startup():
    """
    Return whether Sage is currently starting up.

    OUTPUT:

    Boolean

    TESTS::

        sage: from sage.misc.lazy_import import is_during_startup
        sage: is_during_startup()
        False
    """
    global startup_guard
    return startup_guard


cpdef test_fake_startup():
    """
    For testing purposes only.

    Switch the startup lazy import guard back on.

    EXAMPLES::

        sage: sage.misc.lazy_import.test_fake_startup()
        sage: lazy_import('sage.rings.all', 'ZZ', 'my_ZZ')
        sage: my_ZZ(123)
        doctest:warning...
        UserWarning: Resolving lazy import ZZ during startup
        123
        sage: sage.misc.lazy_import.finish_startup()
    """
    global startup_guard, finish_startup_called
    startup_guard = True
    finish_startup_called = False


@cython.final
cdef class LazyImport():
    """
    EXAMPLES::

        sage: from sage.misc.lazy_import import LazyImport
        sage: my_integer = LazyImport('sage.rings.all', 'Integer')
        sage: my_integer(4)
        4
        sage: my_integer('101', base=2)
        5
        sage: my_integer(3/2)
        Traceback (most recent call last):
        ...
        TypeError: no conversion of this rational to integer
    """
    cdef readonly _object  # The actual object if imported, None otherwise
    cdef _module
    cdef _name
    cdef _as_name
    cdef _namespace
    cdef bint _at_startup
    cdef _deprecation
    cdef _feature

    def __init__(self, module, name, as_name=None, at_startup=False, namespace=None,
                 deprecation=None, feature=None):
        """
        EXAMPLES::

            sage: from sage.misc.lazy_import import LazyImport
            sage: lazy_ZZ = LazyImport('sage.rings.all', 'ZZ')
            sage: type(lazy_ZZ)
            <class 'sage.misc.lazy_import.LazyImport'>
            sage: lazy_ZZ._get_object() is ZZ
            True
            sage: type(lazy_ZZ)
            <class 'sage.misc.lazy_import.LazyImport'>
        """
        self._object = None
        self._module = module
        self._name = name
        self._as_name = name if as_name is None else as_name
        self._namespace = namespace
        self._at_startup = at_startup
        self._deprecation = deprecation
        self._feature = feature

    cdef inline get_object(self):
        """
        Faster, Cython-only partially-inlined version of ``_get_object``.
        """
        if likely(self._object is not None):
            return self._object
        return self._get_object()

    cpdef _get_object(self):
        """
        Return the wrapped object, importing it if necessary.

        OUTPUT:

        - the wrapped object

        EXAMPLES::

            sage: from sage.misc.lazy_import import LazyImport
            sage: my_integer_ring = LazyImport('sage.rings.all', 'ZZ')
            sage: my_integer_ring._object is None
            True
            sage: my_integer_ring._get_object()
            Integer Ring
            sage: my_integer_ring._object is None
            False
            sage: my_rats = LazyImport('sage.rings.rational_field', 'QQ', at_startup=True)
            sage: my_rats
            doctest:warning...
            UserWarning: Option ``at_startup=True`` for lazy import QQ not needed anymore
            Rational Field
        """
        if self._object is not None:
            return self._object

        if startup_guard and not self._at_startup:
            warn(f"Resolving lazy import {self._name} during startup")
        elif self._at_startup and not startup_guard:
            if finish_startup_called:
                warn(f"Option ``at_startup=True`` for lazy import {self._name} not needed anymore")

        feature = self._feature
        try:
            self._object = getattr(__import__(self._module, {}, {}, [self._name]), self._name)
        except ImportError as e:
<<<<<<< HEAD
            if self._feature:
                # Avoid warnings from static type checkers by explicitly importing FeatureNotPresentError.
                from sage.features import FeatureNotPresentError
                raise FeatureNotPresentError(self._feature, reason=f'Importing {self._name} failed: {e}')
=======
            if feature:
                raise FeatureNotPresentError(feature, reason=f'Importing {self._name} failed: {e}')
>>>>>>> 187bdcfb
            raise

        if feature:
            # for the case that the feature is hidden
            feature.require()

        if self._deprecation is not None:
            from sage.misc.superseded import deprecation_cython as deprecation
            try:
                trac_number, message = self._deprecation
            except TypeError:
                trac_number = self._deprecation
                import_command = f'from {self._module} import {self._name}'
                if self._as_name != self._name:
                    import_command += f' as {self._as_name}'
                message = f'\nImporting {self._as_name} from here is deprecated; please use "{import_command}" instead.'
            deprecation(trac_number, message)
        # Replace the lazy import in the namespace by the actual object
        name = self._as_name
        if self._namespace is not None:
            if self._namespace.get(name) is self:
                self._namespace[name] = self._object
        return self._object

    def _get_deprecation_ticket(self):
        """
        Return the ticket number of the deprecation, or 0 if this lazy
        import is not deprecated.

        EXAMPLES::

            sage: from sage.misc.lazy_import import LazyImport
            sage: H = LazyImport('sage.categories.homsets', 'Homsets')
            sage: H._get_deprecation_ticket()
            0
            sage: H = LazyImport('sage.categories.homsets', 'Homsets', deprecation=10668)
            sage: H._get_deprecation_ticket()
            10668
            sage: H = LazyImport('sage.categories.homsets', 'Homsets', deprecation=(10668, "this is deprecated"))
            sage: H._get_deprecation_ticket()
            10668
        """
        if self._deprecation is None:
            return 0
        try:
            return self._deprecation[0]
        except TypeError:
            return self._deprecation

    def _instancedoc_(self):
        """
        Return the docstring of the wrapped object for introspection.

        EXAMPLES::

            sage: from sage.misc.lazy_import import LazyImport
            sage: my_isprime = LazyImport('sage.all', 'is_prime')
            sage: my_isprime.__doc__ is is_prime.__doc__
            True

        TESTS:

        Check that :trac:`19475` is fixed::

            sage: 'A subset of the real line' in RealSet.__doc__
            True
        """
        return sageinspect.sage_getdoc_original(self.get_object())

    def _sage_src_(self):
        """
        Return the source of the wrapped object for introspection.

        EXAMPLES::

            sage: from sage.misc.lazy_import import LazyImport
            sage: my_isprime = LazyImport('sage.all', 'is_prime')
            sage: 'def is_prime(' in my_isprime._sage_src_()
            True
        """
        return sageinspect.sage_getsource(self.get_object())

    def _sage_argspec_(self):
        """
        Return the argspec of the wrapped object for introspection.

        EXAMPLES::

            sage: from sage.misc.lazy_import import LazyImport
            sage: rm = LazyImport('sage.all', 'random_matrix')
            sage: rm._sage_argspec_()
            ArgSpec(args=['ring', 'nrows', 'ncols', 'algorithm', 'implementation'], varargs='args', keywords='kwds', defaults=(None, 'randomize', None))
        """
        return sageinspect.sage_getargspec(self.get_object())

    def __getattr__(self, attr):
        """
        Attribute lookup on self defers to attribute lookup on the
        wrapped object.

        EXAMPLES::

            sage: from sage.misc.lazy_import import LazyImport
            sage: my_integer = LazyImport('sage.rings.all', 'Integer')
            sage: my_integer.sqrt is Integer.sqrt
            True
        """
        return getattr(self.get_object(), attr)

    # We need to wrap all the slot methods, as they are not forwarded
    # via getattr.

    def __dir__(self):
        """
        Tab completion on self defers to completion on the wrapped
        object.

        EXAMPLES::

            sage: from sage.misc.lazy_import import LazyImport
            sage: lazy_ZZ = LazyImport('sage.rings.all', 'ZZ')
            sage: dir(lazy_ZZ) == dir(ZZ)
            True
        """
        return dir(self.get_object())

    def __call__(self, *args, **kwds):
        """
        Calling self calls the wrapped object.

        EXAMPLES::

            sage: from sage.misc.lazy_import import LazyImport
            sage: my_isprime = LazyImport('sage.all', 'is_prime')
            sage: is_prime(12) == my_isprime(12)
            True
            sage: is_prime(13) == my_isprime(13)
            True
        """
        return self.get_object()(*args, **kwds)

    def __repr__(self):
        """
        TESTS::

            sage: from sage.misc.lazy_import import LazyImport
            sage: lazy_ZZ = LazyImport('sage.rings.all', 'ZZ')
            sage: repr(lazy_ZZ) == repr(ZZ)
            True
        """
        try:
            obj = self.get_object()
            return repr(obj)
        except FeatureNotPresentError as e:
            return "Failed lazy import:\n" + str(e)

    def __str__(self):
        """
        TESTS::

            sage: from sage.misc.lazy_import import LazyImport
            sage: lazy_ZZ = LazyImport('sage.rings.all', 'ZZ')
            sage: str(lazy_ZZ) == str(ZZ)
            True
        """
        return str(self.get_object())

    def __bool__(self):
        """
        TESTS::

            sage: from sage.misc.lazy_import import LazyImport
            sage: lazy_ZZ = LazyImport('sage.rings.all', 'ZZ')
            sage: bool(lazy_ZZ) == bool(ZZ)
            True
        """
        return bool(self.get_object())

    def __hash__(self):
        """
        TESTS::

            sage: from sage.misc.lazy_import import LazyImport
            sage: lazy_ZZ = LazyImport('sage.rings.all', 'ZZ')
            sage: hash(lazy_ZZ) == hash(ZZ)
            True
        """
        return hash(self.get_object())

    def __richcmp__(left, right, int op):
        """
        TESTS::

            sage: from sage.misc.lazy_import import LazyImport
            sage: lazy_ZZ = LazyImport('sage.rings.all', 'ZZ')
            sage: lazy_ZZ == ZZ
            True
            sage: lazy_ZZ == RR
            False
        """
        return PyObject_RichCompare(obj(left), obj(right), op)

    def __len__(self):
        """
        TESTS::

            sage: lazy_import('sys', 'version_info')
            sage: type(version_info)
            <class 'sage.misc.lazy_import.LazyImport'>
            sage: len(version_info)
            5
        """
        return len(self.get_object())

    def __get__(self, instance, owner):
        """
        EXAMPLES:

        Here we show how to take a function in a module, and lazy
        import it as a method of a class. For the sake of this
        example, we add manually a function in sage.all::

            sage: def my_method(self): return self
            sage: sage.all.my_method = my_method

        Now we lazy import it as a method of a new class ``Foo``::

            sage: from sage.misc.lazy_import import LazyImport
            sage: class Foo():
            ....:     my_method = LazyImport('sage.all', 'my_method')

        Now we can use it as a usual method::

            sage: Foo().my_method()
            <__main__.Foo object at ...>
            sage: Foo.my_method
            <function my_method at 0x...>
            sage: Foo().my_method
            <bound method my_method of <__main__.Foo object at ...>>

        When a :class:`LazyImport` method is a method (or attribute)
        of a class, then extra work must be done to replace this
        :class:`LazyImport` object with the actual object. See the
        documentation of :meth:`_get_object` for an explanation of
        this.

        .. NOTE::

           For a :class:`LazyImport` object that appears in a class
           namespace, we need to do something special. Indeed, the
           class namespace dictionary at the time of the class
           definition is not the one that actually gets used. Thus,
           ``__get__`` needs to manually modify the class dict::

               sage: class Foo():
               ....:     lazy_import('sage.all', 'plot')
               sage: class Bar(Foo):
               ....:     pass
               sage: type(Foo.__dict__['plot'])
               <class 'sage.misc.lazy_import.LazyImport'>

           We access the ``plot`` method::

               sage: Bar.plot
               <function plot at 0x...>

           Now ``plot`` has been replaced in the dictionary of ``Foo``::

               sage: type(Foo.__dict__['plot'])
               <... 'function'>
        """
        # Don't use the namespace of the class definition
        self._namespace = None
        obj = self.get_object()

        name = self._as_name
        for cls in inspect.getmro(owner):
            if cls.__dict__.get(name) is self:
                setattr(cls, name, obj)
                break

        # Check whether the imported object is itself a descriptor
        try:
            get = obj.__get__
        except AttributeError:
            return obj
        else:
            return get(instance, owner)

    def __getitem__(self, key):
        """
        TESTS::

            sage: import sys
            sage: py_version = sys.version_info[0]
            sage: lazy_import('sys', 'version_info')
            sage: version_info[0] == py_version
            True
        """
        return self.get_object()[key]

    def __setitem__(self, key, value):
        """
        TESTS::

            sage: from sage.misc.lazy_import import LazyImport
            sage: sage.all.foo = list(range(10))
            sage: lazy_foo = LazyImport('sage.all', 'foo')
            sage: lazy_foo[1] = 100
            sage: print(lazy_foo)
            [0, 100, 2, 3, 4, 5, 6, 7, 8, 9]
            sage: sage.all.foo
            [0, 100, 2, 3, 4, 5, 6, 7, 8, 9]
        """
        self.get_object()[key] = value

    def __delitem__(self, key):
        """
        TESTS::

            sage: from sage.misc.lazy_import import LazyImport
            sage: sage.all.foo = list(range(10))
            sage: lazy_foo = LazyImport('sage.all', 'foo')
            sage: del lazy_foo[1]
            sage: print(lazy_foo)
            [0, 2, 3, 4, 5, 6, 7, 8, 9]
            sage: print(sage.all.foo)
            [0, 2, 3, 4, 5, 6, 7, 8, 9]
        """
        del self.get_object()[key]

    def __iter__(self):
        """
        TESTS::

            sage: lazy_import('sys', 'version_info')
            sage: iter(version_info)
            <...iterator object at ...>
        """
        return iter(self.get_object())

    def __contains__(self, item):
        """
        TESTS::

            sage: import sys
            sage: py_version = sys.version_info[0]
            sage: lazy_import('sys', 'version_info')
            sage: py_version in version_info
            True

            sage: lazy_import('sys', 'version_info')
            sage: 2000 not in version_info
            True
        """
        return item in self.get_object()

    def __add__(left, right):
        """
        TESTS::

            sage: sage.all.foo = 10
            sage: lazy_import('sage.all', 'foo')
            sage: foo + 1
            11
        """
        return obj(left) + obj(right)

    def __sub__(left, right):
        """
        TESTS::

            sage: sage.all.foo = 10
            sage: lazy_import('sage.all', 'foo')
            sage: foo - 1
            9
        """
        return obj(left) - obj(right)

    def __mul__(left, right):
        """
        TESTS::

            sage: sage.all.foo = 10
            sage: lazy_import('sage.all', 'foo')
            sage: foo * 2
            20
        """
        return obj(left) * obj(right)

    def __matmul__(left, right):
        """
        TESTS::

            sage: from sympy import Matrix
            sage: sage.all.foo = Matrix([[1,1],[0,1]])
            sage: lazy_import('sage.all', 'foo')
            sage: foo.__matmul__(foo)
            Matrix([
            [1, 2],
            [0, 1]])
        """
        return obj(left) @ obj(right)

    def __floordiv__(left, right):
        """
        TESTS::

            sage: sage.all.foo = 10
            sage: lazy_import('sage.all', 'foo')
            sage: foo  // 3
            3
        """
        return obj(left) // obj(right)

    def __truediv__(left, right):
        """
        TESTS::

            sage: sage.all.foo = 10
            sage: lazy_import('sage.all', 'foo')
            sage: operator.truediv(foo, 3)
            10/3
        """
        return PyNumber_TrueDivide(obj(left), obj(right))

    def __pow__(left, right, mod):
        """
        TESTS::

            sage: sage.all.foo = 10
            sage: lazy_import('sage.all', 'foo')
            sage: foo ** 2
            100
        """
        return PyNumber_Power(obj(left), obj(right), obj(mod))

    def __mod__(left, right):
        """
        TESTS::

            sage: sage.all.foo = 10
            sage: lazy_import('sage.all', 'foo')
            sage: foo % 7
            3
        """
        return obj(left) % obj(right)

    def __lshift__(left, right):
        """
        TESTS::

            sage: sage.all.foo = 10
            sage: lazy_import('sage.all', 'foo')
            sage: foo << 3
            80
        """
        return obj(left) << obj(right)

    def __rshift__(left, right):
        """
        TESTS::

            sage: sage.all.foo = 10
            sage: lazy_import('sage.all', 'foo')
            sage: foo >> 2
            2
        """
        return obj(left) >> obj(right)

    def __and__(left, right):
        """
        TESTS::

            sage: sage.all.foo = 10
            sage: lazy_import('sage.all', 'foo')
            sage: foo & 7
            2
        """
        return obj(left) & obj(right)

    def __or__(left, right):
        """
        TESTS::

            sage: sage.all.foo = 10
            sage: lazy_import('sage.all', 'foo')
            sage: foo | 7
            15
        """
        return obj(left) | obj(right)

    def __xor__(left, right):
        """
        TESTS::

            sage: sage.all.foo = 10
            sage: lazy_import('sage.all', 'foo')
            sage: foo ^^ 7
            13
        """
        return obj(left) ^ obj(right)

    def __neg__(self):
        """
        TESTS::

            sage: sage.all.foo = 10
            sage: lazy_import('sage.all', 'foo')
            sage: -foo
            -10
        """
        return -self.get_object()

    def __pos__(self):
        """
        TESTS::

            sage: sage.all.foo = 10
            sage: lazy_import('sage.all', 'foo')
            sage: +foo
            10
        """
        return +self.get_object()

    def __abs__(self):
        """
        TESTS::

            sage: sage.all.foo = -1000
            sage: lazy_import('sage.all', 'foo')
            sage: abs(foo)
            1000
        """
        return abs(self.get_object())

    def __invert__(self):
        """
        TESTS::

            sage: sage.all.foo = 10
            sage: lazy_import('sage.all', 'foo')
            sage: ~foo
            1/10
        """
        return ~self.get_object()

    def __complex__(self):
        """
        TESTS::

            sage: sage.all.foo = 10
            sage: lazy_import('sage.all', 'foo')
            sage: complex(foo)
            (10+0j)
        """
        return complex(self.get_object())

    def __int__(self):
        """
        TESTS::

            sage: sage.all.foo = 10
            sage: lazy_import('sage.all', 'foo')
            sage: int(foo)
            10
        """
        return int(self.get_object())

    def __float__(self):
        """
        TESTS::

            sage: sage.all.foo = 10
            sage: lazy_import('sage.all', 'foo')
            sage: float(foo)
            10.0
        """
        return float(self.get_object())

    def __oct__(self):
        """
        TESTS::

            sage: sage.all.foo = 10
            sage: lazy_import('sage.all', 'foo')
            sage: oct(foo)
            '0o12'
        """
        return self.get_object().__oct__()

    def __hex__(self):
        """
        TESTS::

            sage: sage.all.foo = 10
            sage: lazy_import('sage.all', 'foo')
            sage: hex(foo)
            '0xa'
        """
        return self.get_object().__hex__()

    def __index__(self):
        """
        TESTS::

            sage: sage.all.foo = 10
            sage: lazy_import('sage.all', 'foo')
            sage: list(range(100))[foo]
            10
        """
        return PyNumber_Index(self.get_object())

    def __copy__(self):
        """
        Support copy()

        TESTS::


            sage: from sage.misc.lazy_import import LazyImport
            sage: sage.all.foo = [[1,2], 3]
            sage: lazy_foo = LazyImport('sage.all', 'foo')
            sage: a = copy(lazy_foo)
            sage: a is sage.all.foo        # copy
            False
            sage: a[0] is sage.all.foo[0]  # copy but not deep
            True
            sage: type(lazy_foo) is LazyImport
            True
        """
        import copy
        return copy.copy(self.get_object())

    def __deepcopy__(self, memo=None):
        """
        Support copy()

        TESTS::

            sage: from sage.misc.lazy_import import LazyImport
            sage: sage.all.foo = [[1,2], 3]
            sage: lazy_foo = LazyImport('sage.all', 'foo')
            sage: a = deepcopy(lazy_foo)
            sage: a is sage.all.foo        # copy
            False
            sage: a[0] is sage.all.foo[0]  # deep copy
            False
            sage: type(lazy_foo) is LazyImport
            True
        """
        import copy
        return copy.deepcopy(self.get_object())

    def __instancecheck__(self, x):
        """
        Support ``isinstance()``.

        EXAMPLES::

            sage: lazy_import('sage.rings.rational_field', 'RationalField')
            sage: isinstance(QQ, RationalField)
            True

        No object is an instance of a class that cannot be imported::

            sage: lazy_import('sage.xxxxx_does_not_exist', 'DoesNotExist')
            sage: isinstance(QQ, DoesNotExist)
            False
        """
        try:
            return isinstance(x, self.get_object())
        except ImportError:
            return False

    def __subclasscheck__(self, x):
        """
        Support ``issubclass()``.

        EXAMPLES::

            sage: lazy_import('sage.structure.parent', 'Parent')
            sage: issubclass(RationalField, Parent)
            True

        No class is a subclass of a class that cannot be imported::

            sage: lazy_import('sage.xxxxx_does_not_exist', 'DoesNotExist')
            sage: issubclass(RationalField, DoesNotExist)
            False
        """
        try:
            return issubclass(x, self.get_object())
        except ImportError:
            return False


def lazy_import(module, names, as_=None, *,
    at_startup=False, namespace=None, deprecation=None, feature=None):
    """
    Create a lazy import object and inject it into the caller's global
    namespace. For the purposes of introspection and calling, this is
    like performing a lazy "from module import name" where the import
    is delayed until the object actually is used or inspected.

    INPUT:

    - ``module`` -- a string representing the module to import

    - ``names`` -- a string or list of strings representing the names to
      import from module

    - ``as_`` -- (optional) a string or list of strings representing the
      names of the objects in the importing module. This is analogous to
      ``from ... import ... as ...``.

    - ``at_startup`` -- a boolean (default: ``False``);
      whether the lazy import is supposed to be resolved at startup time

    - ``namespace`` -- the namespace where importing the names; by default,
      import the names to current namespace

    - ``deprecation`` -- (optional) if not ``None``, a deprecation warning
      will be issued when the object is actually imported;
      ``deprecation`` should be either a trac number (integer) or a
      pair ``(trac_number, message)``

    - ``feature`` -- a python module (optional), if it cannot be imported
      an appropriate error is raised

    .. SEEALSO:: :mod:`sage.misc.lazy_import`, :class:`LazyImport`

    EXAMPLES::

        sage: lazy_import('sage.rings.all', 'ZZ')
        sage: type(ZZ)
        <class 'sage.misc.lazy_import.LazyImport'>
        sage: ZZ(4.0)
        4
        sage: lazy_import('sage.rings.all', 'RDF', 'my_RDF')
        sage: my_RDF._get_object() is RDF
        True
        sage: my_RDF(1/2)
        0.5

        sage: lazy_import('sage.all', ['QQ', 'RR'], ['my_QQ', 'my_RR'])
        sage: my_QQ._get_object() is QQ
        True
        sage: my_RR._get_object() is RR
        True

    Upon the first use, the object is injected directly into
    the calling namespace::

        sage: lazy_import('sage.all', 'ZZ', 'my_ZZ')
        sage: my_ZZ is ZZ
        False
        sage: my_ZZ(37)
        37
        sage: my_ZZ is ZZ
        True

    We check that :func:`lazy_import` also works for methods::

        sage: class Foo():
        ....:     lazy_import('sage.all', 'plot')
        sage: class Bar(Foo):
        ....:     pass
        sage: type(Foo.__dict__['plot'])
        <class 'sage.misc.lazy_import.LazyImport'>
        sage: 'EXAMPLES' in Bar.plot.__doc__
        True
        sage: type(Foo.__dict__['plot'])
        <... 'function'>

    If deprecated then a deprecation warning is issued::

        sage: lazy_import('sage.all', 'Qp', 'my_Qp', deprecation=14275)
        sage: my_Qp(5)
        doctest:...: DeprecationWarning:
        Importing my_Qp from here is deprecated; please use "from sage.all import Qp as my_Qp" instead.
        See http://trac.sagemath.org/14275 for details.
        5-adic Field with capped relative precision 20

    An example of deprecation with a message::

        sage: lazy_import('sage.all', 'Qp', 'my_Qp_msg', deprecation=(14275, "This is an example."))
        sage: my_Qp_msg(5)
        doctest:...: DeprecationWarning: This is an example.
        See http://trac.sagemath.org/14275 for details.
        5-adic Field with capped relative precision 20

    An example of an import relying on a feature::

        sage: from sage.features import PythonModule
        sage: lazy_import('ppl', 'equation', feature=PythonModule('ppl', spkg='pplpy'))
        sage: equation
        <built-in function equation>
        sage: lazy_import('PyNormaliz', 'NmzListConeProperties', feature=PythonModule('PyNormaliz', spkg='pynormaliz'))  # optional - pynormaliz
        sage: NmzListConeProperties  # optional - pynormaliz
        <built-in function NmzListConeProperties>
        sage: lazy_import('foo', 'not_there', feature=PythonModule('foo', spkg='non-existing-package'))
        sage: not_there
        Failed lazy import:
        foo is not available.
        Importing not_there failed: No module named 'foo'...
        No equivalent system packages for ... are known to Sage...
    """
    if as_ is None:
        as_ = names
    if isinstance(names, basestring):
        names = [names]
        as_ = [as_]
    else:
        names = list(names)
        as_ = list(as_)
    if namespace is None:
        namespace = inspect.currentframe().f_locals
    if "*" in names:
        ix = names.index("*")
        all = get_star_imports(module)
        names[ix:ix+1] = all
        as_[ix:ix+1] = all
    for name, alias in zip(names, as_):
        namespace[alias] = LazyImport(module, name, alias, at_startup, namespace, deprecation, feature)


star_imports = None

def save_cache_file():
    """
    Used to save the cached * import names.

    TESTS::

        sage: import sage.misc.lazy_import
        sage: sage.misc.lazy_import.save_cache_file()
    """
    from sage.misc.temporary_file import atomic_write
    from .lazy_import_cache import get_cache_file

    global star_imports
    if star_imports is None:
        star_imports = {}
    cache_file = get_cache_file()
    cache_dir = os.path.dirname(cache_file)

    os.makedirs(cache_dir, exist_ok=True)
    with atomic_write(cache_file, binary=True) as f:
        pickle.dump(star_imports, f)

def get_star_imports(module_name):
    """
    Lookup the list of names in a module that would be imported with "import \\*"
    either via a cache or actually importing.

    EXAMPLES::

        sage: from sage.misc.lazy_import import get_star_imports
        sage: 'get_star_imports' in get_star_imports('sage.misc.lazy_import')
        True
        sage: 'EllipticCurve' in get_star_imports('sage.schemes.all')
        True

    TESTS::

        sage: import os, tempfile
        sage: fd, cache_file = tempfile.mkstemp()
        sage: os.write(fd, b'invalid')
        7
        sage: os.close(fd)
        sage: import sage.misc.lazy_import as lazy
        sage: import sage.misc.lazy_import_cache as cache
        sage: cache.get_cache_file = (lambda: cache_file)
        sage: lazy.star_imports = None
        sage: lazy.get_star_imports('sage.schemes.all')
        doctest:...: UserWarning: star_imports cache is corrupted
        [...]
        sage: os.remove(cache_file)
    """
    global star_imports
    if star_imports is None:
        from .lazy_import_cache import get_cache_file
        star_imports = {}
        try:
            with open(get_cache_file(), "rb") as cache_file:
                star_imports = pickle.load(cache_file)
        except IOError:        # file does not exist
            pass
        except Exception:  # unpickling failed
            import warnings
            warnings.warn('star_imports cache is corrupted')
    try:
        return star_imports[module_name]
    except KeyError:
        module = __import__(module_name, {}, {}, ["*"])
        if hasattr(module, "__all__"):
            all = module.__all__
        else:
            all = [key for key in dir(module) if key[0] != "_"]
        star_imports[module_name] = all
        return all


# Add support for _instancedoc_
from sage.misc.instancedoc import instancedoc
instancedoc(LazyImport)<|MERGE_RESOLUTION|>--- conflicted
+++ resolved
@@ -261,15 +261,10 @@
         try:
             self._object = getattr(__import__(self._module, {}, {}, [self._name]), self._name)
         except ImportError as e:
-<<<<<<< HEAD
-            if self._feature:
+            if feature:
                 # Avoid warnings from static type checkers by explicitly importing FeatureNotPresentError.
                 from sage.features import FeatureNotPresentError
-                raise FeatureNotPresentError(self._feature, reason=f'Importing {self._name} failed: {e}')
-=======
-            if feature:
                 raise FeatureNotPresentError(feature, reason=f'Importing {self._name} failed: {e}')
->>>>>>> 187bdcfb
             raise
 
         if feature:
