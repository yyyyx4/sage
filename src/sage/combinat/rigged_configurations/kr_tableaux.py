r"""
Kirillov-Reshetikhin Tableaux

Kirillov-Reshetikhin tableaux are rectangular tableaux with `r` rows and
`s` columns that naturally arise under the bijection between rigged
configurations and tableaux [RigConBijection]_. They are in bijection with
the elements of the Kirillov-Reshetikhin crystal `B^{r,s}` under the (inverse)
filling map. They do not have to satisfy the semistandard row or column
restrictions. These tensor products are the result from the bijection from
rigged configurations [RigConBijection]_.

For more information, see :class:`~sage.combinat.rigged_configurations.kr_tableaux.KirillovReshetikhinTableaux`
and :class:`~sage.combinat.rigged_configurations.tensor_product_kr_tableaux.TensorProductOfKirillovReshetikhinTableaux`.

AUTHORS:

- Travis Scrimshaw (2012-01-03): Initial version
- Travis Scrimshaw (2012-11-14): Added bijection to KR crystals
"""

#*****************************************************************************
#       Copyright (C) 2012 Travis Scrimshaw <tscrim@ucdavis.edu>
#
#  Distributed under the terms of the GNU General Public License (GPL)
#
#    This code is distributed in the hope that it will be useful,
#    but WITHOUT ANY WARRANTY; without even the implied warranty of
#    MERCHANTABILITY or FITNESS FOR A PARTICULAR PURPOSE.  See the GNU
#    General Public License for more details.
#
#  The full text of the GPL is available at:
#
#                  http://www.gnu.org/licenses/
#*****************************************************************************

# This contains both the parent and element classes. These should be split if
#   the classes grow larger.

from sage.misc.cachefunc import cached_method
from sage.misc.abstract_method import abstract_method
from sage.misc.flatten import flatten

from sage.structure.parent import Parent
from sage.structure.element_wrapper import ElementWrapper

from sage.categories.finite_crystals import FiniteCrystals
from sage.categories.regular_crystals import RegularCrystals

from sage.combinat.crystals.letters import CrystalOfLetters, EmptyLetter
from sage.combinat.root_system.cartan_type import CartanType
from sage.combinat.crystals.tensor_product import CrystalOfWords
from sage.combinat.crystals.tensor_product import TensorProductOfRegularCrystalsElement
from sage.combinat.crystals.kirillov_reshetikhin import horizontal_dominoes_removed, \
  KashiwaraNakashimaTableaux, KirillovReshetikhinGenericCrystalElement, \
  partitions_in_box, vertical_dominoes_removed
from sage.combinat.partition import Partition
from sage.combinat.tableau import Tableau

class KirillovReshetikhinTableaux(CrystalOfWords):
    r"""
    Kirillov-Reshetikhin tableaux.

    Kirillov-Reshetikhin tableaux are rectangular tableaux with `r` rows and
    `s` columns that naturally arise under the bijection between rigged
    configurations and tableaux [RigConBijection]_. They are in bijection with
    the elements of the Kirillov-Reshetikhin crystal `B^{r,s}` under the
    (inverse) filling map.

    Whenever `B^{r,s} \cong B(s\Lambda_r)` as a classical crystal (which is
    the case for `B^{r,s}` in type `A_n^{(1)}`, `B^{n,s}` in type `C_n^{(1)}` and `D_{n+1}^{(2)}`,
    `B^{n,s}` and `B^{n-1,s}` in type `D_n^{(1)}`) then the filling map is trivial.

    For `B^{r,s}` in:

    - type `D_n^{(1)}` when `r \leq n-2`,
    - type `B_n^{(1)}` when `r < n`,
    - type `A_{2n-1}^{(2)}` for all `r`,

    the filling map is defined in [OSS2011]_.

    For the spinor cases in type `D_n^{(1)}`, the crystal `B^{k,s}` where
    `k = n-1, n`,  is isomorphic as a classical crystal to `B(s\Lambda_k)`,
    and here we consider the Kirillov-Reshetikhin tableaux as living in
    `B(2s \Lambda_k)` under the natural doubling map. In this case, the
    crystal operators `e_i` and `f_i` act as `e_i^2` and `f_i^2` respectively.
    See [BijectionDn]_.

    For the spinor case in type `B_n^{(1)}`, the crystal `B^{n,s}`, we
    consider the images under the natural doubling map into `B^{n,2s}`.
    The classical components of this crystal are now given by
    removing `2 \times 2` boxes. The filling map is the same as below
    (see the non-spin type `C_n^{(1)}`).

    For `B^{r,s}` in:

    - type `C_n^{(1)}` when `r < n`,
    - type `A_{2n}^{(2)\dagger}` for all `r`,

    the filling map is given as follows. Suppose we are considering the
    (classically) highest weight element in the classical component
    `B(\lambda)`. Then we fill it in with the horizontal dominoes
    `[\bar{\imath}, i]` in the `i`-th row from the top (in English notation)
    and reordering the columns so that they are increasing. Recall from above
    that `B^{n,s} \cong B(s\Lambda_n)` in type `C^{(1)}_n`.

    For `B^{r,s}` in:

    - type `A_{2n}^{(2)}` for all `r`,
    - type `D_{n+1}^{(2)}` when `r < n`,

    the filling map is the same as given in [OSS2011]_ except for
    the rightmost column which is given by the column `[1, 2, \ldots, k,
    \emptyset, \ldots \emptyset]` where `k = (r+x-1)/2` in Step 3 of
    [OSS2011]_.

    For the spinor case in type `D_{n+1}^{(2)}`, the crystal `B^{n,s}`, we
    define the filling map in the same way as in type `D_n^{(1)}`.

    .. NOTE::

        The filling map and classical decompositions in non-spinor cases can
        be classified by how the special node `0` connects with the
        corresponding classical diagram.

    The classical crystal stucture is given by the usual Kashiwara-Nakashima
    tableaux rules. That is to embed this into `B(\Lambda_1)^{\otimes n s}`
    by using the reading word and then applying the classical crystal
    operator. The affine crystal stucture is given by converting to
    the corresponding KR crystal element, performing the affine crystal
    operator, and pulling back to a KR tableau.

    For more information about the bijection between rigged configurations
    and tensor products of Kirillov-Reshetikhin tableaux, see
    :class:`~sage.combinat.rigged_configurations.tensor_product_kr_tableaux.TensorProductOfKirillovReshetikhinTableaux`.

    .. NOTE::

        The tableaux for all non-simply-laced types are provably correct if the
        bijection with :class:`rigged configurations
        <sage.combinat.rigged_configurations.rigged_configurations.RiggedConfigurations>`
        holds. Therefore this is currently only proven for `B^{r,1}` or
        `B^{1,s}` and in general for types `A_n^{(1)}` and `D_n^{(1)}`.

    INPUT:

    - ``cartan_type`` -- the Cartan type

    - ``r`` -- the Dynkin diagram index (typically the number of rows)

    - ``s`` -- the number of columns

    EXAMPLES::

        sage: KRT = crystals.KirillovReshetikhin(['A', 4, 1], 2, 1, model='KR')
        sage: elt = KRT(4, 3); elt
        [[3], [4]]

        sage: KRT = crystals.KirillovReshetikhin(['D', 4, 1], 2, 1, model='KR')
        sage: elt = KRT(-1, 1); elt
        [[1], [-1]]

    We can create highest weight crystals from a given shape or weight::

        sage: KRT = crystals.KirillovReshetikhin(['D', 4, 1], 2, 2, model='KR')
        sage: KRT.module_generator(shape=[1,1])
        [[1, 1], [2, -1]]
        sage: KRT.module_generator(column_shape=[2])
        [[1, 1], [2, -1]]
        sage: WS = RootSystem(['D',4,1]).weight_space()
        sage: KRT.module_generator(weight=WS.sum_of_terms([[0,-2],[2,1]]))
        [[1, 1], [2, -1]]
        sage: WSC = RootSystem(['D',4]).weight_space()
        sage: KRT.module_generator(classical_weight=WSC.fundamental_weight(2))
        [[1, 1], [2, -1]]

    We can go between
    :func:`~sage.combinat.crystals.kirillov_reshetikhin.KashiwaraNakashimaTableaux`
    and
    :class:`~sage.combinat.rigged_configurations.kr_tableaux.KirillovReshetikhinTableaux`
    elements::

        sage: KRCrys = crystals.KirillovReshetikhin(['D', 4, 1], 2, 2, model='KN')
        sage: KRTab = crystals.KirillovReshetikhin(['D', 4, 1], 2, 2, model='KR')
        sage: elt = KRCrys(3, 2); elt
        [[2], [3]]
        sage: k = KRTab(elt); k
        [[2, 1], [3, -1]]
        sage: KRCrys(k)
        [[2], [3]]

    We check that the classical weights in the classical decompositions
    agree in a few different type::

        sage: KRCrys = crystals.KirillovReshetikhin(['D', 4, 1], 2, 2, model='KN')
        sage: KRTab = crystals.KirillovReshetikhin(['D', 4, 1], 2, 2, model='KR')
        sage: all(t.classical_weight() == KRCrys(t).classical_weight() for t in KRTab)
        True
        sage: KRCrys = crystals.KirillovReshetikhin(['B', 3, 1], 2, 2, model='KN')
        sage: KRTab = crystals.KirillovReshetikhin(['B', 3, 1], 2, 2, model='KR')
        sage: all(t.classical_weight() == KRCrys(t).classical_weight() for t in KRTab)
        True
        sage: KRCrys = crystals.KirillovReshetikhin(['C', 3, 1], 2, 2, model='KN')
        sage: KRTab = crystals.KirillovReshetikhin(['C', 3, 1], 2, 2, model='KR')
        sage: all(t.classical_weight() == KRCrys(t).classical_weight() for t in KRTab)
        True
        sage: KRCrys = crystals.KirillovReshetikhin(['D', 4, 2], 2, 2, model='KN')
        sage: KRTab = crystals.KirillovReshetikhin(['D', 4, 2], 2, 2, model='KR')
        sage: all(t.classical_weight() == KRCrys(t).classical_weight() for t in KRTab)
        True
        sage: KRCrys = crystals.KirillovReshetikhin(['A', 4, 2], 2, 2, model='KN')
        sage: KRTab = crystals.KirillovReshetikhin(['A', 4, 2], 2, 2, model='KR')
        sage: all(t.classical_weight() == KRCrys(t).classical_weight() for t in KRTab)
        True
    """
    @staticmethod
    def __classcall_private__(cls, cartan_type, r, s):
        """
        Normalize the input arguments to ensure unique representation.

        EXAMPLES::

            sage: KRT1 = crystals.KirillovReshetikhin(CartanType(['A',3,1]), 2, 3, model='KR')
            sage: KRT2 = crystals.KirillovReshetikhin(['A',3,1], 2, 3, model='KR')
            sage: KRT1 is KRT2
            True
        """
        ct = CartanType(cartan_type)
        if not ct.is_affine():
            raise ValueError("The Cartan type must be affine")

        type = ct.type()
        if ct.is_untwisted_affine():
            if type == 'A':
                return KRTableauxRectangle(ct, r, s)
            if type == 'B':
                if r == ct.classical().rank():
                    return KRTableauxBn(ct, r, s)
                return KRTableauxTypeVertical(ct, r, s)
            if type == 'C':
                if r == ct.classical().rank():
                    return KRTableauxRectangle(ct, r, s)
                return KRTableauxTypeHorizonal(ct, r, s)
            if type == 'D':
                if r == ct.classical().rank() or r == ct.classical().rank() - 1:
                    return KRTableauxSpin(ct, r, s)
                return KRTableauxTypeVertical(ct, r, s)
        else:
            if type == 'BC': # A_{2n}^{(2)}
                return KRTableauxTypeBox(ct, r, s)
            if ct.dual().type() == 'BC': # A_{2n}^{(2)\dagger}
                return KRTableauxTypeHorizonal(ct, r, s)
            if ct.dual().type() == 'B': # A_{2n-1}^{(2)}
                return KRTableauxTypeVertical(ct, r, s)
            if ct.dual().type() == 'C': # D_{n+1}^{(2)}
                if r == ct.dual().classical().rank():
                    return KRTableauxDTwistedSpin(ct, r, s)
                return KRTableauxTypeBox(ct, r, s)
            #if ct.dual().letter == 'F': # E_6^{(2)}
            #if ct.dual().letter == 'G': # D_4^{(3)}

        raise NotImplementedError
        #return super(KirillovReshetikhinTableaux, cls).__classcall__(cls, ct, r, s)

    def __init__(self, cartan_type, r, s):
        r"""
        Initialize ``self``.

        EXAMPLES::

            sage: KRT = crystals.KirillovReshetikhin(['A', 4, 1], 2, 2, model='KR')
            sage: TestSuite(KRT).run()  # long time
            sage: KRT = crystals.KirillovReshetikhin(['D', 4, 1], 2, 2, model='KR')
            sage: TestSuite(KRT).run()  # long time
            sage: KRT = crystals.KirillovReshetikhin(['D', 4, 1], 4, 1, model='KR'); KRT
            Kirillov-Reshetikhin tableaux of type ['D', 4, 1] and shape (4, 1)
            sage: TestSuite(KRT).run()
        """
        self._r = r
        self._s = s
        self._cartan_type = cartan_type

        Parent.__init__(self, category=(RegularCrystals(), FiniteCrystals()))

        self.letters = CrystalOfLetters(cartan_type.classical())
        self.module_generators = self._build_module_generators()

    def _repr_(self):
        """
        Return a string representation of ``self``.

        EXAMPLES::

            sage: crystals.KirillovReshetikhin(['A', 4, 1], 2, 3, model='KR')
            Kirillov-Reshetikhin tableaux of type ['A', 4, 1] and shape (2, 3)
        """
        return "Kirillov-Reshetikhin tableaux of type {} and shape ({}, {})".format(
                self._cartan_type, self._r, self._s)

    def __iter__(self):
        """
        Return the iterator of ``self``.

        EXAMPLES::

            sage: KR = crystals.KirillovReshetikhin(['A', 3, 1], 2, 1, model='KR')
            sage: g = KR.__iter__()
            sage: g.next()
            [[1], [2]]
            sage: g.next()
            [[1], [3]]
            sage: g.next()
            [[2], [3]]
        """
        index_set = self._cartan_type.classical().index_set()
        from sage.combinat.backtrack import TransitiveIdeal
        return TransitiveIdeal(lambda x: [x.f(i) for i in index_set],
                               self.module_generators).__iter__()

    def module_generator(self, i=None, **options):
        r"""
        Return the specified module generator.

        INPUT:

        - ``i`` -- The index of the module generator

        We can also get a module generator by using one of the following
        optional arguments:

        - ``shape`` -- The associated shape
        - ``column_shape`` -- The shape given as columns (a column of length
          `k` correspond to a classical weight `\omega_k`)
        - ``weight`` -- The weight
        - ``classical_weight`` -- The classical weight

        EXAMPLES::

            sage: KRT = crystals.KirillovReshetikhin(['D', 4, 1], 2, 2, model='KR')
            sage: KRT.module_generator(1)
            [[1, 1], [2, -1]]
            sage: KRT.module_generator(shape=[1,1])
            [[1, 1], [2, -1]]
            sage: KRT.module_generator(column_shape=[2])
            [[1, 1], [2, -1]]
            sage: WS = RootSystem(['D',4,1]).weight_space()
            sage: KRT.module_generator(weight=WS.sum_of_terms([[0,-2],[2,1]]))
            [[1, 1], [2, -1]]
            sage: WSC = RootSystem(['D',4]).weight_space()
            sage: KRT.module_generator(classical_weight=WSC.fundamental_weight(2))
            [[1, 1], [2, -1]]

            sage: KRT = crystals.KirillovReshetikhin(['A', 3, 1], 2, 2, model='KR')
            sage: KRT.module_generator()
            [[1, 1], [2, 2]]
        """
        if i is not None:
            return self.module_generators[i]
        n = self._cartan_type.classical().rank()
        if "shape" in options:
            shape = list(options["shape"])
            # Make sure the shape is the correct length
            if len(shape) < n:
                shape.extend( [0]*(n - len(shape)) )
            for mg in self.module_generators:
                if list(mg.classical_weight().to_vector()) == shape:
                    return mg
            return None
        if "column_shape" in options:
            shape = list(Partition(options["column_shape"]).conjugate())
            if len(shape) < self._cartan_type.classical().rank():
                shape.extend( [0]*(n - len(shape)) )
            for mg in self.module_generators:
                if list(mg.classical_weight().to_vector()) == shape:
                    return mg
            return None
        if "weight" in options:
            wt = options["weight"]
            for mg in self.module_generators:
                if mg.weight() == wt:
                    return mg
            return None
        if "classical_weight" in options:
            wt = options["classical_weight"]
            for mg in self.module_generators:
                if mg.classical_weight() == wt:
                    return mg
            return None
        if len(self.module_generators) == 1:
            return self.module_generators[0]
        raise ValueError("Invalid parameter")

    @abstract_method
    def _build_module_generators(self):
        """
        Build the module generators.

        EXAMPLES::

            sage: KRT = crystals.KirillovReshetikhin(['A', 4, 1], 2, 3, model='KR')
            sage: KRT._build_module_generators()
            ([[1, 1, 1], [2, 2, 2]],)
        """

    @abstract_method
    def from_kirillov_reshetikhin_crystal(self, krc):
        """
        Construct an element of ``self`` from the Kirillov-Reshetikhin
        crystal element ``krc``.

        EXAMPLES::

            sage: KRT = crystals.KirillovReshetikhin(['A', 4, 1], 2, 1, model='KR')
            sage: C = crystals.KirillovReshetikhin(['A',4,1], 2, 1, model='KN')
            sage: krc = C(4,3); krc
            [[3], [4]]
            sage: KRT.from_kirillov_reshetikhin_crystal(krc)
            [[3], [4]]
        """

    def _element_constructor_(self, *lst, **options):
        """
        Construct a
        :class:`~sage.combinat.rigged_configurations.kr_tableaux.KirillovReshetikhinTableauxElement`.

        EXAMPLES::

            sage: KRT = crystals.KirillovReshetikhin(['A', 4, 1], 2, 1, model='KR')
            sage: KRT(3, 4) # indirect doctest
            [[4], [3]]
            sage: KRT(4, 3)
            [[3], [4]]
        """
        if isinstance(lst[0], KirillovReshetikhinGenericCrystalElement):
            # Check to make sure it can be converted
            if lst[0].cartan_type() != self.cartan_type() \
              or lst[0].parent().r() != self._r or lst[0].parent().s() != self._s:
                raise ValueError("The Kirillov-Reshetikhin crystal must have the same Cartan type and (r,s)")
            return self.from_kirillov_reshetikhin_crystal(lst[0])

        return self.element_class(self, list(lst), **options)

    def r(self):
        """
        Return the value `r` for this tableaux class which corresponds to the
        number of rows.

        EXAMPLES::

            sage: KRT = crystals.KirillovReshetikhin(['A', 4, 1], 2, 1, model='KR')
            sage: KRT.r()
            2
        """
        return self._r

    def s(self):
        """
        Return the value `s` for this tableaux class which corresponds to the
        number of columns.

        EXAMPLES::

            sage: KRT = crystals.KirillovReshetikhin(['A', 4, 1], 2, 1, model='KR')
            sage: KRT.s()
            1
        """
        return self._s

    @cached_method
    def kirillov_reshetikhin_crystal(self):
        """
        Return the corresponding KR crystal in the 
        :func:`Kashiwara-Nakashima model
        <sage.combinat.crystals.kirillov_reshetikhin.KashiwaraNakashimaTableaux>`.

        EXAMPLES::

            sage: crystals.KirillovReshetikhin(['A', 4, 1], 2, 1, model='KR').kirillov_reshetikhin_crystal()
            Kirillov-Reshetikhin crystal of type ['A', 4, 1] with (r,s)=(2,1)
        """
        return KashiwaraNakashimaTableaux(self._cartan_type, self._r, self._s)

    def classical_decomposition(self):
        """
        Return the classical crystal decomposition of ``self``.

        EXAMPLES::

            sage: crystals.KirillovReshetikhin(['D', 4, 1], 2, 2, model='KR').classical_decomposition()
            The crystal of tableaux of type ['D', 4] and shape(s) [[], [1, 1], [2, 2]]
        """
        return self.kirillov_reshetikhin_crystal().classical_decomposition()

class KRTableauxRectangle(KirillovReshetikhinTableaux):
    r"""
    Kirillov-Reshetkhin tableaux `B^{r,s}` whose module generator is a single
    `r \times s` rectangle.

    These are Kirillov-Reshetkhin tableaux `B^{r,s}` of type:

    - `A_n^{(1)}` for all `1 \leq r \leq n`,
    - `C_n^{(1)}` when `r = n`.

    TESTS::

        sage: KRT = crystals.KirillovReshetikhin(['A', 3, 1], 2, 2, model='KR')
        sage: TestSuite(KRT).run()
        sage: KRT = crystals.KirillovReshetikhin(['C', 3, 1], 3, 2, model='KR')
        sage: TestSuite(KRT).run() # long time
    """
    def _build_module_generators(self):
        r"""
        Build the module generators.

        There is only one module generator which corresponds to a single
        `r \times s` rectangle.

        EXAMPLES::

            sage: KRT = crystals.KirillovReshetikhin(['A', 4, 1], 2, 3, model='KR')
            sage: KRT._build_module_generators()
            ([[1, 1, 1], [2, 2, 2]],)
        """
        tableau = []
        for i in range(self._s):
            tableau.append( [self._r - j for j in range(self._r)] )

        return (self.element_class(self, [self.letters(x) for x in flatten(tableau)]),)

    def from_kirillov_reshetikhin_crystal(self, krc):
        """
        Construct a
        :class:`~sage.combinat.rigged_configurations.kr_tableaux.KirillovReshetikhinTableauxElement`.

        EXAMPLES::

            sage: KRT = crystals.KirillovReshetikhin(['A', 4, 1], 2, 1, model='KR')
            sage: C = crystals.KirillovReshetikhin(['A',4,1], 2, 1, model='KN')
            sage: krc = C(4,3); krc
            [[3], [4]]
            sage: KRT.from_kirillov_reshetikhin_crystal(krc)
            [[3], [4]]
        """
        # To build a KR tableau from a KR crystal:
        # 1 - start with the highest weight KR tableau
        # 2 - determine a path from the KR crystal to its highest weight
        # 3 - apply the inverse path to the highest weight KR tableau
        f_str = reversed(krc.lift().to_highest_weight()[1])
        return self.module_generators[0].f_string(f_str)

class KRTableauxTypeVertical(KirillovReshetikhinTableaux):
    r"""
    Kirillov-Reshetkihn tableaux `B^{r,s}` of type:

    - `D_n^{(1)}` for all `1 \leq r < n-1`,
    - `B_n^{(1)}` for all `1 \leq r < n`,
    - `A_{2n-1}^{(2)}` for all `1 \leq r \leq n`.

    TESTS::

        sage: KRT = crystals.KirillovReshetikhin(['D', 4, 1], 1, 1, model='KR')
        sage: TestSuite(KRT).run()
        sage: KRT = crystals.KirillovReshetikhin(['B', 3, 1], 2, 2, model='KR')
        sage: TestSuite(KRT).run() # long time
        sage: KRT = crystals.KirillovReshetikhin(['A', 5, 2], 2, 2, model='KR')
        sage: TestSuite(KRT).run() # long time
    """
    def _fill(self, weight):
        r"""
        Return the highest weight KR tableau of weight ``weight``.

        INPUT:

        - ``weight`` -- The weight of the highest weight KR tableau (the
          conjugate of the shape of the KR crystal's tableau)

        OUTPUT:

        - A `r \times s` tableau

        EXAMPLES::

            sage: KRT = crystals.KirillovReshetikhin(['D', 4, 1], 2, 1, model='KR')
            sage: KRT._fill([])
            [[1], [-1]]
            sage: KRT = crystals.KirillovReshetikhin(['D', 14, 1], 12, 7, model='KR')
            sage: KRT._fill([10,10,8,2,2,2])
            [[1, 1, 1, 1, 1, 7, 1], [2, 2, 2, 2, 2, 8, 2], [3, 3, 7, 9, 7, 9, 3], [4, 4, 8, 10, 8, 10, 4], [5, 5, 9, 11, 9, 11, 5], [6, 6, 10, 12, 10, 12, 6], [7, 7, 11, -12, 11, -12, 7], [8, 8, 12, -11, 12, -11, 8], [9, 9, -12, -10, -12, -10, 9], [10, 10, -11, -9, -11, -9, -9], [-12, 11, -10, -8, -10, -8, -8], [-11, 12, -9, -7, -9, -7, -7]]
            sage: KRT._fill([10,10,6,2,2,2])
            [[1, 1, 1, 1, 1, 5, 1], [2, 2, 2, 2, 2, 6, 2], [3, 3, 9, 7, 9, 7, 3], [4, 4, 10, 8, 10, 8, 4], [5, 5, 11, 9, 11, 9, 5], [6, 6, 12, 10, 12, 10, 6], [7, 7, -12, 11, -12, 11, 7], [8, 8, -11, 12, -11, 12, 8], [9, 9, -10, -12, -10, -12, -8], [10, 10, -9, -11, -9, -11, -7], [-12, 11, -8, -10, -8, -10, -6], [-11, 12, -7, -9, -7, -9, -5]]
        """
        # Add zeros until the shape has length s
        weight_list = list(weight) # Make sure we have a list
        while len(weight_list) != self._s:
            weight_list.append(0)

        tableau = []
        i = 0
        # Step 0 - Fill first columns of height r
        while i < self._s and weight_list[i] == self._r:
            tableau.append( [self._r - j for j in range(self._r)] )
            i += 1

        # Step 1 - Add the alternating columns until we hit an odd number of columns
        c = -1
        while i < self._s:
            # If it is an odd number of columns
            if i == self._s - 1 or weight_list[i] != weight_list[i+1]:
                c = weight_list[i]
                i += 1
                break
            temp_list = [-(weight_list[i] + j + 1) for j in range(self._r - weight_list[i])]
            for j in range(weight_list[i]):
                temp_list.append(weight_list[i] - j)
            tableau.append(temp_list)
            tableau.append( [self._r - j for j in range(self._r)] )
            i += 2

        # Step 2 - Add the x dependent columns
        x = c + 1
        while i < self._s:
            temp_list = [-x - j for j in range(self._r - x + 1)] # +1 for indexing
            for j in range(x - weight_list[i] - 1): # +1 for indexing
                temp_list.append(self._r - j)
            x = temp_list[-1] # This is the h+1 entry of the column
            for j in range(weight_list[i]):
                temp_list.append(weight_list[i] - j)

            tableau.append(temp_list)
            i += 1

        # Step 3 - Add the final column
        if c > -1:
            val = (self._r + x - 1) // 2
            temp_list = [-x - j for j in range(self._r - val)]
            for j in range(val):
                temp_list.append(val - j)
            tableau.append(temp_list)

        return self.element_class(self, [self.letters(x) for x in flatten(tableau)])

    def _build_module_generators(self):
        """
        Build the module generators.

        EXAMPLES::

            sage: KRT = crystals.KirillovReshetikhin(['D',4,1], 2, 3, model='KR')
            sage: KRT._build_module_generators()
            ([[-2, 1, 1], [-1, 2, -1]], [[1, -2, 1], [2, -1, 2]],
             [[1, 1, 1], [2, 2, -1]], [[1, 1, 1], [2, 2, 2]])
        """
        return tuple(self._fill(weight) for weight in
                     horizontal_dominoes_removed(self._s, self._r))

    def from_kirillov_reshetikhin_crystal(self, krc):
        """
        Construct an element of ``self`` from the Kirillov-Reshetikhin
        crystal element ``krc``.

        EXAMPLES::

            sage: KRT = crystals.KirillovReshetikhin(['D',4,1], 2, 3, model='KR')
            sage: C = crystals.KirillovReshetikhin(['D',4,1], 2, 3, model='KN')
            sage: krc = C(4,3); krc
            [[3], [4]]
            sage: KRT.from_kirillov_reshetikhin_crystal(krc)
            [[3, -2, 1], [4, -1, 2]]
        """
        # To build a KR tableau from a KR crystal:
        # 1 - start with a highest weight KR tableau generated from the
        #  shape of the KR crystal
        # 2 - determine a path from the KR crystal to its highest weight
        # 3 - apply the inverse path to the highest weight KR tableau
        lifted = krc.lift()
        weight = lifted.to_tableau().shape().conjugate()
        f_str = reversed(lifted.to_highest_weight()[1])
        return self._fill(weight).f_string(f_str)

class KRTableauxTypeHorizonal(KirillovReshetikhinTableaux):
    r"""
    Kirillov-Reshetikhin tableaux `B^{r,s}` of type:

    - `C_n^{(1)}` for `1 \leq r < n`,
    - `A_{2n}^{(2)\dagger}` for `1 \leq r \leq n`.

    TESTS::

        sage: KRT = crystals.KirillovReshetikhin(['C', 3, 1], 2, 2, model='KR')
        sage: TestSuite(KRT).run() # long time
        sage: KRT = crystals.KirillovReshetikhin(CartanType(['A', 4, 2]).dual(), 2, 2, model='KR')
        sage: TestSuite(KRT).run()
    """
    def _fill(self, shape):
        r"""
        Return the highest weight KR tableau of weight ``shape``.

        INPUT:

        - ``shape`` -- The shape of the KR crystal's tableau

        OUTPUT:

        - A `r \times s` tableau

        EXAMPLES::

            sage: KRT = crystals.KirillovReshetikhin(['C', 5, 1], 3, 5, model='KR')
            sage: KRT._fill([3,3,1])
            [[1, 1, 1, -3, 1], [2, 2, 2, -2, 2], [3, -3, 3, -1, 3]]
            sage: KRT = crystals.KirillovReshetikhin(['C', 10, 1], 5, 6, model='KR')
            sage: KRT._fill([6,4,2,2])
            [[1, 1, 1, 1, 1, 1], [2, 2, 2, 2, -5, 2], [3, 3, -5, 3, -4, 3], [4, 4, -4, 4, -3, 4], [-5, 5, -3, 5, -2, 5]]
            sage: KRT._fill([6,4])
            [[1, 1, 1, 1, 1, 1], [2, 2, 2, 2, -5, 2], [-5, 3, -5, 3, -4, 3], [-4, 4, -4, 4, -3, 4], [-3, 5, -3, 5, -2, 5]]
        """
        # Add zeros until the shape has length s
        shape_list = list(shape) # Make sure we have a list
        while len(shape_list) != self._r:
            shape_list.append(0)

        lst = []
        for col in range(1, self._s+1):
            if (self._s - col) % 2 == 0:
                lst.extend( [self.letters(self._r - x) for x in range(self._r)] )
            else:
                m = self._r
                for j, val in enumerate(shape_list):
                    if col >= val:
                        m = j
                        break
                lst.extend([self.letters(-x) for x in range(m+1, self._r+1)])
                lst.extend([self.letters(m - x) for x in range(m)])

        return self.element_class(self, lst)

    def _build_module_generators(self):
        """
        Build the module generators.

        EXAMPLES::

            sage: KRT = crystals.KirillovReshetikhin(['C',4,1], 2, 3, model='KR')
            sage: KRT._build_module_generators()
            ([[1, -2, 1], [2, -1, 2]], [[1, 1, 1], [2, -2, 2]], [[1, 1, 1], [2, 2, 2]])
        """
        return tuple(self._fill(shape) for shape in horizontal_dominoes_removed(self._r, self._s))

    def from_kirillov_reshetikhin_crystal(self, krc):
        """
        Construct an element of ``self`` from the Kirillov-Reshetikhin
        crystal element ``krc``.

        EXAMPLES::

            sage: KRT = crystals.KirillovReshetikhin(['C',4,1], 2, 3, model='KR')
            sage: C = crystals.KirillovReshetikhin(['C',4,1], 2, 3, model='KN')
            sage: krc = C(4,3); krc
            [[3], [4]]
            sage: KRT.from_kirillov_reshetikhin_crystal(krc)
            [[3, -2, 1], [4, -1, 2]]
        """
        # To build a KR tableau from a KR crystal:
        # 1 - start with a highest weight KR tableau generated from the
        #  shape of the KR crystal
        # 2 - determine a path from the KR crystal to its highest weight
        # 3 - apply the inverse path to the highest weight KR tableau
        lifted = krc.lift()
        shape = lifted.to_tableau().shape()
        f_str = reversed(lifted.to_highest_weight()[1])
        return self._fill(shape).f_string(f_str)

class KRTableauxTypeBox(KRTableauxTypeVertical):
    r"""
    Kirillov-Reshetikhin tableaux `B^{r,s}` of type:

    - `A_{2n}^{(2)}` for all `r \leq n`,
    - `D_{n+1}^{(2)}` for all `r < n`.

    TESTS::

        sage: KRT = crystals.KirillovReshetikhin(['A', 4, 2], 2, 2, model='KR')
        sage: TestSuite(KRT).run()
        sage: KRT = crystals.KirillovReshetikhin(['D', 4, 2], 2, 2, model='KR')
        sage: TestSuite(KRT).run() # long time
    """
    def _fill(self, weight):
        r"""
        Return the highest weight KR tableau of weight ``weight``.

        INPUT:

        - ``weight`` -- The weight of the highest weight KR tableau (the
          conjugate of the shape of the KR crystal's tableau)

        OUTPUT:

        - A `r \times s` tableau

        EXAMPLES::

            sage: KRT = crystals.KirillovReshetikhin(['D', 4, 1], 2, 1, model='KR')
            sage: KRT._fill([])
            [[1], [-1]]
            sage: KRT = crystals.KirillovReshetikhin(['D', 14, 1], 12, 7, model='KR')
            sage: KRT._fill([10,10,8,2,2,2])
            [[1, 1, 1, 1, 1, 7, 1], [2, 2, 2, 2, 2, 8, 2], [3, 3, 7, 9, 7, 9, 3], [4, 4, 8, 10, 8, 10, 4], [5, 5, 9, 11, 9, 11, 5], [6, 6, 10, 12, 10, 12, 6], [7, 7, 11, -12, 11, -12, 7], [8, 8, 12, -11, 12, -11, 8], [9, 9, -12, -10, -12, -10, 9], [10, 10, -11, -9, -11, -9, -9], [-12, 11, -10, -8, -10, -8, -8], [-11, 12, -9, -7, -9, -7, -7]]
            sage: KRT._fill([10,10,6,2,2,2])
            [[1, 1, 1, 1, 1, 5, 1], [2, 2, 2, 2, 2, 6, 2], [3, 3, 9, 7, 9, 7, 3], [4, 4, 10, 8, 10, 8, 4], [5, 5, 11, 9, 11, 9, 5], [6, 6, 12, 10, 12, 10, 6], [7, 7, -12, 11, -12, 11, 7], [8, 8, -11, 12, -11, 12, 8], [9, 9, -10, -12, -10, -12, -8], [10, 10, -9, -11, -9, -11, -7], [-12, 11, -8, -10, -8, -10, -6], [-11, 12, -7, -9, -7, -9, -5]]
        """
        # Add zeros until the shape has length s
        weight_list = list(weight) # Make sure we have a list
        while len(weight_list) != self._s:
            weight_list.append(0)

        tableau = []
        i = 0
        # Step 0 - Fill first columns of height r
        while i < self._s and weight_list[i] == self._r:
            tableau.append( [self._r - j for j in range(self._r)] )
            i += 1

        # Step 1 - Add the alternating columns until we hit an odd number of columns
        c = -1
        while i < self._s:
            # If it is an odd number of columns
            if i == self._s - 1 or weight_list[i] != weight_list[i+1]:
                c = weight_list[i]
                i += 1
                break
            temp_list = [-(weight_list[i] + j + 1) for j in range(self._r - weight_list[i])]
            for j in range(weight_list[i]):
                temp_list.append(weight_list[i] - j)
            tableau.append(temp_list)
            tableau.append( [self._r - j for j in range(self._r)] )
            i += 2

        # Step 2 - Add the x dependent columns
        x = c + 1
        while i < self._s:
            temp_list = [-x - j for j in range(self._r - x + 1)] # +1 for indexing
            for j in range(x - weight_list[i] - 1): # +1 for indexing
                temp_list.append(self._r - j)
            x = temp_list[-1] # This is the h+1 entry of the column
            for j in range(weight_list[i]):
                temp_list.append(weight_list[i] - j)

            tableau.append(temp_list)
            i += 1

        # Step 3 - Add the final column
        if c > -1:
            val = x - 1
            temp_list = ['E' for j in range(self._r - val)]
            for j in range(val):
                temp_list.append(val - j)
            tableau.append(temp_list)

        return self.element_class(self, [self.letters(x) for x in flatten(tableau)])

    def _build_module_generators(self):
        """
        Build the module generators.

        EXAMPLES::

            sage: KRT = crystals.KirillovReshetikhin(['A',4,2], 2, 2, model='KR')
            sage: KRT._build_module_generators()
            ([[-2, 1], [-1, 2]], [[2, 1], [-2, E]], [[1, E], [2, E]],
             [[1, 1], [-2, 2]], [[1, 1], [2, E]], [[1, 1], [2, 2]])
        """
        return tuple(self._fill(weight) for weight in partitions_in_box(self._s, self._r))

class KRTableauxSpin(KRTableauxRectangle):
    r"""
    Kirillov-Reshetikhin tableaux `B^{r,s}` of type `D_n^{(1)}` with
    `r = n, n-1`.

    TESTS::

        sage: KRT = crystals.KirillovReshetikhin(['D', 4, 1], 3, 2, model='KR')
        sage: TestSuite(KRT).run()
        sage: KRT = crystals.KirillovReshetikhin(['D', 4, 1], 4, 2, model='KR')
        sage: TestSuite(KRT).run()
    """
    def _build_module_generators(self):
        r"""
        Build the module generators.

        There is only one module generator which corresponds to a single
        `n \times s` rectangle.

        EXAMPLES::

            sage: KRT = crystals.KirillovReshetikhin(['D', 4, 1], 3, 3, model='KR')
            sage: KRT._build_module_generators()
            ([[1, 1, 1], [2, 2, 2], [3, 3, 3], [-4, -4, -4]],)
            sage: KRT = crystals.KirillovReshetikhin(['D', 4, 1], 4, 3, model='KR')
            sage: KRT._build_module_generators()
            ([[1, 1, 1], [2, 2, 2], [3, 3, 3], [4, 4, 4]],)
        """
        n = self.cartan_type().classical().rank()
        if self._r == n:
            return KRTableauxRectangle._build_module_generators(self)

        tableau = []
        for i in range(self._s):
            tableau.append( [-n] + [self._r - j for j in range(self._r)] )

        return (self.element_class(self, [self.letters(x) for x in flatten(tableau)]),)

class KRTableauxBn(KRTableauxTypeHorizonal):
    """
    Kirillov-Reshetkhin tableaux `B^{n,s}` of type `B_n^{(1)}`.

    TESTS::

        sage: KRT = crystals.KirillovReshetikhin(['B', 2, 1], 2, 3, model='KR')
        sage: TestSuite(KRT).run()
    """
    def _build_module_generators(self):
        """
        Build the module generators.

        EXAMPLES::

            sage: KRT = crystals.KirillovReshetikhin(['B', 2, 1], 2, 2, model='KR')
            sage: KRT._build_module_generators()
            ([[-2, 1], [-1, 2]], [[1, 1], [2, 2]])
        """
        odd = int(self._s % 2)
        shapes = [[int(x * 2 + odd) for x in sh] for sh
                   in vertical_dominoes_removed(self._r, self._s // 2)]
        return tuple(self._fill(sh) for sh in shapes)

    def from_kirillov_reshetikhin_crystal(self, krc):
        """
        Construct an element of ``self`` from the Kirillov-Reshetikhin
        crystal element ``krc``.

        EXAMPLES::

            sage: KR = crystals.KirillovReshetikhin(['B',3,1], 3, 3, model='KR')
            sage: C = crystals.KirillovReshetikhin(['B',3,1], 3, 3, model='KN')
            sage: krc = C.module_generators[1].f_string([3,2,3,1,3,3]); krc
            [++-, [[2], [0], [-3]]]
            sage: KR.from_kirillov_reshetikhin_crystal(krc)
            [[1, 1, 2], [2, 2, -3], [-3, -3, -1]]
        """
        # To build a KR tableau from a type B_n spinor KR crystal:
        # 1 - determine a path from the KR crystal to its highest weight
        # 2 - find the corresponding highest weight KR tableau
        # 3 - apply the inverse path to the highest weight KR tableau
        lifted = krc.lift()
        to_hw = lifted.to_highest_weight()
        f_str = reversed(to_hw[1])
        wt = to_hw[0].weight()
        for x in self.module_generators:
            if x.classical_weight() / 2 == wt:
                return x.f_string(f_str)
        raise ValueError("No matching highest weight element found")

class KirillovReshetikhinTableauxElement(TensorProductOfRegularCrystalsElement):
    r"""
    A Kirillov-Reshetikhin tableau.

    For more information, see
    :class:`~sage.combinat.rigged_configurations.kr_tableaux.KirillovReshetikhinTableaux`
    and
    :class:`~sage.combinat.rigged_configurations.tensor_product_kr_tableaux.TensorProductOfKirillovReshetikhinTableaux`.
    """
    def __init__(self, parent, list, **options):
        r"""
        Initialize ``self``.

        EXAMPLES::

            sage: KRT = crystals.KirillovReshetikhin(['A', 4, 1], 2, 1, model='KR')
            sage: elt = KRT(4, 3); elt
            [[3], [4]]
            sage: TestSuite(elt).run()
        """
        # Make sure we are a list of letters
        if list != [] and not isinstance(list[0], (parent.letters.element_class, EmptyLetter)):
            list = [parent.letters(x) for x in list]
        TensorProductOfRegularCrystalsElement.__init__(self, parent, list)

    def _repr_(self):
        """
        Return the string representation of ``self``.

        EXAMPLES::

            sage: KRT = crystals.KirillovReshetikhin(['A', 4, 1], 2, 1, model='KR')
            sage: KRT(3,2)
            [[2], [3]]
        """
        return repr(self.to_array())

    def _repr_diagram(self):
        """
        Return a string representation of ``self`` as a diagram.

        EXAMPLES::

            sage: KRT = crystals.KirillovReshetikhin(['A',4,1], 2, 2, model='KR')
            sage: elt = KRT(2,1,4,3)
            sage: print elt._repr_diagram()
              1  3
              2  4
        """
        return self.to_tableau()._repr_diagram()

    def _latex_(self):
        r"""
        Return a latex representation of ``self``.

        EXAMPLES::

            sage: KRT = crystals.KirillovReshetikhin(['A', 4, 1], 2, 3, model='KR')
            sage: latex(KRT(3,2,4,2,4,3))
            {\def\lr#1{\multicolumn{1}{|@{\hspace{.6ex}}c@{\hspace{.6ex}}|}{\raisebox{-.3ex}{$#1$}}}
            \raisebox{-.6ex}{$\begin{array}[b]{*{3}c}\cline{1-3}
            \lr{2}&\lr{2}&\lr{3}\\\cline{1-3}
            \lr{3}&\lr{4}&\lr{4}\\\cline{1-3}
            \end{array}$}
            }
        """
        from sage.combinat.output import tex_from_array
        return tex_from_array([[val._latex_() for val in row] for row in self.to_array()])

    def _ascii_art_(self):
        r"""
        Return an ASCII art representation of ``self``.

        EXAMPLES::

            sage: KRT = crystals.KirillovReshetikhin(['A',4,1], 2, 2, model='KR')
            sage: ascii_art(KRT(2,1,4,3))
              1  3
              2  4
        """
        from sage.misc.ascii_art import AsciiArt
        return AsciiArt(self._repr_diagram().splitlines())

    def to_kirillov_reshetikhin_crystal(self):
        r"""
        Construct a
        :func:`~sage.combinat.crystals.kirillov_reshetihkin.KashiwaraNakashimaTableaux`
        element from ``self``.

        We construct the Kirillov-Reshetikhin crystal element as follows:

        1. Determine the shape `\lambda` of the KR crystal from the weight.
        2. Determine a path `e_{i_1} e_{i_2} \cdots e_{i_k}` to the highest
           weight.
        3. Apply `f_{i_k} \cdots f_{i_2} f_{i_1}` to a highest weight KR
           crystal of shape `\lambda`.

        EXAMPLES::

            sage: KRT = crystals.KirillovReshetikhin(['D',4,1], 2, 2, model='KR')
            sage: elt = KRT(3,2,-1,1); elt
            [[2, 1], [3, -1]]
            sage: elt.to_kirillov_reshetikhin_crystal()
            [[2], [3]]

        TESTS:

        Spinor tests::

            sage: KRT = crystals.KirillovReshetikhin(['D',4,1], 4, 3, model='KR')
            sage: KRC = crystals.KirillovReshetikhin(['D',4,1], 4, 3, model='KN')
            sage: elt = KRT(-3,-4,2,1,-3,-4,2,1,-2,-4,3,1); elt
            [[1, 1, 1], [2, 2, 3], [-4, -4, -4], [-3, -3, -2]]
            sage: ret = elt.to_kirillov_reshetikhin_crystal(); ret
            [++--, [[1], [3], [-4], [-3]]]
            sage: test = KRT(ret); test
            [[1, 1, 1], [2, 2, 3], [-4, -4, -4], [-3, -3, -2]]
            sage: test == elt
            True
        """
        return self.parent().kirillov_reshetikhin_crystal()(self)

    @cached_method
    def to_array(self, rows=True):
        r"""
        Return a 2-dimensional array representation of this
        Kirillov-Reshetikhin element.

        If the output is in rows, then it outputs the top row first (in the
        English convention) from left to right.

        For example: if the reading word is `[2, 1, 4, 3]`, so as a
        `2 \times 2` tableau::

            1 3
            2 4

        we output ``[[1, 3], [2, 4]]``.

        If the output is in columns, then it outputs the leftmost column first
        with the bottom element first. In other words this parses the reading
        word into its columns.

        Continuing with the previous example, the output would be
        ``[[2, 1], [4, 3]]``.

        INPUT:

        - ``rows`` -- (Default: ``True``) Set to ``True`` if the resulting
          array is by row, otherwise it is by column.

        EXAMPLES::

            sage: KRT = crystals.KirillovReshetikhin(['A', 4, 1], 2, 2, model='KR')
            sage: elt = KRT(2, 1, 4, 3)
            sage: elt.to_array()
            [[1, 3], [2, 4]]
            sage: elt.to_array(False)
            [[2, 1], [4, 3]]
        """
        ret_list = []
        h = self.parent()._r
        s = self.parent()._s
        if rows:
            for i in reversed(range(h)):
                row = []
                for j in range(s):
                    row.append(self[j * h + i])
                ret_list.append(row)
        else:
            for j in range(s):
                col = []
                for i in range(h):
                    col.append(self[j * h + i])
                ret_list.append(col)

        return ret_list

    @cached_method
    def to_tableau(self):
        """
        Return a :class:`Tableau` object of ``self``.

        EXAMPLES::

            sage: KRT = crystals.KirillovReshetikhin(['A', 4, 1], 2, 2, model='KR')
            sage: elt = KRT(2, 1, 4, 3); elt
            [[1, 3], [2, 4]]
            sage: t = elt.to_tableau(); t
            [[1, 3], [2, 4]]
            sage: type(t)
            <class 'sage.combinat.tableau.Tableaux_all_with_category.element_class'>
        """
        return Tableau(self.to_array())

    def pp(self):
        """
        Pretty print ``self``.

        EXAMPLES::

            sage: KRT = crystals.KirillovReshetikhin(['A', 4, 1], 2, 2, model='KR')
            sage: elt = KRT(2, 1, 4, 3); elt
            [[1, 3], [2, 4]]
            sage: elt.pp()
            1  3
            2  4
        """
        self.to_tableau().pp()

    def to_classical_highest_weight(self, index_set=None):
        r"""
        Return the classical highest weight element corresponding to ``self``.

        INPUT:

        - ``index_set`` -- (Default: ``None``) Return the highest weight
          with respect to the index set. If ``None`` is passed in, then this
          uses the classical index set.

        OUTPUT:

        A pair ``[H, f_str]`` where ``H`` is the highest weight element and
        ``f_str`` is a list of `a_i` of `f_{a_i}` needed to reach ``H``.

        EXAMPLES::

            sage: KRTab = crystals.KirillovReshetikhin(['D',4,1], 2, 2, model='KR')
            sage: elt = KRTab(3,2,-1,1); elt
            [[2, 1], [3, -1]]
            sage: elt.to_classical_highest_weight()
            [[[1, 1], [2, -1]], [1, 2]]
        """
        if index_set is None:
            index_set = self.parent()._cartan_type.classical().index_set()
        for i in index_set:
            next = self.e(i)
            if next is not None:
                hw = next.to_classical_highest_weight(index_set=index_set)
                return [hw[0], [i] + hw[1]]
        return [self, []]

    def weight(self):
        """
        Return the weight of ``self``.

        EXAMPLES::

            sage: KR = crystals.KirillovReshetikhin(['D',4,1], 2, 2, model='KR')
            sage: KR.module_generators[1].weight()
            -2*Lambda[0] + Lambda[2]
        """
        return self.Phi() - self.Epsilon()

    @cached_method
    def classical_weight(self):
        r"""
        Return the classical weight of ``self``.

        EXAMPLES::

            sage: KRT = crystals.KirillovReshetikhin(['D',4,1], 2, 2, model='KR')
            sage: elt = KRT(3,2,-1,1); elt
            [[2, 1], [3, -1]]
            sage: elt.classical_weight()
            (0, 1, 1, 0)
        """
        F = self.cartan_type().classical().root_system()
        if F.ambient_space() is None:
            WLR = F.weight_lattice()
        else:
            WLR = F.ambient_space()
        weight = lambda x: x.weight()
        return sum((weight(self[j]) for j in range(len(self))), WLR.zero())

    def e(self, i):
        """
        Perform the action of `e_i` on ``self``.

        .. TODO::

            Implement a direct action of `e_0` without moving to KR crystals.

        EXAMPLES::

            sage: KRT = crystals.KirillovReshetikhin(['D',4,1], 2, 2, model='KR')
            sage: KRT.module_generators[0].e(0)
            [[-2, 1], [-1, -1]]
        """
        if i == 0:
            ret = self.to_kirillov_reshetikhin_crystal().e0()
            if ret is None:
                return None
            return ret.to_kirillov_reshetikhin_tableau()
        return TensorProductOfRegularCrystalsElement.e(self, i)

    def f(self, i):
        """
        Perform the action of `f_i` on ``self``.

        .. TODO::

            Implement a direct action of `f_0` without moving to KR crystals.

        EXAMPLES::

            sage: KRT = crystals.KirillovReshetikhin(['D',4,1], 2, 2, model='KR')
            sage: KRT.module_generators[0].f(0)
            [[1, 1], [2, -1]]
        """
        if i == 0:
            ret = self.to_kirillov_reshetikhin_crystal().f0()
            if ret is None:
                return None
            return ret.to_kirillov_reshetikhin_tableau()
        return TensorProductOfRegularCrystalsElement.f(self, i)

    def epsilon(self, i):
        r"""
        Compute `\epsilon_i` of ``self``.

        .. TODO::

            Implement a direct action of `\epsilon_0` without moving to
            KR crystals.

        EXAMPLES::

            sage: KRT = crystals.KirillovReshetikhin(['D',4,1], 2, 2, model='KR')
            sage: KRT.module_generators[0].epsilon(0)
            2
        """
        if i == 0:
            return self.to_kirillov_reshetikhin_crystal().epsilon0()
        return TensorProductOfRegularCrystalsElement.epsilon(self, i)

    def phi(self, i):
        r"""
        Compute `\phi_i` of ``self``.

        .. TODO::

            Compute `\phi_0` without moving to KR crystals.

        EXAMPLES::

            sage: KRT = crystals.KirillovReshetikhin(['D',4,1], 2, 2, model='KR')
            sage: KRT.module_generators[0].phi(0)
            2
        """
        if i == 0:
            return self.to_kirillov_reshetikhin_crystal().phi0()
        return TensorProductOfRegularCrystalsElement.phi(self, i)

    def lusztig_involution(self):
        r"""
        Return the result of the classical Lusztig involution on ``self``.

        EXAMPLES::

            sage: KRT = crystals.KirillovReshetikhin(['D',4,1], 2, 3, model='KR')
            sage: mg = KRT.module_generators[1]
            sage: mg.lusztig_involution()
            [[-2, -2, 1], [-1, -1, 2]]
            sage: elt = mg.f_string([2,1,3,2]); elt
            [[3, -2, 1], [4, -1, 2]]
            sage: elt.lusztig_involution()
            [[-4, -2, 1], [-3, -1, 2]]
        """
        Cl = self.parent().cartan_type().classical()
        I = Cl.index_set()
        aut = Cl.opposition_automorphism()
        hw = self.to_highest_weight(I)[1]
        hw.reverse()
        return self.to_lowest_weight(I)[0].e_string(aut[i] for i in hw)

    def left_split(self):
        r"""
        Return the image of ``self`` under the left column splitting map.

        EXAMPLES::

            sage: KRT = crystals.KirillovReshetikhin(['D',4,1], 2, 3, model='KR')
            sage: mg = KRT.module_generators[1]; mg.pp()
              1 -2  1
              2 -1  2
            sage: ls = mg.left_split(); ls.pp()
              1 (X)  -2  1
              2      -1  2
            sage: ls.parent()
            Tensor product of Kirillov-Reshetikhin tableaux of type ['D', 4, 1] and factor(s) ((2, 1), (2, 2))
        """
        P = self.parent()
        if P._s == 1:
            raise ValueError("cannot split a single column")
        from sage.combinat.rigged_configurations.tensor_product_kr_tableaux import \
                TensorProductOfKirillovReshetikhinTableaux
        r = P._r
        TP = TensorProductOfKirillovReshetikhinTableaux(P._cartan_type, [[r, 1], [r, P._s-1]])
        lf = TP.crystals[0](*(self[:r]))
        rf = TP.crystals[1](*(self[r:]))
        return TP(lf, rf)

    def right_split(self):
        r"""
        Return the image of ``self`` under the right column splitting map.

        Let `\ast` denote the :meth:`Lusztig involution<lusztig_involution>`,
        and `\mathrm{ls}` as the :meth:`left splitting map<left_split>`.
        The right splitting map is defined as
<<<<<<< HEAD
        \mathrm{rs} := \ast \circ \mathrm{ls} \circ \ast`.
=======
        `\mathrm{rs} := \ast \circ \mathrm{ls} \circ \ast`.
>>>>>>> 1e15993e

        EXAMPLES::

            sage: KRT = crystals.KirillovReshetikhin(['D',4,1], 2, 3, model='KR')
            sage: mg = KRT.module_generators[1]; mg.pp()
              1 -2  1
              2 -1  2
            sage: ls = mg.right_split(); ls.pp()
             -2  1 (X)   1
             -1  2       2
            sage: ls.parent()
            Tensor product of Kirillov-Reshetikhin tableaux of type ['D', 4, 1] and factor(s) ((2, 2), (2, 1))
        """
        return self.lusztig_involution().left_split().lusztig_involution()

KirillovReshetikhinTableaux.Element = KirillovReshetikhinTableauxElement

class KRTableauxSpinElement(KirillovReshetikhinTableauxElement):
    r"""
    Kirillov-Reshetikhin tableau for spinors.

    Here we are in the embedding `B(\Lambda_n) \hookrightarrow
    B(2 \Lambda_n)`, so `e_i` and `f_i` act by `e_i^2` and `f_i^2`
    respectively for all `i \neq 0`. We do this so our columns are full
    width (as opposed to half width and/or uses a `\pm` representation).
    """
    def e(self, i):
        r"""
        Calculate the action of `e_i` on ``self``.

        EXAMPLES::

            sage: KRT = crystals.KirillovReshetikhin(['D',4,1], 4, 1, model='KR')
            sage: KRT(-1, -4, 3, 2).e(1)
            [[1], [3], [-4], [-2]]
            sage: KRT(-1, -4, 3, 2).e(3)
        """
        if i == 0: # Only need to do it once since we pull to the KR crystal
            return KirillovReshetikhinTableauxElement.e(self, i)

        half = KirillovReshetikhinTableauxElement.e(self, i)
        if half is None:
            return None
        return KirillovReshetikhinTableauxElement.e(half, i)

    def f(self, i):
        r"""
        Calculate the action of `f_i` on ``self``.

        EXAMPLES::

            sage: KRT = crystals.KirillovReshetikhin(['D',4,1], 4, 1, model='KR')
            sage: KRT(-1, -4, 3, 2).f(1)
            sage: KRT(-1, -4, 3, 2).f(3)
            [[2], [4], [-3], [-1]]
        """
        if i == 0: # Only need to do it once since we pull to the KR crystal
            return KirillovReshetikhinTableauxElement.f(self, i)

        half = KirillovReshetikhinTableauxElement.f(self, i)
        if half is None:
            return None

        return KirillovReshetikhinTableauxElement.f(half, i)

    def epsilon(self, i):
        r"""
        Compute `\varepsilon_i` of ``self``.

        EXAMPLES::

            sage: KRT = crystals.KirillovReshetikhin(['D',4,1], 4, 1, model='KR')
            sage: KRT(-1, -4, 3, 2).epsilon(1)
            1
            sage: KRT(-1, -4, 3, 2).epsilon(3)
            0
        """
        if i == 0: # Don't need to half it since we pull to the KR crystal
            return KirillovReshetikhinTableauxElement.epsilon(self, i)
        return KirillovReshetikhinTableauxElement.epsilon(self, i) // 2

    def phi(self, i):
        r"""
        Compute `\varphi_i` of ``self``.

        EXAMPLES::

            sage: KRT = crystals.KirillovReshetikhin(['D',4,1], 4, 1, model='KR')
            sage: KRT(-1, -4, 3, 2).phi(1)
            0
            sage: KRT(-1, -4, 3, 2).phi(3)
            1
        """
        if i == 0: # Don't need to half it since we pull to the KR crystal
            return KirillovReshetikhinTableauxElement.phi(self, i)
        return KirillovReshetikhinTableauxElement.phi(self, i) // 2

    @cached_method
    def to_array(self, rows=True):
        r"""
        Return a 2-dimensional array representation of this
        Kirillov-Reshetikhin element.

        If the output is in rows, then it outputs the top row first (in the
        English convention) from left to right.

        For example: if the reading word is `[2, 1, 4, 3]`, so as a
        `2 \times 2` tableau::

            1 3
            2 4

        we output ``[[1, 3], [2, 4]]``.

        If the output is in columns, then it outputs the leftmost column first
        with the bottom element first. In other words this parses the reading
        word into its columns.

        Continuing with the previous example, the output would be
        ``[[2, 1], [4, 3]]``.

        INPUT:

        - ``rows`` -- (Default: ``True``) Set to ``True`` if the resulting
          array is by row, otherwise it is by column.

        EXAMPLES::

            sage: KRT = crystals.KirillovReshetikhin(['D', 4, 1], 4, 3, model='KR')
            sage: elt = KRT(-3,-4,2,1,-3,-4,2,1,-2,-4,3,1)
            sage: elt.to_array()
            [[1, 1, 1], [2, 2, 3], [-4, -4, -4], [-3, -3, -2]]
            sage: elt.to_array(False)
            [[-3, -4, 2, 1], [-3, -4, 2, 1], [-2, -4, 3, 1]]
        """
        ret_list = []
        h = self.parent()._cartan_type.classical().rank()
        s = self.parent()._s
        if rows:
            for i in reversed(range(h)):
                row = []
                for j in range(s):
                    row.append(self[j * h + i])
                ret_list.append(row)
        else:
            for j in range(s):
                col = []
                for i in range(h):
                    col.append(self[j * h + i])
                ret_list.append(col)

        return ret_list

    def left_split(self):
        """
        Return the image of ``self`` under the left column splitting map.

        EXAMPLES::

            sage: KRT = crystals.KirillovReshetikhin(['D', 4, 1], 4, 3, model='KR')
            sage: elt = KRT(-3,-4,2,1,-3,-4,2,1,-2,-4,3,1); elt.pp()
              1  1  1
              2  2  3
             -4 -4 -4
             -3 -3 -2
            sage: elt.left_split().pp()
              1 (X)   1  1
              2       2  3
             -4      -4 -4
             -3      -3 -2
        """
        P = self.parent()
        if P._s == 1:
            raise ValueError("cannot split a single column")
        from sage.combinat.rigged_configurations.tensor_product_kr_tableaux import \
                TensorProductOfKirillovReshetikhinTableaux
        h = P._cartan_type.classical().rank()
        TP = TensorProductOfKirillovReshetikhinTableaux(P._cartan_type, [[P._r, 1], [P._r, P._s-1]])
        lf = TP.crystals[0](*(self[:h]))
        rf = TP.crystals[1](*(self[h:]))
        return TP(lf, rf)

KRTableauxBn.Element = KRTableauxSpinElement
KRTableauxSpin.Element = KRTableauxSpinElement

class KRTableauxDTwistedSpin(KRTableauxRectangle):
    r"""
    Kirillov-Reshetikhin tableaux `B^{r,s}` of type `D_n^{(2)}` with `r = n`.

    EXAMPLES::

        sage: KRT = crystals.KirillovReshetikhin(['D', 4, 2], 1, 1, model='KR')
        sage: KRT.cardinality()
        8
        sage: KRC = crystals.KirillovReshetikhin(['D', 4, 2], 1, 1, model='KN')
        sage: KRT.cardinality() == KRC.cardinality()
        True
    """
    Element = KRTableauxSpinElement
<|MERGE_RESOLUTION|>--- conflicted
+++ resolved
@@ -1369,11 +1369,7 @@
         Let `\ast` denote the :meth:`Lusztig involution<lusztig_involution>`,
         and `\mathrm{ls}` as the :meth:`left splitting map<left_split>`.
         The right splitting map is defined as
-<<<<<<< HEAD
-        \mathrm{rs} := \ast \circ \mathrm{ls} \circ \ast`.
-=======
         `\mathrm{rs} := \ast \circ \mathrm{ls} \circ \ast`.
->>>>>>> 1e15993e
 
         EXAMPLES::
 
