--- conflicted
+++ resolved
@@ -2453,28 +2453,7 @@
         *omega involution*. It sends the power-sum symmetric function
         `p_k` to `(-1)^{k-1} p_k` for every positive integer `k`.
 
-<<<<<<< HEAD
-        The images of some bases under the omega automorphism are given
-        by
-
-        .. MATH::
-
-            \omega(e_{\lambda}) = h_{\lambda}, \qquad
-            \omega(h_{\lambda}) = e_{\lambda}, \qquad
-            \omega(p_{\lambda}) = (-1)^{|\lambda| - \ell(\lambda)} p_{\lambda}, \qquad
-            \omega(s_{\lambda}) = s_{\lambda^{\prime}},
-
-        where `\lambda` is any partition, where `\ell(\lambda)` denotes
-        the length (:meth:`~sage.combinat.partition.Partition.length`)
-        of the partition `\lambda`, where `\lambda^{\prime}' denotes the
-        conjugate partition
-        (:meth:`~sage.combinat.partition.Partition.conjugate`) of
-        `\lambda`, and where the usual notations for bases are used
-        (`e` = elementary, `h` = complete homogeneous, `p` = powersum,
-        `s` = Schur).
-=======
         The images of some bases under the omega automorphism are given by
->>>>>>> c98d3006
 
         .. MATH::
 
@@ -2496,11 +2475,7 @@
         The default implementation converts to the Schur basis, then
         performs the automorphism and changes back.
 
-<<<<<<< HEAD
-        ``omega_involution`` is a synonym for the ``omega`` method.
-=======
         :meth:`omega_involution()` is a synonym for the :meth:`omega()` method.
->>>>>>> c98d3006
 
         EXAMPLES::
 
@@ -3111,29 +3086,17 @@
         schur_Q = comp_parent.corresponding_basis_over(QQ)
         # schur_Q is the Schur basis of the symmetric functions over QQ.
         result = comp_parent.zero()
-<<<<<<< HEAD
-        for lam, a in comp_self.monomial_coefficients().items():
-            # lam is a partition, a is an element of the base ring.
-            if len(lam) == 0:
-=======
         for lam, a in comp_self:
             # lam is a partition, a is an element of the base ring.
             if not lam._list:
->>>>>>> c98d3006
                 # Special handling for the empty partition. The reduced
                 # Kronecker product of 1 with any symmetric function f is
                 # f.
                 result += a * comp_x
                 continue
-<<<<<<< HEAD
-            for mu, b in comp_x.monomial_coefficients().items():
-                # mu is a partition, b is an element of the base ring.
-                if len(mu) == 0:
-=======
             for mu, b in comp_x:
                 # mu is a partition, b is an element of the base ring.
                 if not mu._list:
->>>>>>> c98d3006
                     # Special handling for the empty partition.
                     result += a * b * comp_parent(lam)
                     continue
@@ -3143,11 +3106,7 @@
                 s_mu_stabilized = schur_Q(_Partitions([stab - sum(mu)] + mu._list))
                 lam_star_mu = s_lam_stabilized.itensor(s_mu_stabilized)
                 # lam_star_mu is now a symmetric function over QQ.
-<<<<<<< HEAD
-                for nu, c in lam_star_mu.monomial_coefficients().items():
-=======
                 for nu, c in lam_star_mu:
->>>>>>> c98d3006
                     # nu is a partition of the integer stab, c is an element of QQ.
                     nu_unstabilized = _Partitions(nu[1:])
                     result += a * b * comp_parent.base_ring()(c) \
@@ -3181,12 +3140,8 @@
 
         .. MATH::
 
-<<<<<<< HEAD
-            h_{\alpha[n]} * h_{\beta[n]} = \sum_{\gamma} g^{\gamma[n]}_{\alpha[n], \beta[n]} h_{\gamma[n]}
-=======
             h_{\alpha[n]} * h_{\beta[n]} = \sum_{\gamma}
             g^{\gamma[n]}_{\alpha[n], \beta[n]} h_{\gamma[n]}
->>>>>>> c98d3006
 
         with `\gamma` ranging over all partitions. The
         coefficients `g^{\gamma[n]}_{\alpha[n], \beta[n]}`
@@ -3326,20 +3281,6 @@
         # We lift to the noncommutative symmetric functions.
         S = NonCommutativeSymmetricFunctions(R).S()
         result = h.zero()
-<<<<<<< HEAD
-        for lam, a in h_self.monomial_coefficients().items():
-            # lam is a partition, a is an element of the base ring.
-            if len(lam) == 0:
-                # Special handling for the empty partition. The reduced
-                # Kronecker product of 1 with any symmetric function f is
-                # f.
-                result += a * h_x
-                continue
-            c_lam = _Compositions(lam)
-            for mu, b in h_x.monomial_coefficients().items():
-                # mu is a partition, b is an element of the base ring.
-                if len(mu) == 0:
-=======
         for lam, a in h_self:
             # lam is a partition, a is an element of the base ring.
             if not lam._list:
@@ -3351,7 +3292,6 @@
             for mu, b in h_x:
                 # mu is a partition, b is an element of the base ring.
                 if not mu._list:
->>>>>>> c98d3006
                     # Special handling for the empty partition.
                     result += a * b * h(lam)
                     continue
