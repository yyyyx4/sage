r"""
Catalog of designs

This module gathers all designs that can be reached from a Sage sessions
through the ``designs`` objects. In order to create the Witt design on 24 points
it is sufficient to type::

    sage: designs.WittDesign(24) # optional - gap_packages
    Incidence structure with 24 points and 759 blocks

Or a Steiner Triple System on 19 points::

    sage: designs.steiner_triple_system(19)
    Incidence structure with 19 points and 57 blocks

Online database -- Jolla Covering Repository (LJCR) :

There exists an online database of the best known covering designs, the La Jolla
Covering Repository (LJCR), available at [1]_. As it is over 60MB and changes
frequently that database is not included in Sage, but one can obtain individual
coverings and block designs from the LJCR using the method
:meth:`designs.best_known_covering_design_from_LJCR
<sage.combinat.designs.covering_design.best_known_covering_design_www>`::

    sage: C = designs.best_known_covering_design_from_LJCR(7, 3, 2)   # optional - internet
    sage: C                            # optional - internet
    (7,3,2)-covering design of size 7
    Lower bound: 7
    Method: lex covering
    Submitted on: 1996-12-01 00:00:00
    sage: C.incidence_structure()      # optional - internet
    Incidence structure with 7 points and 7 blocks

Currently, this module gathers the following designs :

.. csv-table::
    :class: contentstable
    :widths: 100
    :delim: |

    :meth:`~sage.combinat.designs.block_design.ProjectiveGeometryDesign`
<<<<<<< HEAD
    :meth:`~sage.combinat.designs.block_design.DesarguesianProjectivePlaneDesign`
=======
    :meth:`~sage.combinat.designs.block_design.ProjectivePlaneDesign`
>>>>>>> 6f247f6e
    :meth:`~sage.combinat.designs.block_design.AffineGeometryDesign`
    :meth:`~sage.combinat.designs.block_design.WittDesign`
    :meth:`~sage.combinat.designs.block_design.HadamardDesign`
    :meth:`~sage.combinat.designs.block_design.steiner_triple_system`
    :meth:`~sage.combinat.designs.block_design.steiner_quadruple_system`

And the :meth:`designs.best_known_covering_design_from_LJCR
<sage.combinat.designs.covering_design.best_known_covering_design_www>` function
which queries the LJCR.

.. TODO::

    Implement DerivedDesign, ComplementaryDesign, and Hadamard3Design

REFERENCES:

.. [1] La Jolla Covering Repository,
  http://www.ccrwest.org/cover.html
"""
from sage.combinat.designs.block_design import (ProjectiveGeometryDesign,
<<<<<<< HEAD
                                                DesarguesianProjectivePlaneDesign,
=======
                                                ProjectivePlaneDesign,
>>>>>>> 6f247f6e
                                                AffineGeometryDesign,
                                                WittDesign,
                                                HadamardDesign,
                                                steiner_triple_system)

from sage.combinat.designs.steiner_quadruple_systems import steiner_quadruple_system

from sage.combinat.designs.covering_design import best_known_covering_design_www as best_known_covering_design_from_LJCR<|MERGE_RESOLUTION|>--- conflicted
+++ resolved
@@ -39,11 +39,7 @@
     :delim: |
 
     :meth:`~sage.combinat.designs.block_design.ProjectiveGeometryDesign`
-<<<<<<< HEAD
-    :meth:`~sage.combinat.designs.block_design.DesarguesianProjectivePlaneDesign`
-=======
     :meth:`~sage.combinat.designs.block_design.ProjectivePlaneDesign`
->>>>>>> 6f247f6e
     :meth:`~sage.combinat.designs.block_design.AffineGeometryDesign`
     :meth:`~sage.combinat.designs.block_design.WittDesign`
     :meth:`~sage.combinat.designs.block_design.HadamardDesign`
@@ -64,11 +60,7 @@
   http://www.ccrwest.org/cover.html
 """
 from sage.combinat.designs.block_design import (ProjectiveGeometryDesign,
-<<<<<<< HEAD
-                                                DesarguesianProjectivePlaneDesign,
-=======
                                                 ProjectivePlaneDesign,
->>>>>>> 6f247f6e
                                                 AffineGeometryDesign,
                                                 WittDesign,
                                                 HadamardDesign,
