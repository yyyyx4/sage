--- conflicted
+++ resolved
@@ -294,17 +294,10 @@
             sage: NCSym2 = SymmetricFunctionsNonCommutingVariables(Integers(23))
             sage: TestSuite(SymmetricFunctionsNonCommutingVariables(QQ)).run()
         """
-<<<<<<< HEAD
-        # change the line below to assert(R in Rings()) once MRO issues from #15536, #15475 are resolved
-        assert(R in Fields() or R in Rings()) # side effect of this statement assures MRO exists for R
-        self._base = R # Won't be needed once CategoryObject won't override base_ring
-        category = GradedHopfAlgebras(R).Cocommutative()
-=======
         # change the line below to assert R in Rings() once MRO issues from #15536, #15475 are resolved
         assert R in Fields() or R in Rings()  # side effect of this statement assures MRO exists for R
         self._base = R  # Won't be needed once CategoryObject won't override base_ring
-        category = GradedHopfAlgebras(R)  # TODO: .Cocommutative()
->>>>>>> 2f1a76dc
+        category = GradedHopfAlgebras(R).Cocommutative()
         Parent.__init__(self, category=category.WithRealizations())
 
     def _repr_(self):
