r"""
Strong and weak tableaux

There are two types of `k`-tableaux: strong `k`-tableaux and weak `k`-tableaux.
Standard weak `k`-tableaux correspond to saturated chains in the weak order,
whereas standard strong `k`-tableaux correspond to saturated chains in the strong Bruhat order.
For semistandard tableaux, the notion of weak and strong horizontal strip is necessary.
More information can be found in [LLMS2006]_ .

    .. SEEALSO:: :meth:`sage.combinat.k_tableau.StrongTableau`, :meth:`sage.combinat.k_tableau.WeakTableau`

REFERENCES:

.. [LLMS2006] T. Lam, L. Lapointe, J. Morse, M. Shimozono,
   Affine insertion and Pieri rules for the affine Grassmannian,
   Memoirs of the AMS, 208 (2010), no. 977, :arxiv:`math.CO/0609110`

.. [LLMSSZ2013] T. Lam, L. Lapointe, J. Morse, A. Schilling, M. Shimozono, M. Zabrocki,
   `k`-Schur functions and affine Schubert calculus,
   preprint :arXiv:`1301.3569`

Authors:

- Anne Schilling and Mike Zabrocki (2013): initial version
- Avi Dalal and Nate Gallup (2013): implementation of `k`-charge
"""
#*****************************************************************************
#       Copyright (C) 2013 Anne Schilling <anne at math.ucdavis.edu>
#                          Mike Zabrocki  <zabrocki at mathstat.yorku.ca>
#
#  Distributed under the terms of the GNU General Public License (GPL)
#
#    This code is distributed in the hope that it will be useful,
#    but WITHOUT ANY WARRANTY; without even the implied warranty of
#    MERCHANTABILITY or FITNESS FOR A PARTICULAR PURPOSE.  See the GNU
#    General Public License for more details.
#
#  The full text of the GPL is available at:
#
#                  http://www.gnu.org/licenses/
#****************************************************************************
from sage.structure.unique_representation import UniqueRepresentation
from sage.categories.finite_enumerated_sets import FiniteEnumeratedSets
from sage.structure.parent import Parent
from sage.structure.list_clone import ClonableList
from sage.misc.classcall_metaclass import ClasscallMetaclass
from sage.combinat.skew_tableau import SkewTableau, SemistandardSkewTableaux
from sage.combinat.partition import Partition, Partitions
from sage.combinat.root_system.weyl_group import WeylGroup
from sage.combinat.core import Core
from sage.rings.all import ZZ
from sage.misc.misc import uniq
from sage.functions.generalized import sgn
from sage.misc.flatten import flatten
from sage.combinat.skew_partition import SkewPartition
from sage.combinat.tableau import TableauOptions
from sage.combinat.composition import Composition
import cartesian_product
import copy

def WeakTableau(t, k, inner_shape = [], representation = "core"):
    r"""
    This is the dispatcher method for the element class of weak `k`-tableaux.

    Standard weak `k`-tableaux correspond to saturated chains in the weak order.
    There are three formulations of weak tableaux, one in terms of cores, one in terms
    of `k`-bounded partitions, and one in terms of factorizations of affine Grassmannian
    elements. For semistandard weak `k`-tableaux, all letters of the same value have to
    satisfy the conditions of a horizontal strip. In the affine Grassmannian formulation this
    means that all factors are cyclically decreasing elements. For more information, see
    for example [LLMSSZ2013]_.

    INPUT:

    - ``t`` -- a weak `k`-tableau in the specified representation:

      - for the 'core' representation ``t`` is a list of lists where each subtableaux
        should have a `k+1`-core shape; ``None`` is allowed as an entry for skew weak
        `k`-tableaux
      - for the 'bounded' representation ``t`` is a list of lists where each subtableaux
        should have a `k`-bounded shape; ``None`` is allowed as an entry for skew weak
        `k`-tableaux
      - for the 'factorized_permutation' representation ``t`` is either a list of
        cyclically decreasing Weyl group elements or a list of reduced words of cyclically
        decreasing Weyl group elements; to indicate a skew tableau in this representation,
        ``inner_shape`` should be the inner shape as a `(k+1)`-core

    - ``k`` -- positive integer

    - ``inner_shape`` -- this entry is only relevant for the 'factorized_permutation'
      representation and specifies the inner shape in case the tableau is skew
      (default: ``[]``)

    - ``representation`` -- 'core', 'bounded', or 'factorized_permutation'
      (default: 'core')

    EXAMPLES:

    Here is an example of a weak 3-tableau in core representation::

        sage: t = WeakTableau([[1, 1, 2, 2, 3], [2, 3], [3]], 3)
        sage: t.shape()
        [5, 2, 1]
        sage: t.weight()
        (2, 2, 2)
        sage: type(t)
        <class 'sage.combinat.k_tableau.WeakTableaux_core_with_category.element_class'>

    And now we give a skew weak 3-tableau in core representation::

        sage: ts = WeakTableau([[None, 1, 1, 2, 2], [None, 2], [1]], 3)
        sage: ts.shape()
        ([5, 2, 1], [1, 1])
        sage: ts.weight()
        (2, 2)
        sage: type(ts)
        <class 'sage.combinat.k_tableau.WeakTableaux_core_with_category.element_class'>

    Next we create the analogue of the first example in bounded representation::

        sage: tb = WeakTableau([[1,1,2],[2,3],[3]], 3, representation="bounded")
        sage: tb.shape()
        [3, 2, 1]
        sage: tb.weight()
        (2, 2, 2)
        sage: type(tb)
        <class 'sage.combinat.k_tableau.WeakTableaux_bounded_with_category.element_class'>
        sage: tb.to_core_tableau()
        [[1, 1, 2, 2, 3], [2, 3], [3]]
        sage: t == tb.to_core_tableau()
        True

    And the analogue of the skew example in bounded representation::

        sage: tbs = WeakTableau([[None, 1, 2], [None, 2], [1]], 3, representation = "bounded")
        sage: tbs.shape()
        ([3, 2, 1], [1, 1])
        sage: tbs.weight()
        (2, 2)
        sage: tbs.to_core_tableau()
        [[None, 1, 1, 2, 2], [None, 2], [1]]
        sage: ts.to_bounded_tableau() == tbs
        True

    Finally we do the same examples for the factorized permutation representation::

        sage: tf = WeakTableau([[2,0],[3,2],[1,0]], 3, representation = "factorized_permutation")
        sage: tf.shape()
        [5, 2, 1]
        sage: tf.weight()
        (2, 2, 2)
        sage: type(tf)
        <class 'sage.combinat.k_tableau.WeakTableaux_factorized_permutation_with_category.element_class'>
        sage: tf.to_core_tableau() == t
        True

        sage: tfs = WeakTableau([[0,3],[2,1]], 3, inner_shape = [1,1], representation = 'factorized_permutation')
        sage: tfs.shape()
        ([5, 2, 1], [1, 1])
        sage: tfs.weight()
        (2, 2)
        sage: type(tfs)
        <class 'sage.combinat.k_tableau.WeakTableaux_factorized_permutation_with_category.element_class'>
        sage: tfs.to_core_tableau()
        [[None, 1, 1, 2, 2], [None, 2], [1]]

    Another way to pass from one representation to another is as follows::

        sage: ts
        [[None, 1, 1, 2, 2], [None, 2], [1]]
        sage: ts.parent()._representation
        'core'
        sage: ts.representation('bounded')
        [[None, 1, 2], [None, 2], [1]]

    To test whether a given semistandard tableau is a weak `k`-tableau in the bounded representation,
    one can ask::

        sage: t = Tableau([[1,1,2],[2,3],[3]])
        sage: t.is_k_tableau(3)
        True
        sage: t = SkewTableau([[None, 1, 2], [None, 2], [1]])
        sage: t.is_k_tableau(3)
        True
        sage: t = SkewTableau([[None, 1, 1], [None, 2], [2]])
        sage: t.is_k_tableau(3)
        False

    TESTS::

        sage: t = WeakTableau([[2,0],[3,2],[1,0]], 3, representation = "bla")
        Traceback (most recent call last):
        ...
        NotImplementedError: The representation option needs to be 'core', 'bounded', or 'factorized_permuation'
    """
    if representation == "core":
        return WeakTableau_core(t, k)
    elif representation == "bounded":
        return WeakTableau_bounded(t, k)
    elif representation == "factorized_permutation":
        return WeakTableau_factorized_permutation(t, k, inner_shape = inner_shape)
    else:
        raise NotImplementedError, "The representation option needs to be 'core', 'bounded', or 'factorized_permuation'"

def WeakTableaux(k, shape , weight, representation = "core"):
    r"""
    This is the dispatcher method for the parent class of weak `k`-tableaux.

    INPUT:

    - ``k`` -- positive integer
    - ``shape`` -- shape of the weak `k`-tableaux; for the 'core' and
      'factorized_permutation' representation, the shape is inputted as a `(k+1)`-core;
      for the 'bounded' representation, the shape is inputted as a `k`-bounded partition;
      for skew tableaux, the shape is inputted as a tuple of the outer and inner shape
    - ``weight`` -- the weight of the weak `k`-tableaux as a list or tuple
    - ``representation`` -- 'core', 'bounded', or 'factorized_permutation' (default: 'core')

    EXAMPLES::

        sage: T = WeakTableaux(3, [5,2,1], [1,1,1,1,1,1])
        sage: T.list()
        [[[1, 3, 4, 5, 6], [2, 6], [4]],
        [[1, 2, 4, 5, 6], [3, 6], [4]],
        [[1, 2, 3, 4, 6], [4, 6], [5]],
        [[1, 2, 3, 4, 5], [4, 5], [6]]]
        sage: T.cardinality()
        4

        sage: T = WeakTableaux(3, [[5,2,1], [2]], [1,1,1,1])
        sage: T.list()
        [[[None, None, 2, 3, 4], [1, 4], [2]],
        [[None, None, 1, 2, 4], [2, 4], [3]],
        [[None, None, 1, 2, 3], [2, 3], [4]]]

        sage: T = WeakTableaux(3, [3,2,1], [1,1,1,1,1,1], representation = 'bounded')
        sage: T.list()
        [[[1, 3, 5], [2, 6], [4]],
        [[1, 2, 5], [3, 6], [4]],
        [[1, 2, 3], [4, 6], [5]],
        [[1, 2, 3], [4, 5], [6]]]

        sage: T = WeakTableaux(3, [[3,2,1], [2]], [1,1,1,1], representation = 'bounded')
        sage: T.list()
        [[[None, None, 3], [1, 4], [2]],
        [[None, None, 1], [2, 4], [3]],
        [[None, None, 1], [2, 3], [4]]]

        sage: T = WeakTableaux(3, [5,2,1], [1,1,1,1,1,1], representation = 'factorized_permutation')
        sage: T.list()
        [[s0, s3, s2, s1, s3, s0],
        [s0, s3, s2, s3, s1, s0],
        [s0, s2, s3, s2, s1, s0],
        [s2, s0, s3, s2, s1, s0]]

        sage: T = WeakTableaux(3, [[5,2,1], [2]], [1,1,1,1], representation = 'factorized_permutation')
        sage: T.list()
        [[s0, s3, s2, s3], [s0, s2, s3, s2], [s2, s0, s3, s2]]
    """
    if representation == "core":
        return WeakTableaux_core(k, shape, weight)
    elif representation == "bounded":
        return WeakTableaux_bounded(k, shape, weight)
    elif representation == "factorized_permutation":
        return WeakTableaux_factorized_permutation(k, shape, weight)
    else:
        raise NotImplementedError, "The representation option needs to be 'core', 'bounded', or 'factorized_permuation'"

#Abstract class for the elements of weak tableau
class WeakTableau_abstract(ClonableList):
    r"""
    Abstract class for the various element classes of WeakTableau.
    """
    __metaclass__ = ClasscallMetaclass

    def shape(self):
        r"""
        Return the shape of ``self``.

        When the tableau is straight, the outer shape is returned.
        When the tableau is skew, the tuple of the outer and inner shape is returned.

        EXAMPLES::

            sage: t = WeakTableau([[1, 1, 2, 2, 3], [2, 3], [3]], 3)
            sage: t.shape()
            [5, 2, 1]
            sage: t = WeakTableau([[None, None, 2, 3, 4], [1, 4], [2]], 3)
            sage: t.shape()
            ([5, 2, 1], [2])

            sage: t = WeakTableau([[1,1,1],[2,2],[3]], 3, representation = 'bounded')
            sage: t.shape()
            [3, 2, 1]
            sage: t = WeakTableau([[None, None, 1], [2, 4], [3]], 3, representation = 'bounded')
            sage: t.shape()
            ([3, 2, 1], [2])

            sage: t = WeakTableau([[2],[0,3],[2,1,0]], 3, representation = 'factorized_permutation')
            sage: t.shape()
            [5, 2, 1]
            sage: t = WeakTableau([[2,0],[3,2]], 3, inner_shape = [2], representation = 'factorized_permutation')
            sage: t.shape()
            ([5, 2, 1], [2])
        """
        return self.parent().shape()

    def weight(self):
        r"""
        Return the weight of ``self``.

        The weight is a tuple whose `i`-th entry is the number of labels `i` in the
        bounded representation of ``self``.

        EXAMPLES::

            sage: t = WeakTableau([[1, 1, 2, 2, 3], [2, 3], [3]], 3)
            sage: t.weight()
            (2, 2, 2)
            sage: t = WeakTableau([[None, None, 2, 3, 4], [1, 4], [2]], 3)
            sage: t.weight()
            (1, 1, 1, 1)
            sage: t = WeakTableau([[None,2,3],[3]],2)
            sage: t.weight()
            (0, 1, 1)

            sage: t = WeakTableau([[1,1,1],[2,2],[3]], 3, representation = 'bounded')
            sage: t.weight()
            (3, 2, 1)
            sage: t = WeakTableau([[1,1,2],[2,3],[3]], 3, representation = 'bounded')
            sage: t.weight()
            (2, 2, 2)
            sage: t = WeakTableau([[None, None, 1], [2, 4], [3]], 3, representation = 'bounded')
            sage: t.weight()
            (1, 1, 1, 1)

            sage: t = WeakTableau([[2],[0,3],[2,1,0]], 3, representation = 'factorized_permutation')
            sage: t.weight()
            (3, 2, 1)
            sage: t = WeakTableau([[2,0],[3,2],[1,0]], 3, representation = 'factorized_permutation')
            sage: t.weight()
            (2, 2, 2)
            sage: t = WeakTableau([[2,0],[3,2]], 3, inner_shape = [2], representation = 'factorized_permutation')
            sage: t.weight()
            (2, 2)
        """
        return self.parent()._weight

    def size(self):
        r"""
        Return the size of the shape of ``self``.

        In the bounded representation, the size of the shape is the number of boxes in the
        outer shape minus the number of boxes in the inner shape. For the core and
        factorized permutation representation, the size is the length of the outer shape
        minus the length of the inner shape.

        .. SEEALSO:: :meth:`sage.combinat.core.Core.length`

        EXAMPLES::

            sage: t = WeakTableau([[None, 1, 1, 2, 2], [None, 2], [1]], 3)
            sage: t.shape()
            ([5, 2, 1], [1, 1])
            sage: t.size()
            4
            sage: t = WeakTableau([[1,1,2],[2,3],[3]], 3, representation="bounded")
            sage: t.shape()
            [3, 2, 1]
            sage: t.size()
            6
        """
        return self.parent().size()

    def intermediate_shapes(self):
        r"""
        Return the intermediate shapes of ``self``.

        A (skew) tableau with letters `1,2,\ldots,\ell` can be viewed as a sequence of shapes,
        where the `i`-th shape is given by the shape of the subtableau on letters `1,2,\ldots,i`.
        The output is the list of these shapes.

        EXAMPLES::

            sage: t = WeakTableau([[1, 1, 2, 2, 3], [2, 3], [3]],3)
            sage: t.intermediate_shapes()
            [[], [2], [4, 1], [5, 2, 1]]

            sage: t = WeakTableau([[None, None, 2, 3, 4], [1, 4], [2]], 3)
            sage: t.intermediate_shapes()
            [[2], [2, 1], [3, 1, 1], [4, 1, 1], [5, 2, 1]]

            sage: t = WeakTableau([[1,1,1],[2,2],[3]], 3, representation = 'bounded')
            sage: t.intermediate_shapes()
            [[], [3], [3, 2], [3, 2, 1]]

            sage: t = WeakTableau([[None, None, 1], [2, 4], [3]], 3, representation = 'bounded')
            sage: t.intermediate_shapes()
            [[2], [3], [3, 1], [3, 1, 1], [3, 2, 1]]

            sage: t = WeakTableau([[0],[3],[2],[3]], 3, inner_shape = [2], representation = 'factorized_permutation')
            sage: t.intermediate_shapes()
            [[2], [2, 1], [3, 1, 1], [4, 1, 1], [5, 2, 1]]
        """
        if self.parent()._representation in ['core', 'bounded']:
            return intermediate_shapes(self)
        else:
            return intermediate_shapes(self.to_core_tableau())

    def pp(self):
        r"""
        Return a pretty print string of the tableau.

        EXAMPLES::

            sage: t = WeakTableau([[None, 1, 1, 2, 2], [None, 2], [1]], 3)
            sage: t.pp()
            .  1  1  2  2
            .  2
            1
            sage: t = WeakTableau([[2,0],[3,2]], 3, inner_shape = [2], representation = 'factorized_permutation')
            sage: t.pp()
            [s2*s0, s3*s2]
        """
        if self.parent()._representation in ['core', 'bounded']:
            print self._repr_diagram()
        else:
            print self

    def _latex_(self):
        r"""
        Return a latex method for the tableau.

        EXAMPLES::

            sage: t = WeakTableau([[None, 1, 1, 2, 2], [None, 2], [1]], 3)
            sage: latex(t)
            {\def\lr#1{\multicolumn{1}{|@{\hspace{.6ex}}c@{\hspace{.6ex}}|}{\raisebox{-.3ex}{$#1$}}}
            \raisebox{-.6ex}{$\begin{array}[b]{*{5}c}\cline{1-5}
            \lr{}&\lr{1}&\lr{1}&\lr{2}&\lr{2}\\\cline{1-5}
            \lr{}&\lr{2}\\\cline{1-2}
            \lr{1}\\\cline{1-1}
            \end{array}$}
            }

            sage: t = WeakTableau([[0,3],[2,1]], 3, inner_shape = [1,1], representation = 'factorized_permutation')
            sage: latex(t)
            [s_{0}s_{3},s_{2}s_{1}]
        """
        def chi(x):
            if x is None:
                return ""
            if x in ZZ:
                return x
            return "%s"%x
        if self.parent()._representation in ['core', 'bounded']:
            t = [[chi(x) for x in row] for row in self._list]
            from output import tex_from_array
            return tex_from_array(t)
        else:
            return "["+"".join(self[i]._latex_()+',' for i in range(len(self)-1))+self[len(self)-1]._latex_()+"]"

    def representation(self, representation = 'core'):
        r"""
        Return the analogue of ``self`` in the specified representation.

        INPUT:

        - ``representation`` -- 'core', 'bounded', or 'factorized_permutation' (default: 'core')

        EXAMPLES::

            sage: t = WeakTableau([[1, 1, 2, 3, 4, 4, 5, 5, 6], [2, 3, 5, 5, 6], [3, 4, 7], [5, 6], [6], [7]], 4)
            sage: t.parent()._representation
            'core'
            sage: t.representation('bounded')
            [[1, 1, 2, 4], [2, 3, 5], [3, 4], [5, 6], [6], [7]]
            sage: t.representation('factorized_permutation')
            [s0, s3*s1, s2*s1, s0*s4, s3*s0, s4*s2, s1*s0]

            sage: tb = WeakTableau([[1, 1, 2, 4], [2, 3, 5], [3, 4], [5, 6], [6], [7]], 4, representation = 'bounded')
            sage: tb.parent()._representation
            'bounded'
            sage: tb.representation('core') == t
            True
            sage: tb.representation('factorized_permutation')
            [s0, s3*s1, s2*s1, s0*s4, s3*s0, s4*s2, s1*s0]

            sage: tp = WeakTableau([[0],[3,1],[2,1],[0,4],[3,0],[4,2],[1,0]], 4, representation = 'factorized_permutation')
            sage: tp.parent()._representation
            'factorized_permutation'
            sage: tp.representation('core') == t
            True
            sage: tp.representation('bounded') == tb
            True
        """
        t = self
        if self.parent()._representation in ['bounded', 'factorized_permutation']:
            t = t.to_core_tableau()
        if representation == 'core':
            return t
        elif representation == 'bounded':
            return t.to_bounded_tableau()
        elif representation == 'factorized_permutation':
            return t.to_factorized_permutation_tableau()
        else:
            raise ValueError("The representation must be one of 'core', 'bounded', or 'factorized_permutation'")

#Abstract class for the parents of weak tableaux
class WeakTableaux_abstract(UniqueRepresentation, Parent):
    r"""
    Abstract class for the various parent classes of WeakTableaux.
    """
    def shape(self):
        r"""
        Return the shape of the tableaux of ``self``.

        When ``self`` is the class of straight tableaux, the outer shape is returned.
        When ``self`` is the class of skew tableaux, the tuple of the outer and inner
        shape is returned.

        Note that in the 'core' and 'factorized_permutation' representation, the shapes
        are `(k+1)`-cores.  In the 'bounded' representation, the shapes are `k`-bounded
        partitions.

        If the user wants to access the skew shape (even if the inner shape is empty),
        please use ``self._shape``.

        EXAMPLES::

            sage: T = WeakTableaux(3, [5,2,2], [2,2,2,1])
            sage: T.shape()
            [5, 2, 2]
            sage: T._shape
            ([5, 2, 2], [])
            sage: T = WeakTableaux(3, [[5,2,2], [1]], [2,1,2,1])
            sage: T.shape()
            ([5, 2, 2], [1])

            sage: T = WeakTableaux(3, [3,2,2], [2,2,2,1], representation = 'bounded')
            sage: T.shape()
            [3, 2, 2]
            sage: T._shape
            ([3, 2, 2], [])
            sage: T = WeakTableaux(3, [[3,2,2], [1]], [2,1,2,1], representation = 'bounded')
            sage: T.shape()
            ([3, 2, 2], [1])

            sage: T = WeakTableaux(3, [4,1], [2,2], representation = 'factorized_permutation')
            sage: T.shape()
            [4, 1]
            sage: T._shape
            ([4, 1], [])
            sage: T = WeakTableaux(4, [[6,2,1], [2]], [2,1,1,1], representation = 'factorized_permutation')
            sage: T.shape()
            ([6, 2, 1], [2])
        """
        if self._skew:
            return (self._outer_shape, self._inner_shape)
        return self._outer_shape

    def size(self):
        r"""
        Return the size of the shape.

        In the bounded representation, the size of the shape is the number of boxes in the
        outer shape minus the number of boxes in the inner shape. For the core and
        factorized permutation representation, the size is the length of the outer shape
        minus the length of the inner shape.

        EXAMPLES::

            sage: T = WeakTableaux(3, [5,2,1], [1,1,1,1,1,1])
            sage: T.size()
            6
            sage: T = WeakTableaux(3, [3,2,1], [1,1,1,1,1,1], representation = 'bounded')
            sage: T.size()
            6
            sage: T = WeakTableaux(4, [[6,2,1], [2]], [2,1,1,1], 'factorized_permutation')
            sage: T.size()
            5
        """
        if self._representation == 'bounded':
            return self._outer_shape.size() - self._inner_shape.size()
        else:
            return self._outer_shape.length() - self._inner_shape.length()

    def representation(self, representation = 'core'):
        r"""
        Return the analogue of ``self`` in the specified representation.

        INPUT:

        - ``representation`` -- 'core', 'bounded', or 'factorized_permutation' (default: 'core')

        EXAMPLES::

            sage: T = WeakTableaux(3, [5,2,1], [1,1,1,1,1,1])
            sage: T._representation
            'core'
            sage: T.representation('bounded')
            Bounded weak 3-Tableaux of (skew) 3-bounded shape [3, 2, 1] and weight (1, 1, 1, 1, 1, 1)
            sage: T.representation('factorized_permutation')
            Factorized permutation (skew) weak 3-Tableaux of shape [5, 2, 1] and weight (1, 1, 1, 1, 1, 1)

            sage: T = WeakTableaux(3, [3,2,1], [1,1,1,1,1,1], representation = 'bounded')
            sage: T._representation
            'bounded'
            sage: T.representation('core')
            Core weak 3-Tableaux of (skew) core shape [5, 2, 1] and weight (1, 1, 1, 1, 1, 1)
            sage: T.representation('bounded')
            Bounded weak 3-Tableaux of (skew) 3-bounded shape [3, 2, 1] and weight (1, 1, 1, 1, 1, 1)
            sage: T.representation('bounded') == T
            True
            sage: T.representation('factorized_permutation')
            Factorized permutation (skew) weak 3-Tableaux of shape [5, 2, 1] and weight (1, 1, 1, 1, 1, 1)
            sage: T.representation('factorized_permutation') == T
            False

            sage: T = WeakTableaux(3, [5,2,1], [1,1,1,1,1,1], representation = 'factorized_permutation')
            sage: T._representation
            'factorized_permutation'
            sage: T.representation('core')
            Core weak 3-Tableaux of (skew) core shape [5, 2, 1] and weight (1, 1, 1, 1, 1, 1)
            sage: T.representation('bounded')
            Bounded weak 3-Tableaux of (skew) 3-bounded shape [3, 2, 1] and weight (1, 1, 1, 1, 1, 1)
            sage: T.representation('factorized_permutation')
            Factorized permutation (skew) weak 3-Tableaux of shape [5, 2, 1] and weight (1, 1, 1, 1, 1, 1)
        """
        outer_shape = self._outer_shape
        inner_shape = self._inner_shape
        weight = self._weight
        if (self._representation in ['core', 'factorized_permutation']) and representation == 'bounded':
            outer_shape = outer_shape.to_bounded_partition()
            inner_shape = inner_shape.to_bounded_partition()
        if self._representation == 'bounded' and (representation in ['core', 'factorized_permutation']):
            outer_shape = outer_shape.to_core(self.k)
            inner_shape = inner_shape.to_core(self.k)
        return WeakTableaux(self.k, [outer_shape, inner_shape], weight, representation = representation)


#Weak Tableaux in terms of cores
class WeakTableau_core(WeakTableau_abstract):
    r"""
    A (skew) weak `k`-tableau represented in terms of `(k+1)`-cores.
    """
    @staticmethod
    def __classcall_private__(cls, t, k):
        r"""
        Implements the shortcut ``WeakTableau_core(t, k)`` to ``WeakTableaux_core(k, shape , weight)(t)``
        where ``shape`` is the shape of the tableau and ``weight`` is its weight.

        TESTS::

            sage: from sage.combinat.k_tableau import WeakTableau_core
            sage: t = WeakTableau_core([[1, 1, 2, 2, 3], [2, 3], [3]], 3)
            sage: t.check()
            sage: type(t)
            <class 'sage.combinat.k_tableau.WeakTableaux_core_with_category.element_class'>
            sage: TestSuite(t).run()
            sage: t.parent()._skew
            False

            sage: t = WeakTableau_core([[None, None, 1, 1, 2], [1, 2], [2]],3)
            sage: t.check()
            sage: type(t)
            <class 'sage.combinat.k_tableau.WeakTableaux_core_with_category.element_class'>
            sage: TestSuite(t).run()
            sage: t.parent()._skew
            True
        """
        if isinstance(t, cls):
            return t
        tab = SkewTableau(list(t))
        outer = Core(tab.outer_shape(),k+1)
        inner = Core(tab.inner_shape(),k+1)
        weight = WeakTableau_bounded.from_core_tableau(t,k).weight()
        return WeakTableaux_core(k, [outer, inner], weight)(t)

    def __init__(self, parent, t):
        r"""
        Initialization of weak `k`-tableau ``t`` in core representation.

        INPUT:

        - ``t`` -- weak tableau in core representation; the input is supposed to be a list
          of lists specifying the rows of the tableau;
          ``None`` is allowed as an entry for skew weak `k`-tableaux

        TESTS::

            sage: from sage.combinat.k_tableau import WeakTableau_core, WeakTableaux_core
            sage: T = WeakTableaux_core(3,[5,2,1],[2,2,2])
            sage: t = T([[1, 1, 2, 2, 3], [2, 3], [3]]); t
            [[1, 1, 2, 2, 3], [2, 3], [3]]
            sage: c = WeakTableau_core([[1, 1, 2, 2, 3], [2, 3], [3]],3)
            sage: T = WeakTableaux_core(3,[5,2,1],[2,2,2])
            sage: t = T([[1, 1, 2, 2, 3], [2, 3], [3]]); t
            [[1, 1, 2, 2, 3], [2, 3], [3]]
            sage: c == t
            True
            sage: type(t)
            <class 'sage.combinat.k_tableau.WeakTableaux_core_with_category.element_class'>
            sage: t.parent()
            Core weak 3-Tableaux of (skew) core shape [5, 2, 1] and weight (2, 2, 2)
            sage: TestSuite(t).run()

            sage: t = WeakTableau_core([[None, None, 1, 1, 2], [1, 2], [2]],3);  t
            [[None, None, 1, 1, 2], [1, 2], [2]]
            sage: t.weight()
            (2, 2)
            sage: t.shape()
            ([5, 2, 1], [2])
            sage: TestSuite(t).run()
        """
        self.k = parent.k
        self._list = [r for r in t]
        ClonableList.__init__(self, parent, t)

    def _repr_diagram(self):
        r"""
        Return a string representation of ``self`` as a diagram.

        EXAMPLES::

            sage: t = WeakTableau([[None, None, 2, 3, 4], [1, 4], [2]], 3)
            sage: print t._repr_diagram()
            .  .  2  3  4
            1  4
            2
        """
        t = SkewTableau(list(self))
        return t._repr_diagram()

    def shape_core(self):
        r"""
        Return the shape of ``self`` as a `(k+1)`-core.

        When the tableau is straight, the outer shape is returned as a core.  When the
        tableau is skew, the tuple of the outer and inner shape is returned as cores.

        EXAMPLES::

            sage: t = WeakTableau([[1, 1, 2, 2, 3], [2, 3], [3]],3)
            sage: t.shape_core()
            [5, 2, 1]

            sage: t = WeakTableau([[None, None, 2, 3, 4], [1, 4], [2]], 3)
            sage: t.shape_core()
            ([5, 2, 1], [2])
        """
        return self.shape()

    def shape_bounded(self):
        r"""
        Return the shape of ``self`` as a `k`-bounded partition.

        When the tableau is straight, the outer shape is returned as a `k`-bounded
        partition.  When the tableau is skew, the tuple of the outer and inner shape is
        returned as `k`-bounded partitions.

        EXAMPLES::

            sage: t = WeakTableau([[1, 1, 2, 2, 3], [2, 3], [3]],3)
            sage: t.shape_bounded()
            [3, 2, 1]

            sage: t = WeakTableau([[None, None, 2, 3, 4], [1, 4], [2]], 3)
            sage: t.shape_bounded()
            ([3, 2, 1], [2])
        """
        if self.parent()._skew:
            return tuple([r.to_bounded_partition() for r in self.shape_core()])
        return self.shape_core().to_bounded_partition()

    def check(self):
        r"""
        Check that ``self`` is a valid weak `k`-tableau.

        EXAMPLES::

            sage: t = WeakTableau([[1, 1, 2], [2]], 2)
            sage: t.check()
            sage: t = WeakTableau([[None, None, 2, 3, 4], [1, 4], [2]], 3)
            sage: t.check()

        TESTS::

            sage: T = WeakTableaux(2, [3,1], [1,1,1,1])
            sage: t = T([[1,2,3],[3]])
            Traceback (most recent call last):
            ...
            ValueError: The weight of the parent does not agree with the weight of the tableau!

            sage: t = WeakTableau([[1, 2, 2], [1]], 2)
            Traceback (most recent call last):
            ...
            ValueError: The tableau is not semistandard!
        """
        if not self.parent()._weight == WeakTableau_bounded.from_core_tableau(self._list,self.k).weight():
            raise ValueError("The weight of the parent does not agree with the weight of the tableau!")
        t = SkewTableau(list(self))
        if not t in SemistandardSkewTableaux():
            raise ValueError("The tableau is not semistandard!")
        outer = Core(t.outer_shape(),self.k+1)
        inner = Core(t.inner_shape(),self.k+1)
        if self.parent()._outer_shape != outer:
            raise ValueError("The outer shape of the parent does not agree with the outer shape of the tableau!")
        if self.parent()._inner_shape != inner:
            raise ValueError("The inner shape of the parent does not agree with the inner shape of the tableau!")
        self.to_bounded_tableau().check()

    def to_bounded_tableau(self):
        r"""
        Return the bounded representation of the weak `k`-tableau ``self``.

        Each restricted sutableaux of the output is a `k`-bounded partition.

        EXAMPLES::

            sage: t = WeakTableau([[1, 1, 2, 2, 3], [2, 3], [3]], 3)
            sage: c = t.to_bounded_tableau(); c
            [[1, 1, 2], [2, 3], [3]]
            sage: type(c)
            <class 'sage.combinat.k_tableau.WeakTableaux_bounded_with_category.element_class'>

            sage: t = WeakTableau([[None, None, 2, 3, 4], [1, 4], [2]], 3)
            sage: t.to_bounded_tableau()
            [[None, None, 3], [1, 4], [2]]
            sage: t.to_bounded_tableau().to_core_tableau() == t
            True
        """
        shapes = [ Core(p,self.k+1).to_bounded_partition() for p in self.intermediate_shapes() ]
        if self.parent()._skew:
            l = [[None]*i for i in shapes[0]]
        else:
            l = []
        for i in range(1,len(shapes)):
            p = shapes[i]
            if len(l) < len(p):
                l += [[]]
            l_new = []
            for j in range(len(l)):
                l_new += [l[j] + [i]*(p[j]-len(l[j]))]
            l = l_new
        return WeakTableau_bounded(l, self.k)

    def to_factorized_permutation_tableau(self):
        r"""
        Return the factorized permutation representation of the weak `k`-tableau ``self``.

        EXAMPLES::

            sage: t = WeakTableau([[1, 1, 2, 2, 3], [2, 3], [3]], 3)
            sage: c = t.to_factorized_permutation_tableau(); c
            [s2*s0, s3*s2, s1*s0]
            sage: type(c)
            <class 'sage.combinat.k_tableau.WeakTableaux_factorized_permutation_with_category.element_class'>
            sage: c.to_core_tableau() == t
            True

            sage: t = WeakTableau([[None, None, 2, 3, 4], [1, 4], [2]], 3)
            sage: c = t.to_factorized_permutation_tableau(); c
            [s0, s3, s2, s3]
            sage: c._inner_shape
            [2]
            sage: c.to_core_tableau() == t
            True

        TESTS::

            sage: t = WeakTableau([], 4)
            sage: c = t.to_factorized_permutation_tableau(); c
            [1]
            sage: c._inner_shape
            []
            sage: c.to_core_tableau() == t
            True
        """
        shapes = [ Core(p,self.k+1).to_grassmannian() for p in self.intermediate_shapes() ]
        perms = [ shapes[i]*(shapes[i-1].inverse()) for i in range(len(shapes)-1,0,-1)]
        return WeakTableau_factorized_permutation(perms, self.k, inner_shape = self.parent()._inner_shape)

    def residues_of_entries(self, v):
        r"""
        Return a list of residues of cells of weak `k`-tableau ``self`` labeled by ``v``.

        INPUT:

        - ``v`` -- a label of a cell in ``self``

        OUTPUT:

        - a list of residues

        EXAMPLES::

            sage: t = WeakTableau([[1, 1, 2, 2, 3], [2, 3], [3]],3)
            sage: t.residues_of_entries(1)
            [0, 1]

            sage: t = WeakTableau([[None, None, 1, 1, 4], [1, 4], [3]], 3)
            sage: t.residues_of_entries(1)
            [2, 3]
        """
        return uniq([(j - i)%(self.k+1) for i in range(len(self)) for j in range(len(self[i])) if self[i][j] == v])

    def dictionary_of_coordinates_at_residues(self, v):
        r"""
        Return a dictionary assigning to all residues of ``self`` with label ``v`` a list
        of cells with the given residue.

        INPUT:

        - ``v`` -- a label of a cell in ``self``

        OUTPUT:

        - dictionary assigning coordinates in ``self`` to residues

        EXAMPLES::

            sage: t = WeakTableau([[1, 1, 2, 2, 3], [2, 3], [3]],3)
            sage: t.dictionary_of_coordinates_at_residues(3)
            {0: [(0, 4), (1, 1)], 2: [(2, 0)]}

            sage: t = WeakTableau([[None, None, 1, 1, 4], [1, 4], [3]], 3)
            sage: t.dictionary_of_coordinates_at_residues(1)
            {2: [(0, 2)], 3: [(0, 3), (1, 0)]}

            sage: t = WeakTableau([], 3)
            sage: t.dictionary_of_coordinates_at_residues(1)
            {}
        """
        d = {}
        for r in self.residues_of_entries(v):
            d[r] = []
            for i in range(len(self)):
                for j in range(len(self[i])):
                    if self[i][j]==v and (j - i)%(self.k+1) == r:
                        d[r]+=[(i,j)]
        return d

    def list_of_standard_cells(self):
        r"""
        Return a list of lists of the coordinates of the standard cells of ``self``.

        INPUT:

        - ``self`` -- a weak `k`-tableau in core representation with partition weight

        OUTPUT:

        - a list of lists of coordinates

        .. WARNING::

            This method currently only works for straight weak tableaux with partition
            weight.

        EXAMPLES::

            sage: t = WeakTableau([[1, 1, 2, 2, 3], [2, 3], [3]], 3)
            sage: t.list_of_standard_cells()
            [[(0, 1), (1, 0), (2, 0)], [(0, 0), (0, 2), (1, 1)]]
            sage: t = WeakTableau([[1, 1, 1, 2], [2, 2, 3]], 5)
            sage: t.list_of_standard_cells()
            [[(0, 2), (1, 1), (1, 2)], [(0, 1), (1, 0)], [(0, 0), (0, 3)]]
            sage: t = WeakTableau([[1, 1, 2, 3, 4, 4, 5, 5, 6], [2, 3, 5, 5, 6], [3, 4, 7], [5, 6], [6], [7]], 4)
            sage: t.list_of_standard_cells()
            [[(0, 1), (1, 0), (2, 0), (0, 5), (3, 0), (4, 0), (5, 0)], [(0, 0), (0, 2), (1, 1), (2, 1), (1, 2), (3, 1)]]

        TESTS::

            sage: t = WeakTableau([],3)
            sage: t.list_of_standard_cells()
            []

            sage: t = WeakTableau([[None, None, 2, 3, 4], [1, 4], [2]], 3)
            sage: t.list_of_standard_cells()
            Traceback (most recent call last):
            ...
            ValueError: This method only works for straight tableaux!

            sage: t = WeakTableau([[1,2],[2]], 3)
            sage: t.list_of_standard_cells()
            Traceback (most recent call last):
            ...
            ValueError: This method only works for weak tableaux with partition weight!
        """
        if self.parent()._skew:
            raise ValueError("This method only works for straight tableaux!")
        if self.weight() not in Partitions(sum(self.weight())):
            raise ValueError("This method only works for weak tableaux with partition weight!")
        if self._list == []:
            return []
        mu = Partition(self.weight()).conjugate()
        already_used = []
        out = []
        for i in range(self[0].count(1)):
            standard_cells = [(0,self[0].count(1) - i - 1)]
            r = self[0].count(1) - i - 1
            for v in range(1,mu[i]):
                D = self.dictionary_of_coordinates_at_residues(v+1)
                new_D = {a:b for (a,b) in D.iteritems() if all(x not in already_used for x in b)}
                r = (r - min([self.k+1 - (x-r)%(self.k+1) for x in new_D.keys()]))%(self.k+1)
                standard_cells.append(new_D[r][-1])
                already_used += new_D[r]
            out.append(standard_cells)
        return out

    def k_charge(self, algorithm = "I"):
        r"""
        Return the `k`-charge of ``self``.

        INPUT:

        - ``algorithm`` -- (default: "I") if "I", computes `k`-charge using the `I`
          algorithm, otherwise uses the `J`-algorithm

        OUTPUT:

        - a nonnegative integer

        For the definition of `k`-charge and the various algorithms to compute it see
        Section 3.3 of [LLMSSZ2013]_.

        .. SEEALSO:: :meth:`k_charge_I` and :meth:`k_charge_J`

        EXAMPLES::

            sage: t = WeakTableau([[1, 1, 2, 2, 3], [2, 3], [3]], 3)
            sage: t.k_charge()
            2
            sage: t = WeakTableau([[1, 3, 4, 5, 6], [2, 6], [4]], 3)
            sage: t.k_charge()
            8
            sage: t = WeakTableau([[1, 1, 2, 3, 4, 4, 5, 5, 6], [2, 3, 5, 5, 6], [3, 4, 7], [5, 6], [6], [7]], 4)
            sage: t.k_charge()
            12

        TESTS::

            sage: T = WeakTableaux(4, [13,9,5,3,2,1,1], [4,3,3,2,2,1,1,1])
            sage: T.cardinality()
            6
            sage: all(t.k_charge_I() == t.k_charge_J() for t in T)
            True
        """
        if algorithm == "I":
            return self.k_charge_I()
        return self.k_charge_J()

    def k_charge_I(self):
        r"""
        Return the `k`-charge of ``self`` using the `I`-algorithm.

        For the definition of `k`-charge and the `I`-algorithm see Section 3.3 of [LLMSSZ2013]_.

        OUTPUT:

        - a nonnegative integer

        .. SEEALSO:: :meth:`k_charge` and :meth:`k_charge_J`

        EXAMPLES::

            sage: t = WeakTableau([[1, 1, 2, 2, 3], [2, 3], [3]], 3)
            sage: t.k_charge_I()
            2
            sage: t = WeakTableau([[1, 3, 4, 5, 6], [2, 6], [4]], 3)
            sage: t.k_charge_I()
            8
            sage: t = WeakTableau([[1, 1, 2, 3, 4, 4, 5, 5, 6], [2, 3, 5, 5, 6], [3, 4, 7], [5, 6], [6], [7]], 4)
            sage: t.k_charge_I()
            12

        TESTS::

            sage: t = WeakTableau([[None, None, 1, 1, 4], [1, 4], [3]], 3)
            sage: t.k_charge_I()
            Traceback (most recent call last):
            ...
            ValueError: k-charge is not defined for skew weak tableaux
        """
        if self.parent()._skew:
            raise ValueError("k-charge is not defined for skew weak tableaux")
        stt = self.list_of_standard_cells()
        kch = 0
        for sw in stt:
            Ii = 0
            for r in range(len(sw)-1):
                if sw[r][1] < sw[r+1][1]:
                    Ii += 1 + abs(self.parent().diag(sw[r+1],sw[r]))
                else:
                    Ii += - abs(self.parent().diag(sw[r],sw[r+1]))
                kch += Ii
        return kch

    def k_charge_J(self):
        r"""
        Return the `k`-charge of ``self`` using the `J`-algorithm.

        For the definition of `k`-charge and the `J`-algorithm see Section 3.3 of [LLMSSZ2013]_.

        OUTPUT:

        - a nonnegative integer

        .. SEEALSO:: :meth:`k_charge` and :meth:`k_charge_I`

        EXAMPLES::

            sage: t = WeakTableau([[1, 1, 2, 2, 3], [2, 3], [3]], 3)
            sage: t.k_charge_J()
            2
            sage: t = WeakTableau([[1, 3, 4, 5, 6], [2, 6], [4]], 3)
            sage: t.k_charge_J()
            8
            sage: t = WeakTableau([[1, 1, 2, 3, 4, 4, 5, 5, 6], [2, 3, 5, 5, 6], [3, 4, 7], [5, 6], [6], [7]], 4)
            sage: t.k_charge_J()
            12

        TESTS::

            sage: t = WeakTableau([[None, None, 1, 1, 4], [1, 4], [3]], 3)
            sage: t.k_charge_I()
            Traceback (most recent call last):
            ...
            ValueError: k-charge is not defined for skew weak tableaux

            sage: t = WeakTableau([[1, 1, 2, 3], [2, 4, 4], [3, 6], [5]], 4, representation='bounded')
            sage: t.k_charge() == t.k_charge(algorithm = 'J')
            True
        """
        if self.parent()._skew:
            raise ValueError("k-charge is not defined for skew weak tableaux")
        stt = self.list_of_standard_cells()
        kch = 0
        for sw in stt:
            Ji = 0
            for i in range(len(sw)-1):
                c = (self._height_of_restricted_subword(sw,i+2)+1,0)
                cdi = self.parent().circular_distance((-c[0])%(self.k+1),(sw[i][1]-sw[i][0])%(self.k+1))
                cdi1 = self.parent().circular_distance((-c[0])%(self.k+1),(sw[i+1][1]-sw[i+1][0])%(self.k+1))
                if (cdi > cdi1):
                    Ji += 1
                kch += Ji + self.parent().diag(sw[i+1],c)
        return kch

    def _height_of_restricted_subword(self, sw, r):
        r"""
        Return the row of the highest addable cell of the subtableau of ``self`` with letters `\le r`
        (excluding letters `r` in standard subwords before ``sw``).

        Restrict the weak `k`-tableau ``self`` to letters `\le r` and remove all letters
        `r` that appeared in a previous standard subword selected by
        :meth:`list_of_standard_cells`.

        INPUT:

        - ``sw`` -- one of the subwords of standard cells of ``self``
        - ``r`` -- nonnegative integer

        OUTPUT:

        - a nonnegative integer

        EXAMPLES::

            sage: t = WeakTableau([[1, 1, 2, 2, 3], [2, 3], [3]], 3)
            sage: s = t.list_of_standard_cells()[0]; s
            [(0, 1), (1, 0), (2, 0)]
            sage: t._height_of_restricted_subword(s,2)
            1

            sage: t = WeakTableau([[1, 3, 4, 5, 6], [2, 6], [4]], 3)
            sage: s = t.list_of_standard_cells()[0]; s
            [(0, 0), (1, 0), (0, 1), (2, 0), (0, 3), (1, 1)]
            sage: t._height_of_restricted_subword(s,4)
            2

            sage: t = WeakTableau([[1, 1, 2, 3, 4, 4, 5, 5, 6], [2, 3, 5, 5, 6], [3, 4, 7], [5, 6], [6], [7]], 4)
            sage: s = t.list_of_standard_cells()[0]; s
            [(0, 1), (1, 0), (2, 0), (0, 5), (3, 0), (4, 0), (5, 0)]
            sage: t._height_of_restricted_subword(s,6)
            4
        """
        R = filter(lambda v : self[v[0]][v[1]] < r, self.shape().to_partition().cells())
        L = filter(lambda v: self[v[0]][v[1]] <= r, sw)
        return max([v[0] for v in L+R])

class WeakTableaux_core(WeakTableaux_abstract):
    r"""
    The class of (skew) weak `k`-tableaux in the core representation of shape ``shape``
    (as `k+1`-core) and weight ``weight``.

    INPUT:

    - ``k`` -- positive integer
    - ``shape`` -- the shape of the `k`-tableaux represented as a `(k+1)`-core; if the
      tableaux are skew, the shape is a tuple of the outer and inner shape (both as
      `(k+1)`-cores)
    - ``weight`` -- the weight of the `k`-tableaux

    EXAMPLES::

        sage: T = WeakTableaux(3, [4,1], [2,2])
        sage: T.list()
        [[[1, 1, 2, 2], [2]]]

        sage: T = WeakTableaux(3, [[5,2,1], [2]], [1,1,1,1])
        sage: T.list()
        [[[None, None, 2, 3, 4], [1, 4], [2]],
        [[None, None, 1, 2, 4], [2, 4], [3]],
        [[None, None, 1, 2, 3], [2, 3], [4]]]
    """

    @staticmethod
    def __classcall_private__(cls, k, shape, weight):
        r"""
        Straighten arguments before unique representation.

        TESTS::

            sage: from sage.combinat.k_tableau import WeakTableaux_core
            sage: T = WeakTableaux_core(3, [2,1], [1,1,1])
            sage: TestSuite(T).run()
            sage: T = WeakTableaux_core(3, [[5,2,1], [2]], [1,1,1,1])
            sage: TestSuite(T).run()
        """
        if shape == [] or shape[0] in ZZ:
            shape = (Core(shape, k+1), Core([],k+1))
        else:
            shape = tuple([Core(r,k+1) for r in shape])
        return super(WeakTableaux_core, cls).__classcall__(cls, k, shape, tuple(weight))

    def __init__(self, k, shape, weight):
        r"""
        Initializes the parent class of (skew) weak `k`-tableaux in core representation.

        INPUT:

        - ``k`` -- positive integer
        - ``outer_shape`` -- the outer shape of the `k`-tableaux represented as a
          `(k+1)`-core
        - ``weight`` -- the weight of the `k`-tableaux
        - ``inner_shape`` -- the inner shape of the skew `k`-tableaux represented as a
          `(k+1)`-core;  for straight tableaux the inner shape does not need to be
          specified (default: [])

        TESTS::

            sage: from sage.combinat.k_tableau import WeakTableaux_core
            sage: T = WeakTableaux_core(3, [4,1], [2,2])
            sage: TestSuite(T).run()
            sage: T = WeakTableaux_core(3, [[5,2,1], [2]], [1,1,1,1])
            sage: TestSuite(T).run()
        """
        self.k = k
        self._skew = shape[1]!=[]
        self._outer_shape = shape[0]
        self._inner_shape = shape[1]
        self._shape = (self._outer_shape, self._inner_shape)
        self._weight = weight
        self._representation = 'core'
        Parent.__init__(self, category = FiniteEnumeratedSets())

    def _repr_(self):
        """
        TESTS::

            sage: from sage.combinat.k_tableau import WeakTableaux_core
            sage: repr(WeakTableaux_core(3, [2,1], [1,1,1]))
            'Core weak 3-Tableaux of (skew) core shape [2, 1] and weight (1, 1, 1)'
            sage: repr(WeakTableaux_core(3, [[5,2,1], [2]], [1,1,1,1]))
            'Core weak 3-Tableaux of (skew) core shape ([5, 2, 1], [2]) and weight (1, 1, 1, 1)'
        """
        return "Core weak %s-Tableaux of (skew) core shape %s and weight %s"%(self.k, self.shape(), self._weight)

    def __iter__(self):
        r"""
        TESTS::

            sage: T = WeakTableaux(3, [4,1], [2,2])
            sage: T.list()
            [[[1, 1, 2, 2], [2]]]
            sage: T = WeakTableaux(3, [5,2,2], [2,2,2,1])
            sage: T.list()
            [[[1, 1, 3, 3, 4], [2, 2], [3, 3]], [[1, 1, 2, 2, 3], [2, 3], [3, 4]]]
            sage: T = WeakTableaux(3, [[5,2,2], [1]], [2,1,2,1])
            sage: T.list()
            [[[None, 1, 3, 3, 4], [1, 2], [3, 3]],
            [[None, 1, 2, 3, 3], [1, 3], [2, 4]],
            [[None, 1, 1, 2, 3], [2, 3], [3, 4]]]
        """
        for t in WeakTableaux_bounded(self.k, [self._outer_shape.to_bounded_partition(), self._inner_shape.to_bounded_partition()], self._weight):
            yield t.to_core_tableau()

    def diag(self, c, ha):
        r"""
        Return the number of diagonals strictly between cells ``c`` and ``ha`` of the same residue as ``c``.

        INPUT:

        - ``c`` -- a cell in the lattice
        - ``ha`` -- another cell in the lattice with bigger row and smaller column than `c`

        OUTPUT:

        - a nonnegative integer

        EXAMPLES::

            sage: T = WeakTableaux(4, [5,2,2], [2,2,2,1])
            sage: T.diag((1,2),(4,0))
            0
        """
        return divmod((c[1]-c[0])-(ha[1]-ha[0])-1, self.k+1)[0]

    def circular_distance(self, cr, r):
        r"""
        Return the shortest counterclockwise distance between ``cr`` and ``r`` modulo `k+1`.

        INPUT:

        - ``cr``, ``r`` -- nonnegative integers between `0` and `k`

        OUTPUT:

        - a positive integer

        EXAMPLES::

            sage: T = WeakTableaux(10, [], [])
            sage: T.circular_distance(8, 6)
            2
            sage: T.circular_distance(8, 8)
            0
            sage: T.circular_distance(8, 9)
            10
        """
        return self.k - ((r+self.k-cr)%(self.k+1))

    Element = WeakTableau_core


#Weak tableaux in terms of `k`-bounded partitions
class WeakTableau_bounded(WeakTableau_abstract):
    r"""
    A (skew) weak `k`-tableau represented in terms of `k`-bounded partitions.
    """
    @staticmethod
    def __classcall_private__(cls, t, k):
        r"""
        Implements the shortcut ``WeakTableau_bounded(t, k)`` to ``WeakTableaux_bounded(k, shape, weight)(t)``
        where ``shape`` is the shape of the tableau and ``weight`` is its weight.

        TESTS::

            sage: from sage.combinat.k_tableau import WeakTableau_bounded
            sage: t = WeakTableau_bounded([[1,1,2],[2,3],[3]],3)
            sage: t.check()
            sage: type(t)
            <class 'sage.combinat.k_tableau.WeakTableaux_bounded_with_category.element_class'>
            sage: TestSuite(t).run()
            sage: t.parent()._skew
            False

            sage: t = WeakTableau_bounded([[None, None, 1], [1, 2], [2]], 3)
            sage: t.check()
            sage: type(t)
            <class 'sage.combinat.k_tableau.WeakTableaux_bounded_with_category.element_class'>
            sage: TestSuite(t).run()
            sage: t.parent()._skew
            True
        """
        if isinstance(t, cls):
            return t
        tab = SkewTableau(list(t))
        outer = tab.outer_shape()
        inner = tab.inner_shape()
        weight = tuple(tab.weight())
        if outer.conjugate().length() > k:
            raise ValueError, "The shape of %s is not %s-bounded"%(t, k)
        return WeakTableaux_bounded(k, [outer, inner], weight)(t)

    def __init__(self, parent, t):
        r"""
        Initialization of (skew) weak `k`-tableau ``t`` in `k`-bounded representation.

        INPUT:

        - ``t`` -- weak tableau in `k`-bounded representation; the input is supposed to be
          a list of lists specifying the rows of the tableau;  ``None`` is allowed as an
          entry for skew weak `k`-tableaux

        TESTS::

            sage: from sage.combinat.k_tableau import WeakTableau_bounded, WeakTableaux_bounded
            sage: c = WeakTableau_bounded([[1,1,2],[2,3],[3]],3)
            sage: T = WeakTableaux_bounded(3,[3,2,1],[2,2,2])
            sage: t = T([[1,1,2],[2,3],[3]]); t
            [[1, 1, 2], [2, 3], [3]]
            sage: c == t
            True
            sage: type(t)
            <class 'sage.combinat.k_tableau.WeakTableaux_bounded_with_category.element_class'>
            sage: t.parent()
            Bounded weak 3-Tableaux of (skew) 3-bounded shape [3, 2, 1] and weight (2, 2, 2)
            sage: TestSuite(t).run()

            sage: t = WeakTableau_bounded([[None, None, 1], [2, 4], [3]], 3)
            sage: t.shape()
            ([3, 2, 1], [2])
            sage: t.weight()
            (1, 1, 1, 1)
            sage: TestSuite(t).run()

            sage: t = T([[1,1,3],[2,2],[3]])
            Traceback (most recent call last):
            ...
            ValueError: This is not a proper weak 3-tableau
        """
        k = parent.k
        self.k = k
        self._list = [r for r in t]
        if parent._outer_shape.conjugate().length() > k:
            raise ValueError, "%s is not a %s-bounded tableau"%(t, k)
        ClonableList.__init__(self, parent, t)

    def _repr_diagram(self):
        r"""
        Return a string representation of ``self`` as a diagram.

        EXAMPLES::

            sage: t = WeakTableau([[None, None, 1], [2, 4], [3]], 3, representation = 'bounded')
            sage: print t._repr_diagram()
            .  .  1
            2  4
            3
            sage: t = WeakTableau([[1,1,1],[2,2],[3]], 3, representation = 'bounded')
            sage: print t._repr_diagram()
            1  1  1
            2  2
            3
        """
        t = SkewTableau(list(self))
        return t._repr_diagram()

    def shape_core(self):
        r"""
        Return the shape of ``self`` as `(k+1)`-core.

        When the tableau is straight, the outer shape is returned as a `(k+1)`-core.
        When the tableau is skew, the tuple of the outer and inner shape is returned as
        `(k+1)`-cores.

        EXAMPLES::

            sage: t = WeakTableau([[1,1,1],[2,2],[3]], 3, representation = 'bounded')
            sage: t.shape_core()
            [5, 2, 1]

            sage: t = WeakTableau([[None, None, 1], [2, 4], [3]], 3, representation = 'bounded')
            sage: t.shape_core()
            ([5, 2, 1], [2])
        """
        if self.parent()._skew:
            return tuple([r.to_core(self.k) for r in self.shape_bounded()])
        return self.shape_bounded().to_core(self.k)

    def shape_bounded(self):
        r"""
        Return the shape of ``self`` as `k`-bounded partition.

        When the tableau is straight, the outer shape is returned as a `k`-bounded
        partition.  When the tableau is skew, the tuple of the outer and inner shape is
        returned as `k`-bounded partitions.

        EXAMPLES::

            sage: t = WeakTableau([[1,1,1],[2,2],[3]], 3, representation = 'bounded')
            sage: t.shape_bounded()
            [3, 2, 1]

            sage: t = WeakTableau([[None, None, 1], [2, 4], [3]], 3, representation = 'bounded')
            sage: t.shape_bounded()
            ([3, 2, 1], [2])
        """
        return self.shape()

    def check(self):
        r"""
        Check that ``self`` is a valid weak `k`-tableau.

        EXAMPLES::

            sage: t = WeakTableau([[1,1],[2]], 2, representation = 'bounded')
            sage: t.check()

            sage: t = WeakTableau([[None, None, 1], [2, 4], [3]], 3, representation = 'bounded')
            sage: t.check()

        TESTS::

            sage: t = WeakTableau([[1,1,3],[2,2],[3]], 3, representation = 'bounded')
            Traceback (most recent call last):
            ...
            ValueError: This is not a proper weak 3-tableau

            sage: T = WeakTableaux(3, [3,1], [2,1], representation = 'bounded')
            sage: t = T([[None, 1,1], [2]])
            Traceback (most recent call last):
            ...
            ValueError: The inner shape of the parent does not agree with the inner shape of the tableau!

            sage: t = WeakTableau([[1,1],[1]], 3, representation = 'bounded')
            Traceback (most recent call last):
            ...
            ValueError: The tableaux is not semistandard!
        """
        t = SkewTableau(list(self))
        if not t in SemistandardSkewTableaux():
            raise ValueError("The tableaux is not semistandard!")
        if not self.parent()._weight == tuple(t.weight()):
            raise ValueError("The weight of the parent does not agree with the weight of the tableau!")
        outer = t.outer_shape()
        inner = t.inner_shape()
        if self.parent()._outer_shape != outer:
            raise ValueError("The outer shape of the parent does not agree with the outer shape of the tableau!")
        if self.parent()._inner_shape != inner:
            raise ValueError("The inner shape of the parent does not agree with the inner shape of the tableau!")
        if not t.is_k_tableau(self.k):
            raise ValueError("This is not a proper weak %s-tableau"%(self.k))

    def _is_k_tableau(self):
        r"""
        Checks whether ``self`` is a valid weak `k`-tableau.

        EXAMPLES::

            sage: t = WeakTableau([[1,1,1],[2,2],[3]], 3, representation = 'bounded')
            sage: t._is_k_tableau()
            True

            sage: t = WeakTableau([[None, None, 1], [2, 4], [3]], 3, representation = 'bounded')
            sage: t._is_k_tableau()
            True
        """
        shapes = self.intermediate_shapes()
        kshapes = [ la.k_conjugate(self.k) for la in shapes ]
        return all( kshapes[i+1].contains(kshapes[i]) for i in range(len(shapes)-1) )

    def to_core_tableau(self):
        r"""
        Return the weak `k`-tableau ``self`` where the shape of each restricted tableau is a `(k+1)`-core.

        EXAMPLES::

            sage: t = WeakTableau([[1,1,2,4],[2,3,5],[3,4],[5,6],[6],[7]], 4, representation = 'bounded')
            sage: c = t.to_core_tableau(); c
            [[1, 1, 2, 3, 4, 4, 5, 5, 6], [2, 3, 5, 5, 6], [3, 4, 7], [5, 6], [6], [7]]
            sage: type(c)
            <class 'sage.combinat.k_tableau.WeakTableaux_core_with_category.element_class'>
            sage: t = WeakTableau([], 4, representation = 'bounded')
            sage: t.to_core_tableau()
            []

            sage: from sage.combinat.k_tableau import WeakTableau_bounded
            sage: t = WeakTableau([[1,1,2],[2,3],[3]], 3, representation = 'bounded')
            sage: WeakTableau_bounded.from_core_tableau(t.to_core_tableau(),3)
            [[1, 1, 2], [2, 3], [3]]
            sage: t == WeakTableau_bounded.from_core_tableau(t.to_core_tableau(),3)
            True

            sage: t = WeakTableau([[None, None, 1], [2, 4], [3]], 3, representation = 'bounded')
            sage: t.to_core_tableau()
            [[None, None, 1, 2, 4], [2, 4], [3]]
            sage: t == WeakTableau_bounded.from_core_tableau(t.to_core_tableau(),3)
            True
        """
        shapes = [ p.to_core(self.k) for p in self.intermediate_shapes() ]
        if self.parent()._skew:
            l = [[None]*i for i in shapes[0]]
        else:
            l = []
        for i in range(1,len(shapes)):
            p = shapes[i]
            if len(l) < len(p):
                l += [[]]
            l_new = []
            for j in range(len(l)):
                l_new += [l[j] + [i]*(p[j]-len(l[j]))]
            l = l_new
        return WeakTableau_core(l, self.k)

    @classmethod
    def from_core_tableau(cls, t, k):
        r"""
        Construct weak `k`-bounded tableau from in `k`-core tableau.

        EXAMPLES::

            sage: from sage.combinat.k_tableau import WeakTableau_bounded
            sage: WeakTableau_bounded.from_core_tableau([[1, 1, 2, 2, 3], [2, 3], [3]], 3)
            [[1, 1, 2], [2, 3], [3]]

            sage: WeakTableau_bounded.from_core_tableau([[None, None, 2, 3, 4], [1, 4], [2]], 3)
            [[None, None, 3], [1, 4], [2]]

            sage: WeakTableau_bounded.from_core_tableau([[None,2,3],[3]], 2)
            [[None, 2], [3]]
        """
        t = SkewTableau(list(t))
        shapes = [ Core(p, k+1).to_bounded_partition() for p in intermediate_shapes(t) ]#.to_chain() ]
        if t.inner_shape() == Partition([]):
            l = []
        else:
            l = [[None]*i for i in shapes[0]]
        for i in range(1,len(shapes)):
            p = shapes[i]
            if len(l) < len(p):
                l += [[]]
            l_new = []
            for j in range(len(l)):
                l_new += [l[j] + [i]*(p[j]-len(l[j]))]
            l = l_new
        return cls(l, k)

    def k_charge(self, algorithm = 'I'):
        r"""
        Return the `k`-charge of ``self``.

        INPUT:

        - ``algorithm`` -- (default: "I") if "I", computes `k`-charge using the `I`
          algorithm, otherwise uses the `J`-algorithm

        OUTPUT:

        - a nonnegative integer

        For the definition of `k`-charge and the various algorithms to compute it see Section 3.3 of [LLMSSZ2013]_.

        EXAMPLES::

            sage: t = WeakTableau([[1, 1, 2], [2, 3], [3]], 3, representation = 'bounded')
            sage: t.k_charge()
            2
            sage: t = WeakTableau([[1, 3, 5], [2, 6], [4]], 3, representation = 'bounded')
            sage: t.k_charge()
            8
            sage: t = WeakTableau([[1, 1, 2, 4], [2, 3, 5], [3, 4], [5, 6], [6], [7]], 4, representation = 'bounded')
            sage: t.k_charge()
            12
        """
        return self.to_core_tableau().k_charge(algorithm = algorithm)


class WeakTableaux_bounded(WeakTableaux_abstract):
    r"""
    The class of (skew) weak `k`-tableaux in the bounded representation of shape ``shape``
    (as `k`-bounded partition or tuple of `k`-bounded partitions in the skew case) and
    weight ``weight``.

    INPUT:

    - ``k`` -- positive integer
    - ``shape`` -- the shape of the `k`-tableaux represented as a `k`-bounded partition;
      if the tableaux are skew, the shape is a tuple of the outer and inner shape each
      represented as a `k`-bounded partition
    - ``weight`` -- the weight of the `k`-tableaux

    EXAMPLES::

        sage: T = WeakTableaux(3, [3,1], [2,2], representation = 'bounded')
        sage: T.list()
        [[[1, 1, 2], [2]]]

        sage: T = WeakTableaux(3, [[3,2,1], [2]], [1,1,1,1], representation = 'bounded')
        sage: T.list()
        [[[None, None, 3], [1, 4], [2]],
        [[None, None, 1], [2, 4], [3]],
        [[None, None, 1], [2, 3], [4]]]
    """
    @staticmethod
    def __classcall_private__(cls, k, shape, weight):
        r"""
        Straighten arguments before unique representation.

        TESTS::

            sage: from sage.combinat.k_tableau import WeakTableaux_bounded
            sage: T = WeakTableaux_bounded(3, [2,1], [1,1,1])
            sage: TestSuite(T).run()
            sage: T = WeakTableaux_bounded(3, [[3,2,1], [2]], [1,1,1,1])
            sage: TestSuite(T).run()
        """
        if shape == [] or shape[0] in ZZ:
            shape = (Partition(shape), Partition([]))
        else:
            shape = tuple([Partition(r) for r in shape])
        return super(WeakTableaux_bounded, cls).__classcall__(cls, k, shape, tuple(weight))

    def __init__(self, k, shape, weight):
        r"""
        Initializes the parent class of (skew) weak `k`-tableaux in bounded representation.

        INPUT:

        - ``k`` -- positive integer
        - ``shape`` -- the shape of the `k`-tableaux represented as a `k`-bounded
          partition; if the tableaux are skew, the shape is a tuple of the outer and inner
          shape each represented as a `k`-bounded partition
        - ``weight`` -- the weight of the `k`-tableaux

        TESTS::

            sage: from sage.combinat.k_tableau import WeakTableaux_bounded
            sage: T = WeakTableaux_bounded(3, [3,1], [2,2])
            sage: TestSuite(T).run()
            sage: T = WeakTableaux_bounded(3, [[3,2,1], [2]], [1,1,1,1])
            sage: TestSuite(T).run()
        """
        self.k = k
        self._skew = shape[1]!=[]
        self._outer_shape = Partition(shape[0])
        self._inner_shape = Partition(shape[1])
        self._shape = (self._outer_shape, self._inner_shape)
        self._weight = tuple(weight)
        self._representation = 'bounded'
        Parent.__init__(self, category = FiniteEnumeratedSets())

    def _repr_(self):
        """
        TESTS::

            sage: from sage.combinat.k_tableau import WeakTableaux_bounded
            sage: repr(WeakTableaux_bounded(3, [2,1], [1,1,1]))
            'Bounded weak 3-Tableaux of (skew) 3-bounded shape [2, 1] and weight (1, 1, 1)'
            sage: repr(WeakTableaux_bounded(3, [[3,2,1], [2]], [1,1,1,1]))
            'Bounded weak 3-Tableaux of (skew) 3-bounded shape ([3, 2, 1], [2]) and weight (1, 1, 1, 1)'
        """
        return "Bounded weak %s-Tableaux of (skew) %s-bounded shape %s and weight %s"%(self.k, self.k, self.shape(), self._weight)

    def __iter__(self):
        r"""
        TESTS::

            sage: T = WeakTableaux(3, [3,1], [2,2], representation = 'bounded')
            sage: T.list()
            [[[1, 1, 2], [2]]]
            sage: T = WeakTableaux(3, [3,2,2], [2,2,2,1], representation = 'bounded')
            sage: T.list()
            [[[1, 1, 4], [2, 2], [3, 3]], [[1, 1, 2], [2, 3], [3, 4]]]
            sage: T = WeakTableaux(3, [[3,2,2], [1]], [2,1,2,1], representation = 'bounded')
            sage: T.list()
            [[[None, 1, 4], [1, 2], [3, 3]],
            [[None, 1, 3], [1, 3], [2, 4]],
            [[None, 1, 1], [2, 3], [3, 4]]]
        """
        for t in SemistandardSkewTableaux([self._outer_shape, self._inner_shape], self._weight):
            if t.is_k_tableau(self.k):
                yield self(t)

    Element = WeakTableau_bounded

#Weak tableaux in terms of factorized permutations
class WeakTableau_factorized_permutation(WeakTableau_abstract):
    r"""
    A weak (skew) `k`-tableau represented in terms of factorizations of affine
    permutations into cyclically decreasing elements.
    """
    @staticmethod
    def straighten_input(t, k):
        r"""
        Straightens input.

        INPUT:

        - ``t`` -- a list of reduced words or a list of elements in the Weyl group of type
          `A_k^{(1)}`
        - ``k`` -- a positive integer

        EXAMPLES::

            sage: from sage.combinat.k_tableau import WeakTableau_factorized_permutation
            sage: WeakTableau_factorized_permutation.straighten_input([[2,0],[3,2],[1,0]], 3)
            (s2*s0, s3*s2, s1*s0)
            sage: W = WeylGroup(['A',4,1])
            sage: WeakTableau_factorized_permutation.straighten_input([W.an_element(),W.an_element()], 4)
            (s0*s1*s2*s3*s4, s0*s1*s2*s3*s4)

        TESTS::

            sage: WeakTableau_factorized_permutation.straighten_input([W.an_element(),W.an_element()], 3)
            Traceback (most recent call last):
            ...
            ValueError: a matrix from Full MatrixSpace of 5 by 5 dense matrices over Rational Field cannot be converted to a matrix in Full MatrixSpace of 4 by 4 dense matrices over Rational Field!
        """
        W = WeylGroup(['A', k, 1], prefix='s')
        if len(t) > 0:
            if isinstance(t[0], list) or isinstance(t[0], tuple):
                w_tuple = tuple(W.from_reduced_word(p) for p in t)
            elif t[0] not in W:
                raise ValueError, "The input must be a list of reduced words or Weyl group elements"
            else:
                w_tuple = tuple(W(r) for r in t)
        else:
            w_tuple = tuple([W.one()])
        return w_tuple

    @staticmethod
    def __classcall_private__(cls, t, k, inner_shape = []):
        r"""
        Implements the shortcut ``WeakTableau_factorized_permutation(t, k)`` to
        ``WeakTableaux_factorized_permutation(k, shape, weight)(t)``
        where ``shape`` is the shape of the tableau as a `(k+1)`-core (or a tuple of
        `(k+1)`-cores if the tableau is skew) and ``weight`` is its weight.

        TESTS::

            sage: from sage.combinat.k_tableau import WeakTableau_factorized_permutation
            sage: t = WeakTableau_factorized_permutation([[2,0],[3,2],[1,0]], 3)
            sage: t.check()
            sage: type(t)
            <class 'sage.combinat.k_tableau.WeakTableaux_factorized_permutation_with_category.element_class'>
            sage: TestSuite(t).run()

            sage: t = WeakTableau_factorized_permutation([[0,3],[2,1]], 3, inner_shape = [1,1])
            sage: t.check()
            sage: TestSuite(t).run()

            sage: t = WeakTableau_factorized_permutation([], 3); t
            [1]
            sage: t.check()
            sage: TestSuite(t).run()
        """
        if isinstance(t, cls):
            return t
        W = WeylGroup(['A', k, 1], prefix='s')
        w = cls.straighten_input(t, k)
        weight =  tuple(w[i].length() for i in range(len(w)-1,-1,-1))
        inner_shape = Core(inner_shape, k+1)
        outer_shape = (W.prod(w)*W(inner_shape.to_grassmannian())).affine_grassmannian_to_core()
        return WeakTableaux_factorized_permutation(k, [outer_shape, inner_shape], weight)(w)

    def __init__(self, parent, t):
        r"""
        Initialization of (skew) weak `k`-tableau ``t`` in factorized permutation representation.

        INPUT:

        - ``t`` -- (skew) weak tableau in factorized permutation representation; the input
          can either be a list of reduced words of cyclically decreasing elements, or a
          list of cyclically decreasing elements;  when the tableau is skew, the inner
          shape needs to be specified as a `(k+1)`-core

        TESTS::

            sage: from sage.combinat.k_tableau import WeakTableau_factorized_permutation, WeakTableaux_factorized_permutation
            sage: c = WeakTableau_factorized_permutation([[2,0],[3,2],[1,0]], 3)
            sage: T = WeakTableaux_factorized_permutation(3, [5,2,1],[2,2,2])
            sage: t = T([[2,0],[3,2],[1,0]]); t
            [s2*s0, s3*s2, s1*s0]
            sage: c == t
            True
            sage: type(t)
            <class 'sage.combinat.k_tableau.WeakTableaux_factorized_permutation_with_category.element_class'>
            sage: t.parent()
            Factorized permutation (skew) weak 3-Tableaux of shape [5, 2, 1] and weight (2, 2, 2)
            sage: TestSuite(t).run()

            sage: t = WeakTableau_factorized_permutation([[2,0],[3,2]], 3, inner_shape = [2]); t
            [s2*s0, s3*s2]
            sage: t._inner_shape
            [2]
            sage: t.weight()
            (2, 2)
            sage: t.shape()
            ([5, 2, 1], [2])
            sage: TestSuite(t).run()

            sage: t = T([[3,0],[0,3],[1,0]])
            Traceback (most recent call last):
            ...
            ValueError: The outer shape of the parent does not agree with the outer shape of the tableau!

            sage: t = WeakTableau_factorized_permutation([], 3); t
            [1]
            sage: t.parent()._outer_shape
            []
            sage: t.parent()._weight
            (0,)
        """
        self.k = parent.k
        self._inner_shape = parent._inner_shape
        ClonableList.__init__(self, parent, self.straighten_input(t, parent.k))

    def shape_core(self):
        r"""
        Return the shape of ``self`` as a `(k+1)`-core.

        When the tableau is straight, the outer shape is returned as a core.
        When the tableau is skew, the tuple of the outer and inner shape is returned as
        cores.

        EXAMPLES::

            sage: t = WeakTableau([[2],[0,3],[2,1,0]], 3, representation = 'factorized_permutation')
            sage: t.shape_core()
            [5, 2, 1]

            sage: t = WeakTableau([[2,0],[3,2]], 3, inner_shape = [2], representation = 'factorized_permutation')
            sage: t.shape()
            ([5, 2, 1], [2])
        """
        return self.shape()

    def shape_bounded(self):
        r"""
        Return the shape of ``self`` as a `k`-bounded partition.

        When the tableau is straight, the outer shape is returned as a `k`-bounded
        partition.  When the tableau is skew, the tuple of the outer and inner shape is
        returned as `k`-bounded partitions.

        EXAMPLES::

            sage: t = WeakTableau([[2],[0,3],[2,1,0]], 3, representation = 'factorized_permutation')
            sage: t.shape_bounded()
            [3, 2, 1]

            sage: t = WeakTableau([[2,0],[3,2]], 3, inner_shape = [2], representation = 'factorized_permutation')
            sage: t.shape_bounded()
            ([3, 2, 1], [2])
        """
        if self.parent()._skew:
            return tuple([r.to_bounded_partition() for r in self.shape_core()])
        return self.shape_core().to_bounded_partition()

    def check(self):
        r"""
        Check that ``self`` is a valid weak `k`-tableau.

        EXAMPLES::

            sage: t = WeakTableau([[2],[0,3],[2,1,0]], 3, representation = 'factorized_permutation')
            sage: t.check()

        TESTS::

            sage: t = WeakTableau([[2,0],[3,2]], 3, representation = 'factorized_permutation')
            Traceback (most recent call last):
            ...
            ValueError: Error! this only works on type 'A' affine Grassmannian elements

            sage: T = WeakTableaux(3, [4,1], [2,1], representation = 'factorized_permutation')
            sage: t = T([[2],[1],[0]])
            Traceback (most recent call last):
            ...
            ValueError: The weight of the parent does not agree with the weight of the tableau!
        """
        weight =  tuple(self[i].length() for i in range(len(self)-1,-1,-1))
        if not self.parent()._weight == weight:
            raise ValueError("The weight of the parent does not agree with the weight of the tableau!")
        W = self[0].parent()
        outer = (W.prod(self)*W((self._inner_shape).to_grassmannian())).affine_grassmannian_to_core()
        if self.parent()._outer_shape != outer:
            raise ValueError("The outer shape of the parent does not agree with the outer shape of the tableau!")
        if not self._is_k_tableau():
            raise ValueError("This is not a proper weak %s-tableau"%(self.k))

    def _is_k_tableau(self):
        r"""
        Checks whether ``self`` is a valid weak `k`-tableau.

        EXAMPLES::

            sage: t = WeakTableau([[2],[0,3],[2,1,0]], 3, representation = 'factorized_permutation')
            sage: t._is_k_tableau()
            True

            sage: t = WeakTableau([[2,0],[3,2]], 3, inner_shape = [2], representation = 'factorized_permutation')
            sage: t._is_k_tableau()
            True
        """
        W = self[0].parent()
        if (W.prod(self)*W(self.parent()._inner_shape.to_grassmannian())).is_affine_grassmannian():
            return all( r.is_pieri_factor() for r in self )
        return False

    def to_core_tableau(self):
        r"""
        Return the weak `k`-tableau ``self`` where the shape of each restricted tableau is a `(k+1)`-core.

        EXAMPLES::

            sage: t = WeakTableau([[0], [3,1], [2,1], [0,4], [3,0], [4,2], [1,0]], 4, representation = 'factorized_permutation'); t
            [s0, s3*s1, s2*s1, s0*s4, s3*s0, s4*s2, s1*s0]
            sage: c = t.to_core_tableau(); c
            [[1, 1, 2, 3, 4, 4, 5, 5, 6], [2, 3, 5, 5, 6], [3, 4, 7], [5, 6], [6], [7]]
            sage: type(c)
            <class 'sage.combinat.k_tableau.WeakTableaux_core_with_category.element_class'>
            sage: t = WeakTableau([[]], 4, representation = 'factorized_permutation'); t
            [1]
            sage: t.to_core_tableau()
            []

            sage: from sage.combinat.k_tableau import WeakTableau_factorized_permutation
            sage: t = WeakTableau([[2,0],[3,2],[1,0]], 3, representation = 'factorized_permutation')
            sage: WeakTableau_factorized_permutation.from_core_tableau(t.to_core_tableau(), 3)
            [s2*s0, s3*s2, s1*s0]
            sage: t == WeakTableau_factorized_permutation.from_core_tableau(t.to_core_tableau(), 3)
            True

            sage: t = WeakTableau([[2,0],[3,2]], 3, inner_shape = [2], representation = 'factorized_permutation')
            sage: t.to_core_tableau()
            [[None, None, 1, 1, 2], [1, 2], [2]]
            sage: t == WeakTableau_factorized_permutation.from_core_tableau(t.to_core_tableau(), 3)
            True
        """
        W = self[0].parent()
        factor = W(self._inner_shape.to_grassmannian())
        shapes = [factor]
        for i in range(len(self)-1,-1,-1):
            factor = self[i]*factor
            shapes += [factor.affine_grassmannian_to_core()]
        if self.parent()._skew:
            l = [[None]*i for i in self._inner_shape]
        else:
            l = []
        for i in range(1,len(shapes)):
            p = shapes[i]
            if len(l) < len(p):
                l += [[]]
            l_new = []
            for j in range(len(l)):
                l_new += [l[j] + [i]*(p[j]-len(l[j]))]
            l = l_new
        return WeakTableau_core(l, self.k)

    @classmethod
    def from_core_tableau(cls, t, k):
        r"""
        Construct weak factorized affine permutation tableau from a `k`-core tableau.

        EXAMPLES::

            sage: from sage.combinat.k_tableau import WeakTableau_factorized_permutation
            sage: WeakTableau_factorized_permutation.from_core_tableau([[1, 1, 2, 2, 3], [2, 3], [3]],3)
            [s2*s0, s3*s2, s1*s0]
            sage: WeakTableau_factorized_permutation.from_core_tableau([[1, 1, 2, 3, 4, 4, 5, 5, 6], [2, 3, 5, 5, 6], [3, 4, 7], [5, 6], [6], [7]], 4)
            [s0, s3*s1, s2*s1, s0*s4, s3*s0, s4*s2, s1*s0]
            sage: WeakTableau_factorized_permutation.from_core_tableau([[None, 1, 1, 2, 2], [None, 2], [1]], 3)
            [s0*s3, s2*s1]
        """
        t = SkewTableau(list(t))
        shapes = [ Core(p, k+1).to_grassmannian() for p in intermediate_shapes(t) ] #t.to_chain() ]
        perms = [ shapes[i]*(shapes[i-1].inverse()) for i in range(len(shapes)-1,0,-1)]
        return cls(perms, k, inner_shape = t.inner_shape())

    def k_charge(self, algorithm = 'I'):
        r"""
        Return the `k`-charge of ``self``.

        OUTPUT:

        - a nonnegative integer

        EXAMPLES::

            sage: t = WeakTableau([[2,0],[3,2],[1,0]], 3, representation = 'factorized_permutation')
            sage: t.k_charge()
            2
            sage: t = WeakTableau([[0],[3],[2],[1],[3],[0]], 3, representation = 'factorized_permutation')
            sage: t.k_charge()
            8
            sage: t = WeakTableau([[0],[3,1],[2,1],[0,4],[3,0],[4,2],[1,0]], 4, representation = 'factorized_permutation')
            sage: t.k_charge()
            12
        """
        return self.to_core_tableau().k_charge(algorithm = algorithm)


class WeakTableaux_factorized_permutation(WeakTableaux_abstract):
    r"""
    The class of (skew) weak `k`-tableaux in the factorized permutation representation of shape ``shape`` (as `k+1`-core
    or tuple of `(k+1)`-cores in the skew case) and weight ``weight``.

    INPUT:

    - ``k`` -- positive integer
    - ``shape`` -- the shape of the `k`-tableaux represented as a `(k+1)`-core;
      in the skew case the shape is a tuple of the outer and inner shape both as `(k+1)`-cores
    - ``weight`` -- the weight of the `k`-tableaux

    EXAMPLES::

        sage: T = WeakTableaux(3, [4,1], [2,2], representation = 'factorized_permutation')
        sage: T.list()
        [[s3*s2, s1*s0]]

        sage: T = WeakTableaux(4, [[6,2,1], [2]], [2,1,1,1], representation = 'factorized_permutation')
        sage: T.list()
        [[s0, s4, s3, s4*s2], [s0, s3, s4, s3*s2], [s3, s0, s4, s3*s2]]
    """
    @staticmethod
    def __classcall_private__(cls, k, shape, weight):
        r"""
        Straighten arguments before unique representation.

        TESTS::

            sage: from sage.combinat.k_tableau import WeakTableaux_factorized_permutation
            sage: T = WeakTableaux_factorized_permutation(3, [2,1], [1,1,1])
            sage: TestSuite(T).run()
            sage: T = WeakTableaux_factorized_permutation(4, [[6,2,1], [2]], [2,1,1,1])
            sage: TestSuite(T).run()
        """
        if shape == [] or shape[0] in ZZ:
            shape = (Core(shape, k+1), Core([],k+1))
        else:
            shape = tuple([Core(r,k+1) for r in shape])
        return super(WeakTableaux_factorized_permutation, cls).__classcall__(cls, k, shape, tuple(weight))

    def __init__(self, k, shape, weight):
        r"""
        Initializes the parent class of weak `k`-tableaux in factorized permutation representation.

        INPUT:

        - ``k`` -- positive integer
        - ``shape`` -- the shape of the `k`-tableaux represented as a `(k+1)`-core;
          in the skew case the shape is a tuple of the outer and inner shape both as
          `(k+1)`-cores
        - ``weight`` -- the weight of the `k`-tableaux

        TESTS::

            sage: from sage.combinat.k_tableau import WeakTableaux_factorized_permutation
            sage: T = WeakTableaux_factorized_permutation(3, [4,1], [2,2])
            sage: TestSuite(T).run()
            sage: T = WeakTableaux_factorized_permutation(4, [[6,2,1], [2]], [2,1,1,1])
            sage: TestSuite(T).run()
        """
        self.k = k
        self._skew = shape[1]!=[]
        self._outer_shape = Core(shape[0], k+1)
        self._inner_shape = Core(shape[1], k+1)
        self._shape = (self._outer_shape, self._inner_shape)
        self._weight = weight
        self._representation = 'factorized_permutation'
        Parent.__init__(self, category = FiniteEnumeratedSets())

    def _repr_(self):
        """
        TESTS::

            sage: from sage.combinat.k_tableau import WeakTableaux_factorized_permutation
            sage: repr(WeakTableaux_factorized_permutation(3, [2,1], [1,1,1]))
            'Factorized permutation (skew) weak 3-Tableaux of shape [2, 1] and weight (1, 1, 1)'
            sage: repr(WeakTableaux_factorized_permutation(4, [[6,2,1], [2]], [2,1,1,1]))
            'Factorized permutation (skew) weak 4-Tableaux of shape ([6, 2, 1], [2]) and weight (2, 1, 1, 1)'
        """
        return "Factorized permutation (skew) weak %s-Tableaux of shape %s and weight %s"%(self.k, self.shape(), self._weight)

    def __iter__(self):
        r"""
        TESTS::

            sage: T = WeakTableaux(3, [4,1], [2,2], representation = 'factorized_permutation')
            sage: T.list()
            [[s3*s2, s1*s0]]
            sage: T = WeakTableaux(3, [5,2,2], [2,2,2,1], representation = 'factorized_permutation')
            sage: T.list()
            [[s0, s3*s2, s0*s3, s1*s0], [s3, s2*s0, s3*s2, s1*s0]]
            sage: T = WeakTableaux(4, [[6,2,1], [2]], [2,1,1,1], representation = 'factorized_permutation')
            sage: T.list()
            [[s0, s4, s3, s4*s2], [s0, s3, s4, s3*s2], [s3, s0, s4, s3*s2]]
        """
        for t in WeakTableaux_core(self.k, self.shape(), self._weight):
            yield WeakTableau_factorized_permutation.from_core_tableau(t, self.k)

    Element = WeakTableau_factorized_permutation


######## END weak tableaux BEGIN strong tableaux

class StrongTableau(ClonableList):
    r"""
    A (standard) strong `k`-tableau is a (saturated) chain in Bruhat order.

    Combinatorially, it is a sequence of embedded `k+1`-cores (subject to some conditions)
    together with a set of markings.
<<<<<<< HEAD

    A strong cover in terms of cores corresponds to certain translated ribbons. A marking
    corresponds to the choice of one of the translated ribbons, which is indicated by
    marking the head (southeast most cell in French notation) of the chosen ribbon.  For
    more information, see [LLMS2006]_ and [LLMSSZ2013]_.

    In Sage, a strong `k`-tableau is created by specifying `k`, a standard strong
    tableau together with its markings, and a weight `\mu`. Here the standard tableau is
    represented by a sequence of `k+1`-cores

=======

    A strong cover in terms of cores corresponds to certain translated ribbons. A marking
    corresponds to the choice of one of the translated ribbons, which is indicated by
    marking the head (southeast most cell in French notation) of the chosen ribbon.  For
    more information, see [LLMS2006]_ and [LLMSSZ2013]_.

    In Sage, a strong `k`-tableau is created by specifying `k`, a standard strong
    tableau together with its markings, and a weight `\mu`. Here the standard tableau is
    represented by a sequence of `k+1`-cores

>>>>>>> 8029bc64
    .. MATH::

        \lambda^{(0)} \subseteq \lambda^{(1)} \subseteq \cdots \subseteq \lambda^{(m)}

    where each of the `\lambda^{(i)}` is a `k+1`-core.  The standard tableau is a filling
    of the diagram for the core `\lambda^{(m)}/\lambda^{(0)}` where a strong cover
    is represented by letters `\pm i` in the skew shape `\lambda^{(i)}/\lambda^{(i-1)}`.
    Each skew `(k+1)`-core `\lambda^{(i)}/\lambda^{(i-1)}` is a ribbon or multiple
    copies of the same ribbon which are separated by `k+1` diagonals.  Precisely one of
    the copies of the ribbons will be marked in the largest diagonal of the connected
    component (the 'head' of the ribbon).  The marked cells are indicated by negative
    signs.

    The strong tableau is stored as a standard strong marked tableau (referred to as the
    standard part of the strong tableau) and a vector representing the weight.

    EXAMPLES::

        sage: StrongTableau( [[-1, -2, -3], [3]], 2, [3] )
        [[-1, -1, -1], [1]]
        sage: StrongTableau([[-1,-2,-4,-7],[-3,6,-6,8],[4,7],[-5,-8]], 3, [2,2,3,1])
        [[-1, -1, -2, -3], [-2, 3, -3, 4], [2, 3], [-3, -4]]

    Alternatively, the strong `k`-tableau can also be entered directly in semistandard
    format and then the standard tableau and the weight are computed and stored::

        sage: T = StrongTableau([[-1,-1,-1],[1]], 2); T
        [[-1, -1, -1], [1]]
        sage: T.to_standard_list()
        [[-1, -2, -3], [3]]
        sage: T.weight()
        (3,)
        sage: T = StrongTableau([[-1, -1, -2, -3], [-2, 3, -3, 4], [2, 3], [-3, -4]], 3); T
        [[-1, -1, -2, -3], [-2, 3, -3, 4], [2, 3], [-3, -4]]
        sage: T.to_standard_list()
        [[-1, -2, -4, -7], [-3, 6, -6, 8], [4, 7], [-5, -8]]
        sage: T.weight()
        (2, 2, 3, 1)
    """

    def __init__(self, parent, T):
        """
        INPUT:

        - ``parent`` - an instance of ``StrongTableaux``
        - ``T`` -- standard marked strong (possibly skew) `k`-tableau or a semistandard
          marked strong (possibly skew) `k`-tableau with inner cells represented by
          ``None``

        EXAMPLES::

            sage: T = StrongTableau( [[-1, -2, -3]], 3 ); T
            [[-1, -2, -3]]
            sage: T
            [[-1, -2, -3]]
            sage: T.weight()
            (1, 1, 1)
            sage: T.size()
            3
            sage: T.parent()
            Set of strong 3-tableaux of shape [3] and of weight (1, 1, 1)
            sage: StrongTableau( [[-1, -2, -3], [3]], 2 )
            [[-1, -2, -3], [3]]
            sage: StrongTableau( [[-1, -1, 2], [-2]], 2 )
            [[-1, -1, 2], [-2]]
            sage: T = StrongTableau( [[-1, -2, 3], [-3]], 2, weight=[2,1] ); T
            [[-1, -1, 2], [-2]]
            sage: T = StrongTableau( [[-1, -2, 3], [-3]], 2, weight=[0,2,1] ); T
            [[-2, -2, 3], [-3]]
            sage: T.weight()
            (0, 2, 1)
            sage: T.size()
            3
            sage: T.parent()
            Set of strong 2-tableaux of shape [3, 1] and of weight (0, 2, 1)
            sage: StrongTableau( [[-1, -2, 3], [-3]], 2, weight=[1,2] )
            Traceback (most recent call last):
            ...
            ValueError: The weight=(1, 2) and the markings on the standard tableau=[[-1, -2, 3], [-3]] do not agree.
            sage: StrongTableau( [[None, None, -2, -4], [None, None], [-1, -3], [2, 4], [-5], [5], [5], [5]], 4 )
            [[None, None, -2, -4], [None, None], [-1, -3], [2, 4], [-5], [5], [5], [5]]
            sage: StrongTableau( [[None, None, -2, -4], [None, None], [-1, -3], [2, 4], [-5], [5], [5], [5]], 4, weight=[2,2,1] )
            [[None, None, -1, -2], [None, None], [-1, -2], [1, 2], [-3], [3], [3], [3]]
            sage: StrongTableau( [[None, None, -1, -2], [None, None], [-1, -2], [1, 2], [-3], [3], [3], [3]], 4)
            [[None, None, -1, -2], [None, None], [-1, -2], [1, 2], [-3], [3], [3], [3]]

        TESTS::

            sage: T = StrongTableau([], 3); T
            []
            sage: T.weight()
            ()
            sage: T.parent()
            Set of strong 3-tableaux of shape [] and of weight ()
            sage: T = StrongTableau( [[None, None], [None, None]], 4, weight=() ); T
            [[None, None], [None, None]]
            sage: T.size()
            0
        """
        self.k = parent.k
        self._tableau = T
        ClonableList.__init__(self, parent, T)

    __metaclass__ = ClasscallMetaclass

    @staticmethod
    def __classcall_private__(cls, T, k, weight=None):
        r"""
        Straighten input and implement the shortcut ``StrongTableau(T, k, weight=None)``
        to ``StrongTableaux(k, shape, weight)(T)``.

        TESTS::

            sage: t = StrongTableau( [[-1, -2, -3]], 3 )
            sage: t.parent()
            Set of strong 3-tableaux of shape [3] and of weight (1, 1, 1)
            sage: TestSuite(t).run()
            sage: t = StrongTableau( [[-1, -2, 3], [-3]], 2, weight=[2,1] )
            sage: TestSuite(t).run()
            sage: StrongTableau([[-1,-1,-1]], 3)
            [[-1, -1, -1]]
            sage: StrongTableau([[None, None, None], [None]], 2)
            [[None, None, None], [None]]

            sage: StrongTableau([[-1, -2, -2], [1]], 2)
            Traceback (most recent call last):
            ...
            ValueError: Unable to parse strong marked tableau : [[-1, -2, -2], [1]]

            sage: StrongTableau([[-1,-1,-1,-1]], 3)
            Traceback (most recent call last):
            ...
            ValueError: [4] is not a 4-core

            sage: StrongTableau([[-1, -2], [2]], 3)
            Traceback (most recent call last):
            ...
            ValueError: The marks in [[-1, -2], [2]] are not correctly placed.

            sage: StrongTableau([[None, None, None], [None]], 3)
            Traceback (most recent call last):
            ...
            ValueError: [3, 1] is not a 4-core

            sage: StrongTableau([[None, -1, 2], [-2]], 2, [2])
            Traceback (most recent call last):
            ...
            ValueError: The weight=(2,) and the markings on the standard tableau=[[None, -1, 2], [-2]] do not agree.
        """
        if isinstance(T, cls):
            return T
        outer_shape = Core(map(len, T),k+1)
        inner_shape = Core(filter(lambda x: x>0, [row.count(None) for row in T]), k+1)
        Te = [v for row in T for v in row if v is not None]+[0]
        count_marks = tuple([Te.count(-(i+1)) for i in range(-min(Te))])
        if not all( v==1 for v in count_marks ):
            # if T is not standard -> turn into standard
            if weight is not None and tuple(weight)!=count_marks:
                raise ValueError("Weight = %s and tableau = %s do not agree"%(weight, T))
            tijseq = StrongTableaux.marked_CST_to_transposition_sequence(T, k)
            if len(tijseq)<sum(list(count_marks)):
                raise ValueError("Unable to parse strong marked tableau : %s"%T)
            T = StrongTableaux.transpositions_to_standard_strong( tijseq, k, [[None]*r for r in inner_shape] ) # build from scratch
            T = T.set_weight( count_marks )
            return T
        else:
            if weight is not None:
                count_marks = tuple(weight) # in the case that it is standard + weight
        return StrongTableaux.__classcall__(StrongTableaux, k, (outer_shape, inner_shape), count_marks)(T)

    def check(self):
        r"""
        Check that ``self`` is a valid strong `k`-tableau.

        This function verifies that the outer and inner shape of the parent class is equal to
        the outer and inner shape of the tableau, that the tableau portion of ``self`` is
        a valid standard tableau, that the marks are placed correctly and that the size
        and weight agree.

        EXAMPLES::

            sage: T = StrongTableau([[-1, -1, -2], [2]], 2)
            sage: T.check()
            sage: T = StrongTableau([[None, None, 2, -4, -4], [-1, 4], [-2]], 3)
            sage: T.check()

        TESTS::

            sage: ST = StrongTableaux(2, [3,1], [1,1,1,1])
            sage: ST([[-1,-2,3],[-3]])
            Traceback (most recent call last):
            ...
            ValueError: The size of the tableau [[-1, -2, 3], [-3]] and weight (1, 1, 1, 1) do not match
            sage: ST([[-1,-3],[-2],[3]])
            Traceback (most recent call last):
            ...
            ValueError: The outer shape of the parent does not agree with the outer shape of the tableau!

            sage: StrongTableau([[-1, -2, 2], [1]], 2)
            Traceback (most recent call last):
            ...
            ValueError: The marks in [[-1, -2, 2], [1]] are not correctly placed.

            sage: StrongTableau([[-1, -2, 3], [3]], 2)
            Traceback (most recent call last):
            ...
            ValueError: The marks in [[-1, -2, 3], [3]] are not correctly placed.

            sage: StrongTableau([[-1,-2,-4,7],[-3,6,-6,8],[4,-7],[-5,-8]], 3, [2,2,3,1])
            Traceback (most recent call last):
            ...
            ValueError: The weight=(2, 2, 3, 1) and the markings on the standard tableau=[[-1, -2, -4, 7], [-3, 6, -6, 8], [4, -7], [-5, -8]] do not agree.
        """
        T = SkewTableau(self.to_standard_list())
        outer = Core(T.outer_shape(),self.k+1)
        inner = Core(T.inner_shape(),self.k+1)
        if self.parent()._outer_shape != outer:
            raise ValueError("The outer shape of the parent does not agree with the outer shape of the tableau!")
        if self.parent()._inner_shape != inner:
            raise ValueError("The inner shape of the parent does not agree with the inner shape of the tableau!")
        if not self._is_valid_marked():
            raise ValueError("The marks in %s are not correctly placed."%(self.to_standard_list()))
        if not self._is_valid_standard():
            raise ValueError("At least one shape in %s is not a valid %s-core."%(self.to_standard_list(), self.k+1))
        if not self.outer_shape().length()-self.inner_shape().length()==self.size():
            raise ValueError("The size of the tableau %s and weight %s do not match"%(self.to_standard_list(),self.weight()))
        if not self.is_column_strict_with_weight( self.weight() ):
            raise ValueError("The weight=%s and the markings on the standard tableau=%s do not agree."%(self.weight(),self.to_standard_list()))

    def _is_valid_marked( self ):
        r"""
        Check the validity of marks of a potential tableau ``self``.

        This method is called by method :meth:`check` and is not meant to be
        accessed by the user.

        This method first checks that there is one marked cell for the size of the
        tableau.  Then, for each marked cell, it verifies that the cell below and to the
        right is not a positive value.

        In other words this checks that the marked cells are at the head of the connected
        components.  This function verifies that the markings of ``self`` are
        consistent with a strong marked standard tableau.

        INPUT:

        - ``self`` -- a list of lists representing a potential *standard* marked tableau

        OUTPUT:

        - a boolean, ``True`` if the marks are properly placed in the tableau

        EXAMPLES::

            sage: all( T._is_valid_marked() for T in StrongTableaux.standard_marked_iterator(3, 6))
            True
            sage: StrongTableau([[-1,-2,-4,-7],[-3,6,-6,8],[4,7],[-5,-8]], 3)._is_valid_marked()
            True
            sage: StrongTableau([[-1, -2, 3], [3]], 2)
            Traceback (most recent call last):
            ...
            ValueError: The marks in [[-1, -2, 3], [3]] are not correctly placed.

        Marking in the wrong place::

            sage: StrongTableau([[None, None, -4, 5, -5], [None, None], [-1, -3], [2], [-2], [2], [3]], 4)
            Traceback (most recent call last):
            ...
            ValueError: The marks in [[None, None, -4, 5, -5], [None, None], [-1, -3], [2], [-2], [2], [3]] are not correctly placed.

        No marking on a 2::

            sage: StrongTableau([[None, None, -4, 5, -5], [None, None], [-1, -3], [2], [2], [2], [3]], 4)
            Traceback (most recent call last):
            ...
            ValueError: Unable to parse strong marked tableau : [[None, None, -4, 5, -5], [None, None], [-1, -3], [2], [2], [2], [3]]

        TESTS::

            sage: StrongTableau([[None, None, None], [None]], 2)._is_valid_marked()
            True
            sage: StrongTableau([], 4)._is_valid_marked()
            True
        """
        T = self.to_standard_list()
        size = Core(map(len,T), self.k+1).length()
        inner_size = Core(map(len,filter(lambda y: len(y)>0, map(lambda row: filter(lambda x: x==None, row ), T))),self.k+1).length()
        if len(uniq([v for v in flatten(list(T)) if v in ZZ and v<0]))!=size-inner_size:
            return False # TT does not have exactly self.size() marked cells
        for i in range(len(T)):
            for j in range(len(T[i])):
                v = T[i][j]
                if v!=None and v<0 and ((i!=0 and T[i-1][j]==abs(v)) or (j<len(T[i])-1 and T[i][j+1]==abs(v))):
                    return False
        return True

    def _is_valid_standard( self ):
        r"""
        Test if ``self`` has a valid strong (un)marked standard part of the tableau.

        This method is called by method :meth:`check` and is not meant to be
        accessed by the user.

        This methods returns ``True`` if every intermediate shape (restricted to values
        less than or equal to `i` for each `i`) is a `k+1`-core and that the length
        of the `i+1`-restricted core is the length of the `i`-restricted core plus 1.

        OUTPUT:

        - a boolean, ``True`` means the standard strong marked tableau is valid

        EXAMPLES::

            sage: all( T._is_valid_standard() for T in StrongTableaux.standard_marked_iterator(4, 6))
            True

        Inner shape is not a a 3-core::

            sage: StrongTableau([[None, None, None], [-1]], 2)
            Traceback (most recent call last):
            ...
            ValueError: [3] is not a 3-core

        Restrict to 1 and 2 is not a 5-core::

            sage: StrongTableau([[None, None, -4, 5, -5], [None, None], [-1, -3], [-2], [2], [3], [3]], 4)
            Traceback (most recent call last):
            ...
            ValueError: At least one shape in [[None, None, -4, 5, -5], [None, None], [-1, -3], [-2], [2], [3], [3]] is not a valid 5-core.

        TESTS::

            sage: StrongTableau([[None, None, None], [None]], 2)._is_valid_standard()
            True
            sage: StrongTableau([], 4)._is_valid_standard()
            True
        """
        Tshapes = intermediate_shapes(self.to_unmarked_standard_list())
        if not all( Partition(la).is_core(self.k+1) for la in Tshapes):
            return False
        Tsizes =[Core(lam, self.k+1).length() for lam in Tshapes]
        return all(Tsizes[i]==Tsizes[i+1]-1 for i in range(len(Tsizes)-1))

    def is_column_strict_with_weight( self, mu ):
        """
        Test if ``self`` is a column strict tableau with respect to the weight ``mu``.

        INPUT:

        - ``mu`` -- a vector of weights

        OUTPUT:

        - a boolean, ``True`` means the underlying column strict strong marked tableau is valid

        EXAMPLES::

            sage: StrongTableau([[-1, -2, -3], [3]], 2).is_column_strict_with_weight([3])
            True
            sage: StrongTableau([[-1, -2, 3], [-3]], 2).is_column_strict_with_weight([3])
            False

        TESTS::

            sage: StrongTableau([[None, None, None], [None]], 2).is_column_strict_with_weight([])
            True
            sage: StrongTableau([], 4).is_column_strict_with_weight([])
            True
        """
        ss = 0
        for i in range(len(mu)):
            for j in range(mu[i]-1):
                # the markings should move from left to right
                if self.content_of_marked_head( ss+j+1 ) >= self.content_of_marked_head( ss+j+2 ):
                    return False
            ss += mu[i]
        return True

    def _repr_diagram(self):
        r"""
        Return a string representing the pretty print of the tableau.

        EXAMPLES::

            sage: StrongTableau([[-1,-2,-4,-7],[-3,6,-6,8],[4,7],[-5,-8]], 3, [2,2,3,1])._repr_diagram()
            ' -1 -1 -2 -3\n -2  3 -3  4\n  2  3\n -3 -4'
            sage: StrongTableau([[None, None, -1, -2], [None, None], [-1, -2], [1, 2], [-3], [3], [3], [3]], 4)._repr_diagram()
            '  .  . -1 -2\n  .  .\n -1 -2\n  1  2\n -3\n  3\n  3\n  3'
            sage: StrongTableau([], 4)._repr_diagram()
            ''
        """
        return SkewTableau(self.to_list())._repr_diagram()

    def _repr_list(self):
        r"""
        Return a string representing the list of lists of the tableau.

        EXAMPLES::

            sage: StrongTableau([[-1,-2,-4,-7],[-3,6,-6,8],[4,7],[-5,-8]], 3, [2,2,3,1])._repr_list()
            '[[-1, -1, -2, -3], [-2, 3, -3, 4], [2, 3], [-3, -4]]'
            sage: StrongTableau([[None, None, -1, -2], [None, None], [-1, -2], [1, 2], [-3], [3], [3], [3]], 4)._repr_list()
            '[[None, None, -1, -2], [None, None], [-1, -2], [1, 2], [-3], [3], [3], [3]]'
            sage: StrongTableau([], 4)._repr_list()
            '[]'
        """
        return repr(self.to_list())

    def _repr_compact(self):
        """
        Return a compact string representation of ``self``.

        EXAMPLES::

            sage: StrongTableau([[-1,-2,-4,-7],[-3,6,-6,8],[4,7],[-5,-8]], 3, [2,2,3,1])._repr_compact()
            '-1,-1,-2,-3/-2,3,-3,4/2,3/-3,-4'
            sage: StrongTableau([[None, None, -1, -2], [None, None], [-1, -2], [1, 2], [-3], [3], [3], [3]], 4)._repr_compact()
            '.,.,-1,-2/.,./-1,-2/1,2/-3/3/3/3'
            sage: StrongTableau([],4)._repr_compact()
            '-'
        """
        return SkewTableau(self.to_list())._repr_compact()

    def _repr_(self):
        r"""
        Return a representation of ``self``.

        To display a strong marked tableau we display the semistandard version.

        EXAMPLES::

            sage: StrongTableau( [[-1, -2, -3]], 3 )
            [[-1, -2, -3]]
            sage: StrongTableau( [[-1, -2, -3]], 3 , weight=[3])
            [[-1, -1, -1]]
            sage: StrongTableau( [], 3 )
            []
            sage: T = StrongTableau([[-1,-2,3],[-3]],2)
            sage: T
            [[-1, -2, 3], [-3]]
            sage: Tableaux.global_options(display="diagram")
            sage: T
             -1 -2  3
             -3
            sage: Tableaux.global_options(convention="French")
            sage: T
             -3
             -1 -2  3
            sage: Tableaux.global_options(display="compact")
            sage: T
            -1,-2,3/-3
            sage: Tableaux.global_options(display="list",convention="English")
        """
        return self.parent().global_options.dispatch(self, '_repr_', 'display')

    def cell_of_marked_head(self, v):
        r"""
        Return location of marked head labeled by ``v`` in the standard part of ``self``.

        Return the coordinates of the ``v``-th marked cell in the strong standard tableau
        ``self``.  If there is no mark, then the value returned is `(0, r)` where `r` is
        the length of the first row.

        INPUT:

        - ``v`` -- an integer representing the label in the standard tableau

        OUTPUT:

        - a pair of the coordinates of the marked cell with entry ``v``

        EXAMPLES::

            sage: T = StrongTableau([[-1, -3, 4, -5], [-2], [-4]], 3)
            sage: [ T.cell_of_marked_head(i) for i in range(1,7)]
            [(0, 0), (1, 0), (0, 1), (2, 0), (0, 3), (0, 4)]
            sage: T = StrongTableau([[None, None, -1, -2], [None, None], [-1, -2], [1, 2], [-3], [3], [3], [3]], 4)
            sage: [ T.cell_of_marked_head(i) for i in range(1,7)]
            [(2, 0), (0, 2), (2, 1), (0, 3), (4, 0), (0, 4)]

        TESTS::

            sage: StrongTableau([],4).cell_of_marked_head(4)
            (0, 0)
        """
        T = self.to_standard_list()
        if T==[]:
            return (0,0)
        for i in range(len(T)):
            for j in range(len(T[i])):
                if T[i][j]==-v:
                    return (i,j)
        return (0,len(T[0]))

    def content_of_marked_head(self, v):
        r"""
        Return the diagonal of the marked label ``v`` in the standard part of ``self``.

        Return the content (the `j-i` coordinate of the cell) of the ``v``-th marked cell
        in the strong standard tableau ``self``.  If there is no mark, then the value
        returned is the size of first row.

        INPUT:

        - ``v`` -- an integer representing the label in the standard tableau

        OUTPUT:

        - an integer representing the residue of the location of the mark

        EXAMPLES::

            sage: [ StrongTableau([[-1, -3, 4, -5], [-2], [-4]], 3).content_of_marked_head(i) for i in range(1,7)]
            [0, -1, 1, -2, 3, 4]
            sage: T = StrongTableau([[None, None, -1, -2], [None, None], [-1, -2], [1, 2], [-3], [3], [3], [3]], 4)
            sage: [ T.content_of_marked_head(i) for i in range(1,7)]
            [-2, 2, -1, 3, -4, 4]

        TESTS::

            sage: StrongTableau([],4).content_of_marked_head(4)
            0
        """
        c = self.cell_of_marked_head(v)
        return c[1]-c[0]

    def cells_of_marked_ribbon(self, v):
        r"""
        Return a list of all cells the marked ribbon labeled by ``v`` in the standard part of ``self``.

        Return the list of coordinates of the cells which are in the marked
        ribbon with label ``v`` in the standard part of the tableau.  Note that
        the result is independent of the weight of the tableau.

        The cells are listed from largest content (where the mark is located)
        to the smallest.  Hence, the first entry in this list will be the marked cell.

        INPUT:

        - ``v`` -- the entry of the standard tableau

        OUTPUT:

        - a list of pairs representing the coordinates of the cells of
          the marked ribbon

        EXAMPLES::

            sage: T = StrongTableau([[-1, -1, -2, -2, 3], [2, -3], [-3]],3)
            sage: T.to_standard_list()
            [[-1, -2, -3, -4, 6], [4, -6], [-5]]
            sage: T.cells_of_marked_ribbon(1)
            [(0, 0)]
            sage: T.cells_of_marked_ribbon(4)
            [(0, 3)]
            sage: T = StrongTableau([[-1,-2,-4,-7],[-3,6,-6,8],[4,7],[-5,-8]], 3)
            sage: T.cells_of_marked_ribbon(6)
            [(1, 2), (1, 1)]
            sage: T.cells_of_marked_ribbon(9)
            []
            sage: T = StrongTableau([[None, None, -1, -1, 3], [1, -3], [-3]],3)
            sage: T.to_standard_list()
            [[None, None, -1, -2, 4], [2, -4], [-3]]
            sage: T.cells_of_marked_ribbon(1)
            [(0, 2)]

        TESTS::

            sage: StrongTableau([],3).cells_of_marked_ribbon(1)
            []
        """
        d = self.content_of_marked_head(v)
        T = SkewTableau(self.to_unmarked_standard_list())
        cells = []
        while d is not None:
            adt=[c for c in T.cells_by_content(d) if T[c[0]][c[1]]==v]
            if adt==[]:
                d = None
            else:
                d -= 1
                cells += adt
        return cells

    def cell_of_highest_head( self, v ):
        """
        Return the cell of the highest head of label ``v`` in the standard part of ``self``.

        Return the cell where the head of the ribbon in the highest row is located
        in the underlying standard tableau.  If there is no cell with entry ``v`` then
        the cell returned is `(0, r)` where `r` is the length of the first row.

        This cell is calculated by iterating through the diagonals of the tableau.

        INPUT:

        - ``v`` -- an integer indicating the label in the standard tableau

        OUTPUT:

        - a pair of integers indicating the coordinates of the head of the highest
          ribbon with label ``v``

        EXAMPLES::

            sage: T = StrongTableau([[-1,2,-3],[-2,3],[3]], 1)
            sage: [T.cell_of_highest_head(v) for v in range(1,5)]
            [(0, 0), (1, 0), (2, 0), (0, 3)]
            sage: T = StrongTableau([[None,None,-3,4],[3,-4]],2)
            sage: [T.cell_of_highest_head(v) for v in range(1,5)]
            [(1, 0), (1, 1), (0, 4), (0, 4)]

        TESTS::

            sage: StrongTableau([],2).cell_of_highest_head(1)
            (0, 0)
        """
        Tlist = SkewTableau(self.to_standard_list())
        if Tlist==[]:
            return (0, 0)
        r = len(Tlist[0])
        dout = (0, r)
        for d in range(-len(Tlist),r+1):
            for c in Tlist.cells_by_content(d):
                if nabs(Tlist[c[0]][c[1]])==v:
                    dout = c
            if dout!=(0, r) and dout[1]-dout[0]!=d:
                return dout
        return dout

    def content_of_highest_head( self, v ):
        r"""
        Return the diagonal of the highest head of the cells labeled ``v`` in the standard part of ``self``.

        Return the content of the cell of the head in the highest row of all ribbons labeled by ``v`` of
        the underlying standard tableau.  If there is no cell with entry ``v`` then
        the value returned is the length of the first row.

        INPUT:

        - ``v`` -- an integer representing the label in the standard tableau

        OUTPUT:

        - an integer representing the content of the head of the highest
          ribbon with label ``v``

        EXAMPLES::

            sage: [StrongTableau([[-1,2,-3],[-2,3],[3]], 1).content_of_highest_head(v) for v in range(1,5)]
            [0, -1, -2, 3]

        TESTS::

            sage: StrongTableau([], 4).content_of_highest_head(1)
            0
            sage: StrongTableau([[-1,-1]], 4).content_of_highest_head(3)
            2
        """
        c = self.cell_of_highest_head(v)
        return c[1]-c[0]

    def cells_head_dictionary(self):
        r"""
        Return a dictionary with the locations of the heads of all markings.

        Return a dictionary of values and lists of cells where the heads with the values
        are located.

        OUPUT:

        - a dictionary with keys the entries in the tableau and values are the coordinates
          of the heads with those entries

        EXAMPLES::

            sage: T = StrongTableau([[-1,-2,-4,7],[-3,6,-6,8],[4,-7],[-5,-8]], 3)
            sage: T.cells_head_dictionary()
            {1: [(0, 0)],
             2: [(0, 1)],
             3: [(1, 0)],
             4: [(2, 0), (0, 2)],
             5: [(3, 0)],
             6: [(1, 2)],
             7: [(2, 1), (0, 3)],
             8: [(3, 1), (1, 3)]}
            sage: T = StrongTableau([[None, 4, -4, -6, -7, 8, 8, -8], [None, -5, 8, 8, 8], [-3, 6]],3)
            sage: T.cells_head_dictionary()
            {1: [(2, 0)],
             2: [(0, 2)],
             3: [(1, 1)],
             4: [(2, 1), (0, 3)],
             5: [(0, 4)],
             6: [(1, 4), (0, 7)]}
             sage: StrongTableau([[None, None], [None, -1]], 4).cells_head_dictionary()
             {1: [(1, 1)]}

        TESTS::

            sage: StrongTableau([[None, None], [None]], 4).cells_head_dictionary()
            {}
            sage: StrongTableau([],4).cells_head_dictionary()
            {}
        """
        return StrongTableaux.cells_head_dictionary(self.to_unmarked_standard_list())

    def cells_of_heads(self, v):
        r"""
        Return a list of cells of the heads with label ``v`` in the standard part of ``self``.

        A list of cells which are heads of the ribbons with label ``v`` in the
        standard part of the tableau ``self``.  If there is no cell labelled by ``v`` then return the empty
        list.

        INPUT:

        - ``v`` -- an integer label

        OUPUT:

        - a list of pairs of integers of the coordinates of the heads of the ribbons
          with label ``v``

        EXAMPLES::

            sage: T = StrongTableau([[None, None, -1, -2], [None, None], [-1, -2], [1, 2], [-3], [3], [3], [3]], 4)
            sage: T.cells_of_heads(1)
            [(2, 0)]
            sage: T.cells_of_heads(2)
            [(3, 0), (0, 2)]
            sage: T.cells_of_heads(3)
            [(2, 1)]
            sage: T.cells_of_heads(4)
            [(3, 1), (0, 3)]
            sage: T.cells_of_heads(5)
            [(4, 0)]
            sage: T.cells_of_heads(6)
            []

        TESTS::

            sage: StrongTableau([[None, None], [None]], 4).cells_of_heads(1)
            []
            sage: StrongTableau([],4).cells_of_heads(1)
            []
        """
        dout = self.cells_head_dictionary()
        if v in dout.keys():
            return dout[v]
        else:
            return []

    def contents_of_heads(self, v):
        r"""
        A list of contents of the cells which are heads of the ribbons with label ``v``.

        If there is no cell labelled by ``v`` then return the empty list.

        INPUT:

        - ``v`` -- an integer label

        OUPUT:

        - a list of integers of the content of the heads of the ribbons with label ``v``

        EXAMPLES::

            sage: T = StrongTableau([[None, None, -1, -2], [None, None], [-1, -2], [1, 2], [-3], [3], [3], [3]], 4)
            sage: T.contents_of_heads(1)
            [-2]
            sage: T.contents_of_heads(2)
            [-3, 2]
            sage: T.contents_of_heads(3)
            [-1]
            sage: T.contents_of_heads(4)
            [-2, 3]
            sage: T.contents_of_heads(5)
            [-4]
            sage: T.contents_of_heads(6)
            []

        TESTS::

            sage: StrongTableau([[None, None], [None]], 4).contents_of_heads(1)
            []
            sage: StrongTableau([],4).contents_of_heads(1)
            []
        """
        return [c[1]-c[0] for c in self.cells_of_heads(v)]

    def entries_by_content(self, diag):
        r"""
        Return the entries on the diagonal of ``self``.

        Return the entries in the tableau that are in the cells `(i,j)` with
        `j-i` equal to ``diag`` (that is, with content equal to ``diag``).

        INPUT:

        - ``diag`` -- an integer indicating the diagonal

        OUTPUT:

        - a list (perhaps empty) of labels on the diagonal ``diag``

        EXAMPLES::

            sage: T = StrongTableau([[None, None, -1, -2], [None, None], [-1, -2], [1, 2], [-3], [3], [3], [3]], 4)
            sage: T.entries_by_content(0)
            []
            sage: T.entries_by_content(1)
            []
            sage: T.entries_by_content(2)
            [-1]
            sage: T.entries_by_content(-2)
            [-1, 2]

        TESTS::

            sage: StrongTableau([[None, None], [None]], 4).entries_by_content(1)
            []
            sage: StrongTableau([],4).entries_by_content(1)
            []
        """
        return SkewTableau(self.to_list()).entries_by_content(diag)

    def entries_by_content_standard(self, diag):
        r"""
        Return the entries on the diagonal of the standard part of ``self``.

        Return the entries in the tableau that are in the cells `(i,j)` with
        `j-i` equal to ``diag`` (that is, with content equal to ``diag``) in the
        standard tableau.

        INPUT:

        - ``diag`` -- an integer indicating the diagonal

        OUTPUT:

        - a list (perhaps empty) of labels on the diagonal ``diag``

        EXAMPLES::

            sage: T = StrongTableau([[None, None, -1, -2], [None, None], [-1, -2], [1, 2], [-3], [3], [3], [3]], 4)
            sage: T.entries_by_content_standard(0)
            []
            sage: T.entries_by_content_standard(1)
            []
            sage: T.entries_by_content_standard(2)
            [-2]
            sage: T.entries_by_content_standard(-2)
            [-1, 4]

        TESTS::

            sage: StrongTableau([[None, None], [None]], 4).entries_by_content_standard(1)
            []
            sage: StrongTableau([],4).entries_by_content_standard(1)
            []
        """
        return SkewTableau(self.to_standard_list()).entries_by_content(diag)

    def ribbons_above_marked(self, v):
        r"""
        Number of ribbons of label ``v`` higher than the marked ribbon in the standard part.

        Return the number of copies of the ribbon with label ``v``  in the standard part
        of ``self`` which are in a higher row than the marked ribbon.  Note that the result
        is independent of the weight of the tableau.

        INPUT:

        - ``v`` -- the entry of the standard tableau

        OUTPUT:

        - an integer representing the number of copies of the ribbon above the marked
          ribbon

        EXAMPLES::

            sage: T = StrongTableau([[-1,-2,-4,-7],[-3,6,-6,8],[4,7],[-5,-8]], 3)
            sage: T.ribbons_above_marked(4)
            1
            sage: T.ribbons_above_marked(6)
            0
            sage: T.ribbons_above_marked(9)
            0
            sage: StrongTableau([[-1,-2,-3,-4],[2,3,4],[3,4],[4]], 1).ribbons_above_marked(4)
            3

        TESTS::

            sage: StrongTableau([[None, None], [None]], 4).ribbons_above_marked(1)
            0
            sage: StrongTableau([],4).ribbons_above_marked(1)
            0
        """
        d = self.content_of_marked_head(v)
        count = 0
        for i in range(self.k+1, len(self.to_standard_list())+d, self.k+1):
            count += int(v in self.entries_by_content_standard(d-i))
        return count

    def height_of_ribbon(self, v):
        r"""
        The number of rows occupied by one of the ribbons with label ``v``.

        The number of rows occupied by the marked ribbon with label ``v``
        (and by consequence the number of rows occupied by any ribbon with the same label)
        in the standard part of ``self``.

        INPUT:

        - ``v`` -- the label of the standard marked tableau

        OUTPUT:

        - a non-negative integer representing the number of rows
          occupied by the ribbon which is marked

        EXAMPLES::

            sage: T = StrongTableau([[-1, -1, -2, -2, 3], [2, -3], [-3]],3)
            sage: T.to_standard_list()
            [[-1, -2, -3, -4, 6], [4, -6], [-5]]
            sage: T.height_of_ribbon(1)
            1
            sage: T.height_of_ribbon(4)
            1
            sage: T = StrongTableau([[None,None,1,-2],[None,-3,4,-5],[-1,3],[-4,5]], 3)
            sage: T.height_of_ribbon(3)
            2
            sage: T.height_of_ribbon(6)
            0

        TESTS::

            sage: StrongTableau([[None, None], [None]], 4).height_of_ribbon(1)
            0
            sage: StrongTableau([],4).height_of_ribbon(1)
            0
        """
        return len(uniq([c[0] for c in self.cells_of_marked_ribbon(v)]))

    def number_of_connected_components(self, v):
        r"""
        Number of connected components of ribbons with label ``v`` in the standard part.

        The number of connected components is calculated by finding the number of cells
        with label ``v`` in the standard part of the tableau and dividing by the number
        of cells in the ribbon.

        INPUT:

        - ``v`` -- the label of the standard marked tableau

        OUTPUT:

        - a non-negative integer representing the number of connected
          components

        EXAMPLES::

            sage: T = StrongTableau([[-1, -1, -2, -2, 3], [2, -3], [-3]],3)
            sage: T.to_standard_list()
            [[-1, -2, -3, -4, 6], [4, -6], [-5]]
            sage: T.number_of_connected_components(1)
            1
            sage: T.number_of_connected_components(4)
            2
            sage: T = StrongTableau([[-1,-2,-4,-7],[-3,6,-6,8],[4,7],[-5,-8]], 3)
            sage: T.number_of_connected_components(6)
            1
            sage: T.number_of_connected_components(9)
            0

        TESTS::

            sage: StrongTableau([[None, None], [None]], 4).number_of_connected_components(1)
            0
            sage: StrongTableau([],4).number_of_connected_components(1)
            0
        """
        sz = len(self.cells_of_marked_ribbon(v))
        if sz==0:
            return 0
        T = self.to_standard_list()
        nocells = len([i for i in range(len(T)) for j in range(len(T[i])) if T[i][j]==v])+1
        return ZZ(nocells/sz)

    def intermediate_shapes(self):
        r"""
        Return the intermediate shapes of ``self``.

        A (skew) tableau with letters `1, 2, \ldots, \ell` can be viewed as a sequence of
        shapes, where the `i`-th shape is given by the shape of the subtableau on letters
        `1, 2, \ldots, i`.

        The output is the list of these shapes.  The marked cells are ignored so to
        recover the strong tableau one would need the intermediate shapes and the
        :meth:`content_of_marked_head` for each pair of adjacent shapes in the list.

        OUTPUT:

        - a list of lists of integers representing `k+1`-cores

        EXAMPLES::

            sage: T = StrongTableau([[-1,-2,-4,-7],[-3,6,-6,8],[4,7],[-5,-8]], 3, [2,2,3,1])
            sage: T.intermediate_shapes()
            [[], [2], [3, 1, 1], [4, 3, 2, 1], [4, 4, 2, 2]]
            sage: T = StrongTableau([[None, None, -1, -2], [None, None], [-1, -2], [1, 2], [-3], [3], [3], [3]], 4)
            sage: T.intermediate_shapes()
            [[2, 2], [3, 2, 1, 1], [4, 2, 2, 2], [4, 2, 2, 2, 1, 1, 1, 1]]

        TESTS::

            sage: StrongTableau([[None, None], [None]], 4).intermediate_shapes()
            [[2, 1]]
            sage: StrongTableau([],4).intermediate_shapes()
            [[]]
        """
        return intermediate_shapes(self.to_unmarked_list())

    def pp( self ):
        r"""
        Print the strong tableau ``self`` in pretty print format.

        EXAMPLES::

            sage: T = StrongTableau([[-1,-2,-4,-7],[-3,6,-6,8],[4,7],[-5,-8]], 3, [2,2,3,1])
            sage: T.pp()
            -1 -1 -2 -3
            -2  3 -3  4
             2  3
            -3 -4
            sage: T = StrongTableau([[None, None, -1, -2], [None, None], [-1, -2], [1, 2], [-3], [3], [3], [3]], 4)
            sage: T.pp()
              .  . -1 -2
              .  .
             -1 -2
              1  2
             -3
              3
              3
              3
            sage: Tableaux.global_options(convention="French")
            sage: T.pp()
              3
              3
              3
             -3
              1  2
             -1 -2
              .  .
              .  . -1 -2
            sage: Tableaux.global_options(convention="English")
        """
        print self._repr_diagram()

    def outer_shape( self ):
        r"""
        Return the outer shape of ``self``.

        This method returns the outer shape of ``self`` as viewed as a ``Core``.
        The outer shape of a strong tableau is always a `(k+1)`-core.

        OUTPUT:

        - a `(k+1)`-core

        EXAMPLES::

            sage: StrongTableau([[None, None, -1, -2], [None, None], [-1, -2], [1, 2], [-3], [3], [3], [3]], 4).outer_shape()
            [4, 2, 2, 2, 1, 1, 1, 1]
            sage: StrongTableau([[-1,-2,-4,-7],[-3,6,-6,8],[4,7],[-5,-8]], 3, [2,2,3,1]).outer_shape()
            [4, 4, 2, 2]

        TESTS::

            sage: StrongTableau([[None, None], [None]], 4).outer_shape()
            [2, 1]
            sage: StrongTableau([],4).outer_shape()
            []
        """
        return self.parent().outer_shape()

    def inner_shape( self ):
        r"""
        Return the inner shape of ``self``.

        If ``self`` is a strong skew tableau, then this method returns the inner shape
        (the shape of the cells labelled with ``None``).
        If ``self`` is not skew, then the inner shape is empty.

        OUTPUT:

        - a `(k+1)`-core

        EXAMPLES::

            sage: StrongTableau([[None, None, -1, -2], [None, None], [-1, -2], [1, 2], [-3], [3], [3], [3]], 4).inner_shape()
            [2, 2]
            sage: StrongTableau([[-1,-2,-4,-7],[-3,6,-6,8],[4,7],[-5,-8]], 3, [2,2,3,1]).inner_shape()
            []

        TESTS::

            sage: StrongTableau([[None, None], [None]], 4).inner_shape()
            [2, 1]
            sage: StrongTableau([],4).inner_shape()
            []
        """
        return self.parent().inner_shape()

    def shape( self ):
        r"""
        Return the shape of ``self``.

        If ``self`` is a skew tableau then return a pair of `k+1`-cores consisting of the
        outer and the inner shape.  If ``self`` is strong tableau with no inner shape then
        return a `k+1`-core.

        INPUT:

        - ``form`` - optional argument to indicate 'inner', 'outer' or 'skew' (default : 'outer')

        OUTPUT:

        - a `k+1`-core or a pair of `k+1`-cores if form is not 'inner' or 'outer'

        EXAMPLES::

            sage: T = StrongTableau([[None, None, -1, -2], [None, None], [-1, -2], [1, 2], [-3], [3], [3], [3]], 4)
            sage: T.shape()
            ([4, 2, 2, 2, 1, 1, 1, 1], [2, 2])
            sage: StrongTableau([[-1, -2, 3], [-3]], 2).shape()
            [3, 1]
            sage: type(StrongTableau([[-1, -2, 3], [-3]], 2).shape())
            <class 'sage.combinat.core.Cores_length_with_category.element_class'>

        TESTS::

            sage: StrongTableau([[None, None, None], [None]], 2).shape()
            ([3, 1], [3, 1])
            sage: StrongTableau([],4).shape()
            []
        """
        return self.parent().shape()

    def weight( self ):
        r"""
        Return the weight of the tableau.

        The weight is a list of non-negative integers indicating the number of 1s,
        number of 2s, number of 3s, etc.

        OUTPUT:

        - a list of non-negative integers

        EXAMPLES::

            sage: T = StrongTableau([[-1, -2, -3, 4], [-4], [-5]], 3); T.weight()
            (1, 1, 1, 1, 1)
            sage: T.set_weight([3,1,1]).weight()
            (3, 1, 1)
            sage: StrongTableau([[-1,-1,-2,-3],[-2,3,-3,4],[2,3],[-3,-4]], 3).weight()
            (2, 2, 3, 1)

        TESTS::

            sage: StrongTableau([[None, None], [None]], 4).weight()
            ()
            sage: StrongTableau([],4).weight()
            ()
        """
        return self.parent()._weight

    def size( self ):
        """
        Return the size of the strong tableau.

        The size of the strong tableau is the sum of the entries in the
        :meth:`weight`.  It will also be equal to the length of the
        outer shape (as a `k+1`-core) minus the length of the inner shape.

        .. SEEALSO:: :meth:`sage.combinat.core.Core.length`

        OUTPUT:

        - a non-negative integer

        EXAMPLES::

            sage: StrongTableau([[-1, -2, -3, 4], [-4], [-5]], 3).size()
            5
            sage: StrongTableau([[None, None, -1, 2], [-2], [-3]], 3).size()
            3

        TESTS::

            sage: StrongTableau([[None, None], [None]], 4).size()
            0
            sage: StrongTableau([],4).size()
            0
        """
        return sum(self.weight())

    def to_list( self ):
        """
        Return the marked column strict (possibly skew) tableau as a list of lists.

        OUTPUT:

        - a list of lists of integers or ``None``

        EXAMPLES::

            sage: StrongTableau([[-1, -2, -3, 4], [-4], [-5]], 3).set_weight([2,1,1,1]).to_list()
            [[-1, -1, -2, 3], [-3], [-4]]
            sage: StrongTableau([[None, None, -1, -2], [None, None], [-1, -2], [1, 2], [-3], [3], [3], [3]], 4).to_list()
            [[None, None, -1, -2], [None, None], [-1, -2], [1, 2], [-3], [3], [3], [3]]
            sage: StrongTableau([[-1, -2, -3, 4], [-4], [-5]], 3, [3,1,1]).to_list()
            [[-1, -1, -1, 2], [-2], [-3]]

        TESTS::

            sage: StrongTableau([[None, None], [None]], 4).to_list()
            [[None, None], [None]]
            sage: StrongTableau([],4).to_list()
            []
        """
        def f(v):
            # f is a function which maps v or -v to the weight value corresponding to the partition mu
            if v is None:
                return None
            else:
                return sgn(v)*min([i for i in range(len(self.weight())+1) if sum(self.weight()[:i])>=abs(v)])
        return [[f(v) for v in row] for row in self.to_standard_list()]

    def to_unmarked_list( self ):
        """
        Return the tableau as a list of lists with markings removed.

        Return the list of lists of the rows of the tableau where the markings have been
        removed.

        OUTPUT:

        - a list of lists of integers or ``None``

        EXAMPLES::

            sage: T = StrongTableau( [[-1, -2, -3, 4], [-4], [-5]], 3, [3,1,1])
            sage: T.to_unmarked_list()
            [[1, 1, 1, 2], [2], [3]]
            sage: TT = T.set_weight([2,1,1,1])
            sage: TT.to_unmarked_list()
            [[1, 1, 2, 3], [3], [4]]
            sage: StrongTableau( [[None, None, -1, -2], [None, None], [-1, -2], [1, 2], [-3], [3], [3], [3]], 4).to_unmarked_list()
            [[None, None, 1, 2], [None, None], [1, 2], [1, 2], [3], [3], [3], [3]]

        TESTS::

            sage: StrongTableau([[None, None], [None]], 4).to_unmarked_list()
            [[None, None], [None]]
            sage: StrongTableau([],4).to_unmarked_list()
            []
        """
        return [[nabs(v) for v in row] for row in self.to_list()]

    def to_standard_list(self):
        """
        Return the underlying standard strong tableau as a list of lists.

        Internally, for a strong tableau the standard strong tableau and its weight
        is stored separately.  This method returns the underlying standard part.

        OUTPUT:

        - a list of lists of integers or ``None``

        EXAMPLES::

            sage: StrongTableau([[-1, -2, -3, 4], [-4], [-5]], 3, [3,1,1]).to_standard_list()
            [[-1, -2, -3, 4], [-4], [-5]]
            sage: StrongTableau([[None, None, -1, -2], [None, None], [-1, -2], [1, 2], [-3], [3], [3], [3]], 4).to_standard_list()
            [[None, None, -2, -4], [None, None], [-1, -3], [2, 4], [-5], [5], [5], [5]]

        TESTS::

            sage: StrongTableau([[None, None], [None]], 4).to_standard_list()
            [[None, None], [None]]
            sage: StrongTableau([],4).to_standard_list()
            []
        """
        return self._tableau

    def to_standard_tableau(self):
        """
        Return the underlying standard strong tableau as a ``StrongTableau`` object.

        Internally, for a strong tableau the standard strong tableau and its weight
        is stored separately.  This method returns the underlying standard part as a
        ``StrongTableau``.

        OUTPUT:

        - a strong tableau with standard weight

        EXAMPLES::

            sage: T = StrongTableau([[-1, -2, -3, 4], [-4], [-5]], 3, [3,1,1])
            sage: T.to_standard_tableau()
            [[-1, -2, -3, 4], [-4], [-5]]
            sage: T.to_standard_tableau() == T.to_standard_list()
            False
            sage: StrongTableau([[None, None, -1, -2], [None, None], [-1, -2], [1, 2], [-3], [3], [3], [3]], 4).to_standard_tableau()
            [[None, None, -2, -4], [None, None], [-1, -3], [2, 4], [-5], [5], [5], [5]]

        TESTS::

            sage: StrongTableau([[None, None], [None]], 4).to_standard_tableau()
            [[None, None], [None]]
            sage: StrongTableau([],4).to_standard_tableau()
            []
        """
        return StrongTableau(self._tableau, self.k)

    def to_unmarked_standard_list( self ):
        """
        Return the standard part of the tableau as a list of lists with markings removed.

        Return the list of lists of the rows of the tableau where the markings have been
        removed.

        OUTPUT:

        - a list of lists of integers or ``None``

        EXAMPLES::

            sage: StrongTableau( [[-1, -2, -3, 4], [-4], [-5]], 3, [3,1,1]).to_unmarked_standard_list()
            [[1, 2, 3, 4], [4], [5]]
            sage: StrongTableau( [[None, None, -1, -2], [None, None], [-1, -2], [1, 2], [-3], [3], [3], [3]], 4).to_unmarked_standard_list()
            [[None, None, 2, 4], [None, None], [1, 3], [2, 4], [5], [5], [5], [5]]

        TESTS::

            sage: StrongTableau([[None, None], [None]], 4).to_unmarked_standard_list()
            [[None, None], [None]]
            sage: StrongTableau([],4).to_unmarked_standard_list()
            []
        """
        return map(lambda x: map(nabs,x), self.to_standard_list())

    def _latex_(self):
        r"""
        Return a latex method for the tableau.

        EXAMPLES::

            sage: T = StrongTableau( [[None, -1, -2, 3], [2, -3]], 2, weight=[2,1] )
            sage: Tableaux.global_options(convention = "English")
            sage: latex(T)
            {\def\lr#1{\multicolumn{1}{|@{\hspace{.6ex}}c@{\hspace{.6ex}}|}{\raisebox{-.3ex}{$#1$}}}
            \raisebox{-.6ex}{$\begin{array}[b]{*{4}c}\cline{1-4}
            \lr{}&\lr{1^\ast}&\lr{1^\ast}&\lr{2}\\\cline{1-4}
            \lr{1}&\lr{2^\ast}\\\cline{1-2}
            \end{array}$}
            }
            sage: Tableaux.global_options(convention = "French")
            sage: latex(T)
            {\def\lr#1{\multicolumn{1}{|@{\hspace{.6ex}}c@{\hspace{.6ex}}|}{\raisebox{-.3ex}{$#1$}}}
            \raisebox{-.6ex}{$\begin{array}[t]{*{4}c}\cline{1-2}
            \lr{1}&\lr{2^\ast}\\\cline{1-4}
            \lr{}&\lr{1^\ast}&\lr{1^\ast}&\lr{2}\\\cline{1-4}
            \end{array}$}
            }
        """
        def chi(x):
            if x==None:
                return ""
            if x in ZZ:
                s = "%s"%abs(x)
                if x<0:
                    s += "^\\ast"
                return s
            return "%s"%x
        T = [[chi(x) for x in row] for row in self.to_list()]
        from output import tex_from_array
        return tex_from_array(T)

    def restrict( self, r ):
        r"""
        Restrict the standard part of the tableau to the labels `1, 2, \ldots, r`.

        Return the tableau consisting of the labels of the standard part of ``self``
        restricted to the labels of `1` through ``r``.  The result is another
        ``StrongTableau`` object.

        INPUT:

        - ``r`` -- an integer

        OUTPUT:

        - A strong tableau

        EXAMPLES::

            sage: T = StrongTableau([[None, None, -4, 5, -5], [None, None], [-1, -3], [-2], [2], [2], [3]], 4, weight=[1,1,1,1,1])
            sage: T.restrict(3)
            [[None, None], [None, None], [-1, -3], [-2], [2], [2], [3]]
            sage: TT = T.restrict(0)
            sage: TT
            [[None, None], [None, None]]
            sage: TT == StrongTableau( [[None, None], [None, None]], 4 )
            True
            sage: T.restrict(5) == T
            True

        TESTS::

            sage: StrongTableau([[None, None], [None]], 4).restrict(1)
            [[None, None], [None]]
            sage: StrongTableau([],4).restrict(1)
            []
        """
        rr = sum(self.weight()[:r])
        rest_tab = filter(lambda y: len(y)>0, map(lambda row: filter(lambda x: x==None or abs(x)<=rr, row ), self.to_standard_list()))
        new_parent = StrongTableaux( self.k, (Core(map(len, rest_tab), self.k+1), self.inner_shape()), self.weight()[:r] )
        return new_parent(rest_tab)

    def set_weight( self, mu ):
        """
        Sets a new weight ``mu`` for ``self``.

        This method first tests if the underlying standard tableau is column-strict with
        respect to the weight ``mu``.  If it is, then it changes the weight and returns
        the tableau; otherwise it raises an error.

        INPUT:

        - ``mu`` -- a list of non-negative integers representing the new weight

        EXAMPLES::

            sage: StrongTableau( [[-1, -2, -3], [3]], 2 ).set_weight( [3] )
            [[-1, -1, -1], [1]]
            sage: StrongTableau( [[-1, -2, -3], [3]], 2 ).set_weight( [0,3] )
            [[-2, -2, -2], [2]]
            sage: StrongTableau( [[-1, -2, 3], [-3]], 2 ).set_weight( [2, 0, 1] )
            [[-1, -1, 3], [-3]]
            sage: StrongTableau( [[-1, -2, 3], [-3]], 2 ).set_weight( [3] )
            Traceback (most recent call last):
            ...
            ValueError: [[-1, -2, 3], [-3]] is not a semistandard strong tableau with respect to the partition [3]

        TESTS::

            sage: StrongTableau([[None, None], [None]], 4).set_weight([])
            [[None, None], [None]]
            sage: StrongTableau([],4).set_weight([])
            []
        """
        if sum(mu)!=self.size() or self.is_column_strict_with_weight( mu ):
            return StrongTableaux.__classcall__(StrongTableaux, self.k, (self.outer_shape(), self.inner_shape()), tuple(mu))(self.to_standard_list())
        else:
            raise ValueError("%s is not a semistandard strong tableau with respect to the partition %s"%(self,mu))

    def left_action( self, tij ):
        r"""
        Action of transposition ``tij`` on ``self`` by adding marked ribbons.

        Computes the left action of the transposition ``tij`` on the tableau.
        If ``tij`` acting on the element of the affine grassmannian raises the length by 1,
        then this function will add a cell to the standard tableau.

        INPUT:

        - ``tij`` -- a transposition represented as a pair `(i, j)`.

        OUPUT:

        - ``self`` after it has been modified by the action of the transposition ``tij``

        EXAMPLES::

            sage: StrongTableau( [[None, -1, -2, -3], [3], [-4]], 3, weight=[1,1,1,1] ).left_action([0,1])
            [[None, -1, -2, -3, 5], [3, -5], [-4]]
            sage: StrongTableau( [[None, -1, -2, -3], [3], [-4]], 3, weight=[1,1,1,1] ).left_action([4,5])
            [[None, -1, -2, -3, -5], [3, 5], [-4]]
            sage: T = StrongTableau( [[None, -1, -2, -3], [3], [-4]], 3, weight=[1,1,1,1] )
            sage: T.left_action([-3,-2])
            [[None, -1, -2, -3], [3], [-4], [-5]]
            sage: T = StrongTableau( [[None, -1, -2, -3], [3], [-4]], 3, weight=[3,1] )
            sage: T.left_action([-3,-2])
            [[None, -1, -1, -1], [1], [-2], [-3]]
            sage: T
            [[None, -1, -1, -1], [1], [-2]]
            sage: T.check()
            sage: T.weight()
            (3, 1)

        TESTS::

            sage: StrongTableau([[None, None], [None]], 4).left_action([-2,-1])
            [[None, None], [None], [-1]]
            sage: StrongTableau([],4).left_action([0,1])
            [[-1]]
        """
        T = StrongTableaux._left_action_list(copy.deepcopy( self.to_standard_list() ), tij, self.size()+1, self.k)
        return StrongTableau( T, self.k, self.weight()+(1,) )

    def follows_tableau( self ):
        r"""
        Return a list of strong marked tableaux with length one longer than ``self``.

        Return list of all strong tableaux obtained from ``self`` by extending to a core
        which follows the shape of ``self`` in the strong order.

        OUTPUT:

        - a list of strong tableaux which follow ``self`` in strong order

        EXAMPLES::

            sage: T = StrongTableau([[-1,-2,-4,-7],[-3,6,-6,8],[4,7],[-5,-8]], 3, [2,2,3,1])
            sage: T.follows_tableau()
            [[[-1, -1, -2, -3, 5, 5, -5], [-2, 3, -3, 4], [2, 3], [-3, -4]],
             [[-1, -1, -2, -3, 5], [-2, 3, -3, 4], [2, 3, 5], [-3, -4], [-5]],
             [[-1, -1, -2, -3, 5], [-2, 3, -3, 4], [2, 3, -5], [-3, -4], [5]],
             [[-1, -1, -2, -3, -5], [-2, 3, -3, 4], [2, 3, 5], [-3, -4], [5]],
             [[-1, -1, -2, -3], [-2, 3, -3, 4], [2, 3], [-3, -4], [-5], [5], [5]]]
            sage: StrongTableau([[-1,-2],[-3,-4]],3).follows_tableau()
            [[[-1, -2, 5, 5, -5], [-3, -4]], [[-1, -2, 5], [-3, -4], [-5]],
             [[-1, -2, -5], [-3, -4], [5]], [[-1, -2], [-3, -4], [-5], [5], [5]]]

        TESTS::

            sage: StrongTableau([[None, None], [None]], 4).follows_tableau()
            [[[None, None, -1], [None]], [[None, None], [None, -1]], [[None, None], [None], [-1]]]
            sage: StrongTableau([],4).follows_tableau()
            [[[-1]]]
        """
        v = self.size()+1
        out = []
        for T in StrongTableaux.follows_tableau_unsigned_standard( self.to_standard_list(), self.k ):
            for m in StrongTableaux.cells_head_dictionary(T)[v]:
                TT = copy.deepcopy(T)
                TT[m[0]][m[1]] = -v
                out.append(StrongTableau(TT, self.k, self.weight()+(1,)))
        return out

    def spin_of_ribbon( self, v ):
        r"""
        Return the spin of the ribbon with label ``v`` in the standard part of ``self``.

        The spin of a ribbon is an integer statistic.  It is the sum of `(h-1) r` plus
        the number of connected components above the marked one where `h` is the height
        of the marked ribbon and `r` is the number of connected components.

        .. SEEALSO:: :meth:`height_of_ribbon`, :meth:`number_of_connected_components`,
          :meth:`ribbons_above_marked`

        INPUT:

        - ``v`` -- a label of the standard part of the tableau

        OUTPUT:

        - an integer value representing the spin of the ribbon with label ``v``.

        EXAMPLES::

            sage: T = StrongTableau([[-1,-2,5,6],[-3,-4,-7,8],[-5,-6],[7,-8]], 3)
            sage: [T.spin_of_ribbon(v) for v in range(1,9)]
            [0, 0, 0, 0, 0, 0, 1, 0]
            sage: T = StrongTableau([[None,None,-1,-3],[-2,3,-3,4],[2,3],[-3,-4]], 3)
            sage: [T.spin_of_ribbon(v) for v in range(1,7)]
            [0, 1, 0, 0, 1, 0]

        TESTS::

            sage: StrongTableau([[None, None], [None]], 4).spin_of_ribbon(1)
            0
            sage: StrongTableau([],4).spin_of_ribbon(1)
            0
        """
        return (self.height_of_ribbon(v)-1)*self.number_of_connected_components(v)+self.ribbons_above_marked(v)

    def spin( self ):
        r"""
        Return the spin statistic of the tableau ``self``.

        The spin is an integer statistic on a strong marked tableau.  It is
        the sum of `(h-1) r` plus the number of connected components above the
        marked one where `h` is the height of the marked ribbon and `r` is
        the number of connected components.

        .. SEEALSO:: :meth:`height_of_ribbon`, :meth:`number_of_connected_components`,
          :meth:`ribbons_above_marked`

        The `k`-Schur functions with a parameter `t` can be defined as

        .. MATH::

            s^{(k)}_\lambda[X; t] = \sum_T t^{spin(T)} m_{weight(T)}[X]

        where the sum is over all column strict marked strong `k`-tableaux
        of shape `\lambda` and partition content.

        OUTPUT:

        - an integer value representing the spin.

        EXAMPLES::

            sage: StrongTableau([[-1,-2,5,6],[-3,-4,-7,8],[-5,-6],[7,-8]], 3, [2,2,3,1]).spin()
            1
            sage: StrongTableau([[-1,-2,-4,-7],[-3,6,-6,8],[4,7],[-5,-8]], 3, [2,2,3,1]).spin()
            2
            sage: StrongTableau([[None,None,-1,-3],[-2,3,-3,4],[2,3],[-3,-4]], 3).spin()
            2
            sage: ks3 = SymmetricFunctions(QQ['t'].fraction_field()).kschur(3)
            sage: t = ks3.realization_of().t
            sage: m = ks3.ambient().realization_of().m()
            sage: myks221 = sum(sum(t**T.spin() for T in StrongTableaux(3,[3,2,1],weight=mu))*m(mu) for mu in Partitions(5, max_part=3))
            sage: myks221 == m(ks3[2,2,1])
            True
            sage: h = ks3.ambient().realization_of().h()
            sage: Core([4,4,2,2],4).to_bounded_partition()
            [2, 2, 2, 2]
            sage: ks3[2,2,2,2].lift().scalar(h[3,3,2]) == sum( t**T.spin() for T in StrongTableaux(3, [4,4,2,2], weight=[3,3,2]) )
            True

        TESTS::

            sage: StrongTableau([[None, None], [None]], 4).spin()
            0
            sage: StrongTableau([],4).spin()
            0
        """
        return sum(self.spin_of_ribbon(v) for v in range(1,self.size()+1))

    def to_transposition_sequence( self ):
        """
        Return a list of transpositions corresponding to ``self``.

        Given a strong column strict tableau ``self`` returns the the list of transpositions
        which when applied to the left of an empty tableau gives the corresponding strong
        standard tableau.

        OUTPUT:

        - a list of pairs of values ``[i,j]`` representing the transpositions `t_{ij}`

        EXAMPLES::

            sage: T = StrongTableau([[-1, -1, -1], [1]],2)
            sage: T.to_transposition_sequence()
            [[2, 3], [1, 2], [0, 1]]
            sage: T = StrongTableau([[-1, -1, 2], [-2]],2)
            sage: T.to_transposition_sequence()
            [[-1, 0], [1, 2], [0, 1]]
            sage: T = StrongTableau([[None, -1, 2, -3], [-2, 3]],2)
            sage: T.to_transposition_sequence()
            [[3, 4], [-1, 0], [1, 2]]

        TESTS::

            sage: StrongTableau([[None, None], [None]], 4).to_transposition_sequence()
            []
            sage: StrongTableau([],4).to_transposition_sequence()
            []
        """
        return StrongTableaux.marked_CST_to_transposition_sequence( self.to_list(), self.k )

class StrongTableaux(UniqueRepresentation, Parent):

    def __init__( self, k, shape, weight ):
        r"""
        TESTS::

            sage: strongT = StrongTableaux(2, [3,1], weight=[2,1])
            sage: TestSuite(strongT).run()

            sage: strongT = StrongTableaux(0, [2,2], weight=[2,2])
            Traceback (most recent call last):
            ...
            ValueError: The input k has to be a positive integer
        """
        self._outer_shape = shape[0]
        self._inner_shape = shape[1]
        self.k = k
        if weight is None:
            self._weight = (1,)*(self._outer_shape.length()-self._inner_shape.length())
        else:
            self._weight = weight
        Parent.__init__(self, category = FiniteEnumeratedSets())

    @staticmethod
    def __classcall_private__(cls, k, shape, weight=None):
        r"""
        Straighten arguments before unique representation.

        TESTS::

            sage: ST3 = StrongTableaux(3, [2,2], weight=[1,1,1,1])
            sage: TestSuite(ST3).run()
        """
        if k<=0:
            raise ValueError("The input k has to be a positive integer")
        if shape==[] or shape[0] in ZZ:
            outer_shape = Core(shape,k+1)
            inner_shape = Core([],k+1)
        else:
            outer_shape = Core(shape[0],k+1)
            inner_shape = Core(shape[1],k+1)
        if weight is not None:
            weight = tuple(weight)
        return super(StrongTableaux, cls).__classcall__(cls, k, (outer_shape, inner_shape), weight)

    def _repr_( self ):
        r"""
        Return the representation of ``self``.

        EXAMPLES::

            sage: StrongTableaux(3, [2,2], weight=[1,1,1,1])
            Set of strong 3-tableaux of shape [2, 2] and of weight (1, 1, 1, 1)
            sage: StrongTableaux(3, [2,2])
            Set of strong 3-tableaux of shape [2, 2] and of weight (1, 1, 1, 1)
            sage: StrongTableaux(3, [[2,2],[1]], weight=[0,0,2,1])
            Set of strong 3-tableaux of shape [[2, 2], [1]] and of weight (0, 0, 2, 1)
            sage: StrongTableaux(3, [[],[]], weight=[])
            Set of strong 3-tableaux of shape [] and of weight ()
       """
<<<<<<< HEAD
        if self._inner_shape==[]:
=======
        if self._inner_shape==Core([],self.k+1):
>>>>>>> 8029bc64
            s = "Set of strong %s-tableaux"%self.k
            s +=" of shape %s"%self._outer_shape
        else:
            s = "Set of strong %s-tableaux"%self.k
            s +=" of shape [%s, %s]"%(self._outer_shape, self._inner_shape)
        s +="%sand of weight %s"%(" ",self._weight)
        return s

    global_options = TableauOptions

    def an_element(self):
        r"""
        Return the first generated element of the class of ``StrongTableaux``.

        EXAMPLES::

            sage: ST = StrongTableaux(3, [3], weight=[3])
            sage: ST.an_element()
            [[-1, -1, -1]]
        """
        return self.__iter__().next()

    def outer_shape(self):
        r"""
        Return the outer shape of the class of strong tableaux.

        OUTPUT:

        - a `k+1`-core

        EXAMPLES::

            sage: StrongTableaux( 2, [3,1] ).outer_shape()
            [3, 1]
            sage: type(StrongTableaux( 2, [3,1] ).outer_shape())
            <class 'sage.combinat.core.Cores_length_with_category.element_class'>
            sage: StrongTableaux( 4, [[2,1], [1]] ).outer_shape()
            [2, 1]
        """
        return self._outer_shape

    def inner_shape(self):
        r"""
        Return the inner shape of the class of strong tableaux.

        OUTPUT:

        - a `k+1`-core

        EXAMPLES::

            sage: StrongTableaux( 2, [3,1] ).inner_shape()
            []
            sage: type(StrongTableaux( 2, [3,1] ).inner_shape())
            <class 'sage.combinat.core.Cores_length_with_category.element_class'>
            sage: StrongTableaux( 4, [[2,1], [1]] ).inner_shape()
            [1]
        """
        return self._inner_shape

    def shape(self):
        r"""
        Return the shape of ``self``.

        If the ``self`` has an inner shape return a pair consisting of an inner and
        an outer shape.  If the inner shape is empty then return only the outer shape.

        OUTPUT:

        - a `k+1`-core or a pair of `k+1`-cores

        EXAMPLES::

            sage: StrongTableaux( 2, [3,1] ).shape()
            [3, 1]
            sage: type(StrongTableaux( 2, [3,1] ).shape())
            <class 'sage.combinat.core.Cores_length_with_category.element_class'>
            sage: StrongTableaux( 4, [[2,1], [1]] ).shape()
            ([2, 1], [1])
        """
        if self._inner_shape != []:
            return (self._outer_shape, self._inner_shape)
        return self._outer_shape

    def __iter__(self):
        r"""
        TESTS::

            sage: ST = StrongTableaux(3, [4,1], weight=[2,2])
            sage: ST.list()
            [[[-1, -1, -2, -2], [2]], [[-1, -1, 2, -2], [-2]]]
            sage: ST = StrongTableaux(3, [5,2,2], weight=[2,2,2,1])
            sage: ST.cardinality()
            14
            sage: StrongTableaux(3, [5,2,2], weight=[3,3,1]).list()
            [[[-1, -1, -1, -2, -2], [-2, 2], [2, -3]], [[-1, -1, -1, 2, -2], [-2, -2], [2, -3]], [[-1, -1, -1, -2, -3], [-2, -2], [2, 2]]]
            sage: StrongTableaux(3, [4,1,1]).cardinality()
            10
            sage: StrongTableaux(3, [5,2,2], weight=[6,1]).list() # there are no strong column strict tableaux of shape [5,2,2] and weight (6,1)
            []
            sage: StrongTableaux(3, [[5,2,2], [3,1,1]], weight=[2,1]).list()
            [[[None, None, None, -1, -1], [None, 1], [None, -2]],
             [[None, None, None, 1, -1], [None, -1], [None, -2]],
             [[None, None, None, -1, -2], [None, -1], [None, 1]]]
            sage: StrongTableaux(2, [[4,3,3,2,2,1,1], [2,1,1]], weight=[1,1,1,1]).cardinality()
            150
            sage: StrongTableaux(2, [[7,5,3,1], [2,1,1]], weight=[2,2]).cardinality()
            18
            sage: StrongTableaux(2, [[3,1],[3,1]]).list()
            [[[None, None, None], [None]]]
            sage: StrongTableaux(4, []).list()
            [[]]
        """
        size = sum(self._weight)
        if size==0:
            yield self([[None]*(row) for row in self._inner_shape])
        else:
            for unT in StrongTableaux.standard_unmarked_iterator( self.k, size, self._outer_shape, self._inner_shape ):
                for T in StrongTableaux.marked_given_unmarked_and_weight_iterator( unT, self.k, self._weight ):
                    yield T

    @classmethod
    def standard_unmarked_iterator( cls, k, size, outer_shape=None, inner_shape=[] ):
        r"""
        An iterator for standard unmarked strong tableaux.

        An iterator which generates all unmarked tableaux of a given ``size`` which are
        contained in ``outer_shape`` and which contain the ``inner_shape``.

        These are built recursively by building all standard marked strong tableaux of
        size ``size`` `-1` and adding all possible covers.

        If ``outer_shape`` is ``None`` then there is no restriction on the shape of the
        tableaux which are created.

        INPUT:

        - ``k``, ``size`` - a positive integers
        - ``outer_shape`` - a list representing a `k+1`-core (default: ``None``)
        - ``inner_shape`` - a list representing a `k+1`-core (default: [])

        OUTPUT:

        - an iterator which lists all standard strong unmarked tableaux with ``size``
          cells and which are contained in ``outer_shape`` and contain ``inner_shape``

        EXAMPLES::

            sage: list(StrongTableaux.standard_unmarked_iterator(2, 3))
            [[[1, 2, 3], [3]], [[1, 2], [3], [3]], [[1, 3, 3], [2]], [[1, 3], [2], [3]]]
            sage: list(StrongTableaux.standard_unmarked_iterator(2, 1, inner_shape=[1,1]))
            [[[None, 1, 1], [None]], [[None, 1], [None], [1]]]
            sage: len(list(StrongTableaux.standard_unmarked_iterator(4,4)))
            10
            sage: len(list(StrongTableaux.standard_unmarked_iterator(4,6)))
            98
            sage: len(list(StrongTableaux.standard_unmarked_iterator(4,4, inner_shape=[2,2])))
            92
            sage: len(list(StrongTableaux.standard_unmarked_iterator(4,4, outer_shape=[5,2,2,1], inner_shape=[2,2])))
            10

        TESTS::

            sage: list(StrongTableaux.standard_unmarked_iterator(2,0, outer_shape=[3,1], inner_shape=[3,1]))
            [[[None, None, None], [None]]]
            sage: list(StrongTableaux.standard_unmarked_iterator(4,0, outer_shape=[]))
            [[]]
        """
        if size==0:
            if outer_shape is None or Core(outer_shape,k+1).contains(inner_shape):
                yield [[None]*(inner_shape[i]) for i in range(len(inner_shape))]
        else:
            for T in cls.standard_unmarked_iterator(k, size-1, outer_shape, inner_shape):
                for TT in cls.follows_tableau_unsigned_standard(T, k):
                    if outer_shape is None or Core(outer_shape, k+1).contains(map(len,TT)):
                        yield TT

    @classmethod
    def marked_given_unmarked_and_weight_iterator( cls, unmarkedT, k, weight ):
        r"""
        An iterator generating strong marked tableaux from an unmarked strong tableau.

        Iterator which lists all marked tableaux of weight ``weight`` such that the
        standard unmarked part of the tableau is equal to ``unmarkedT``.

        INPUT:

        - ``unmarkedT`` - a list of lists representing a strong unmarked tableau
        - ``k`` - a positive integer
        - ``weight`` - a list of non-negative integers indicating the weight

        OUTPUT:

        - an iterator that returns ``StrongTableau`` objects

        EXAMPLES::

            sage: ST = StrongTableaux.marked_given_unmarked_and_weight_iterator([[1,2,3],[3]], 2, [3])
            sage: list(ST)
            [[[-1, -1, -1], [1]]]
            sage: ST = StrongTableaux.marked_given_unmarked_and_weight_iterator([[1,2,3],[3]], 2, [0,3])
            sage: list(ST)
            [[[-2, -2, -2], [2]]]
            sage: ST = StrongTableaux.marked_given_unmarked_and_weight_iterator([[1,2,3],[3]], 2, [1,2])
            sage: list(ST)
            [[[-1, -2, -2], [2]]]
            sage: ST = StrongTableaux.marked_given_unmarked_and_weight_iterator([[1,2,3],[3]], 2, [2,1])
            sage: list(ST)
            [[[-1, -1, 2], [-2]], [[-1, -1, -2], [2]]]
            sage: ST = StrongTableaux.marked_given_unmarked_and_weight_iterator([[None, None, 1, 2, 4], [2, 4], [3]], 3, [3,1])
            sage: list(ST)
            []
            sage: ST = StrongTableaux.marked_given_unmarked_and_weight_iterator([[None, None, 1, 2, 4], [2, 4], [3]], 3, [2,2])
            sage: list(ST)
            [[[None, None, -1, -1, 2], [1, -2], [-2]],
             [[None, None, -1, -1, -2], [1, 2], [-2]]]

        TESTS::

            sage: list(StrongTableaux.marked_given_unmarked_and_weight_iterator([[None, None, None],[None]], 2, []))
            [[[None, None, None], [None]]]
            sage: list(StrongTableaux.marked_given_unmarked_and_weight_iterator([], 4, weight=[]))
            [[]]
        """
        td = StrongTableaux.cells_head_dictionary( unmarkedT )
        if td == {}: # the tableau is empty
            yield StrongTableau( unmarkedT, k, [] )
        else:
            allmarkings = cartesian_product.CartesianProduct(*[td[v] for v in td.keys()])
            dsc = Composition(weight).descents()
            for m in allmarkings:
                if all(((m[i][1]-m[i][0]<m[i+1][1]-m[i+1][0]) or (i in dsc)) for i in range(len(m)-1)):
                   yield StrongTableaux.add_marking( unmarkedT, m, k, weight )

    @classmethod
    def add_marking( cls, unmarkedT, marking, k, weight ):
        r"""
        Add markings to a partially marked strong tableau.

        Given an partially marked standard tableau and a list of cells where the marks
        should be placed along with a ``weight``, return the semi-standard marked strong
        tableau.  The marking should complete the marking so that the result is a
        strong standard marked tableau.

        INPUT:

        - ``unmarkedT`` - a list of lists which is a partially marked strong `k`-tableau
        - ``marking`` - a list of pairs of coordinates where cells are to be marked
        - ``k`` - a positive integer
        - ``weight`` - a tuple of the weight of the output tableau

        OUTPUT:

        - a ``StrongTableau`` object

        EXAMPLES::

            sage: StrongTableaux.add_marking([[None,1,2],[2]], [(0,1), (1,0)], 2, [1,1])
            [[None, -1, 2], [-2]]
            sage: StrongTableaux.add_marking([[None,1,2],[2]], [(0,1), (1,0)], 2, [2])
            Traceback (most recent call last):
            ...
            ValueError: The weight=(2,) and the markings on the standard tableau=[[None, -1, 2], [-2]] do not agree.
            sage: StrongTableaux.add_marking([[None,1,2],[2]], [(0,1), (0,2)], 2, [2])
            [[None, -1, -1], [1]]

        TESTS::

            sage: StrongTableaux.add_marking([[None,None,None],[None]], [], 2, [])
            [[None, None, None], [None]]
            sage: StrongTableaux.add_marking([], [], 2, [])
            []
        """
        def msgn(c,v):
            if c in marking:
                return -v
            else:
                return v
        return StrongTableau([[msgn((i,j),unmarkedT[i][j]) for j in range(len(unmarkedT[i]))] for i in range(len(unmarkedT))], k, weight )

    @classmethod
    def _left_action_list( cls, Tlist, tij, v, k ):
        r"""
        Act by the transposition ``tij`` if it increases the size of the tableau by 1.

        This method modifies the tableau ``Tlist`` instead of returning a copy.

        INPUT:

        - ``Tlist`` - a partial standard strong `k`-tableau as a list of lists
        - ``tij`` - a pair of integers representing a transposition
        - ``v`` - the label to add to the tableau
        - ``k`` - a positive integer

        OUTPUT:

        - a list of lists, in particular, it is ``Tlist``

        EXAMPLES::

            sage: StrongTableaux._left_action_list( [[None]], [1,2], 10, 2 )
            [[None, -10]]
            sage: StrongTableaux._left_action_list( [[None]], [1,2], 10, 1 )
            [[None, -10], [10]]
            sage: StrongTableaux._left_action_list( [[None]], [2,3], 10, 1 )
            Traceback (most recent call last):
            ...
            ValueError: [2, 3] is not a single step up in the strong lattice
            sage: StrongTableaux._left_action_list( [[None]], [3,4], 10, 1 )
            [[None, 10], [10]]
            sage: T = StrongTableaux._left_action_list( [[None]], [1,2], 10, 2 )
            sage: StrongTableaux._left_action_list( T, [2,3], 4, 2 )
            [[None, -10, -4], [4]]
            sage: T
            [[None, -10, -4], [4]]
        """
        innershape = Core(map(len, Tlist), k+1)
        outershape = innershape.affine_symmetric_group_action(tij, transposition=True)
        if outershape.length()==innershape.length()+1:
            for c in SkewPartition([outershape.to_partition(),innershape.to_partition()]).cells():
                while c[0]>=len(Tlist):
                    Tlist.append([])
                Tlist[c[0]].append( v )
                if len(Tlist[c[0]])-c[0]==tij[1]:
                    Tlist[c[0]][-1] = -Tlist[c[0]][-1]  #mark the cell that is on the j-1 diagonal
            return Tlist
        else:
            raise ValueError("%s is not a single step up in the strong lattice"%tij)

    @classmethod
    def follows_tableau_unsigned_standard( cls, Tlist, k ):
        r"""
        Return a list of strong tableaux one longer in length than ``Tlist``.

        Return list of all standard strong tableaux obtained from ``Tlist`` by extending to
        a core which follows the shape of ``Tlist`` in the strong order.  It does not put
        the markings on the last entry that it adds but it does keep the markings on all
        entries smaller.  The objects returned are not ``StrongTableau`` objects (and
        cannot be) because the last entry will not properly marked.

        INPUT:

        - ``Tlist`` -- a filling of a `k+1`-core as a list of lists
        - ``k`` - an integer

        OUTPUT:

        - a list of strong tableaux which follow ``Tlist`` in strong order

        EXAMPLES::

            sage: StrongTableaux.follows_tableau_unsigned_standard([[-1, -1, -2, -3], [-2, 3, -3, 4], [2, 3], [-3, -4]], 3)
            [[[-1, -1, -2, -3, 5, 5, 5], [-2, 3, -3, 4], [2, 3], [-3, -4]],
             [[-1, -1, -2, -3, 5], [-2, 3, -3, 4], [2, 3, 5], [-3, -4], [5]],
             [[-1, -1, -2, -3], [-2, 3, -3, 4], [2, 3], [-3, -4], [5], [5], [5]]]
            sage: StrongTableaux.follows_tableau_unsigned_standard([[None,-1],[-2,-3]],3)
            [[[None, -1, 4, 4, 4], [-2, -3]], [[None, -1, 4], [-2, -3], [4]],
             [[None, -1], [-2, -3], [4], [4], [4]]]

        TESTS::

            sage: StrongTableaux.follows_tableau_unsigned_standard([[None, None, None], [None]], 2)
            [[[None, None, None, 1], [None, 1]], [[None, None, None], [None], [1]]]
            sage: StrongTableaux.follows_tableau_unsigned_standard([], 4)
            [[[1]]]
        """
        v = max([0]+[abs(v) for rows in Tlist for v in rows if v is not None])+1
        out = []
        sh = Core(map(len, Tlist), k+1)
        for ga in sh.strong_covers():
            T = copy.deepcopy(Tlist)
            T += [[] for i in range(len(ga)-len(T))]
            for c in SkewPartition([ga.to_partition(), sh.to_partition()]).cells():
                T[c[0]] += [v]
            out.append(T)
        return out

    @classmethod
    def standard_marked_iterator( cls, k, size, outer_shape=None, inner_shape=[] ):
        r"""
        An iterator for generating standard strong marked tableaux.

        An iterator which generates all standard marked `k`-tableaux of a given ``size``
        which are contained in ``outer_shape`` and contain the ``inner_shape``.
        If ``outer_shape`` is ``None`` then there is no restriction on the shape of the
        tableaux which are created.

        INPUT:

        - ``k`` - a positive integer
        - ``size`` - a positive integer
        - ``outer_shape`` - a list which is a `k+1`-core (default: ``None``)
        - ``inner_shape`` - a list which is a `k+1`-core (default: [])

        OUPUT:

        - an iterator which returns the standard marked tableaux with ``size`` cells
          and that are contained in ``outer_shape`` and contain ``inner_shape``

        EXAMPLES::

            sage: list(StrongTableaux.standard_marked_iterator(2, 3))
            [[[-1, -2, 3], [-3]], [[-1, -2, -3], [3]], [[-1, -2], [-3], [3]], [[-1, 3, -3], [-2]], [[-1, 3], [-2], [-3]], [[-1, -3], [-2], [3]]]
            sage: list(StrongTableaux.standard_marked_iterator(2, 1, inner_shape=[1,1]))
            [[[None, 1, -1], [None]], [[None, 1], [None], [-1]], [[None, -1], [None], [1]]]
            sage: len(list(StrongTableaux.standard_marked_iterator(4,4)))
            10
            sage: len(list(StrongTableaux.standard_marked_iterator(4,6)))
            140
            sage: len(list(StrongTableaux.standard_marked_iterator(4,4, inner_shape=[2,2])))
            200
            sage: len(list(StrongTableaux.standard_marked_iterator(4,4, outer_shape=[5,2,2,1], inner_shape=[2,2])))
            24

        TESTS::

            sage: list(StrongTableaux.standard_marked_iterator(2,0,inner_shape=[3,1]))
            [[[None, None, None], [None]]]
            sage: list(StrongTableaux.standard_marked_iterator(4,0))
            [[]]
        """
        for T in cls.standard_unmarked_iterator( k, size, outer_shape, inner_shape ):
            for TT in cls.marked_given_unmarked_and_weight_iterator( T, k, [1]*(size) ):
                yield TT

    @classmethod
    def cells_head_dictionary( cls, T ):
        r"""
        Return a dictionary with the locations of the heads of all markings.

        Return a dictionary of values and lists of cells where the heads with the values
        are located in a strong standard unmarked tableau ``T``.

        INPUT:

        - ``T`` -- a strong standard unmarked tableau as a list of lists

        OUPUT:

        - a dictionary with keys the entries in the tableau and values are the coordinates
          of the heads with those entries

        EXAMPLES::

            sage: StrongTableaux.cells_head_dictionary([[1,2,4,7],[3,6,6,8],[4,7],[5,8]])
            {1: [(0, 0)],
             2: [(0, 1)],
             3: [(1, 0)],
             4: [(2, 0), (0, 2)],
             5: [(3, 0)],
             6: [(1, 2)],
             7: [(2, 1), (0, 3)],
             8: [(3, 1), (1, 3)]}
            sage: StrongTableaux.cells_head_dictionary([[None, 2, 2, 4, 5, 6, 6, 6], [None, 3, 6, 6, 6], [1, 4]])
            {1: [(2, 0)],
             2: [(0, 2)],
             3: [(1, 1)],
             4: [(2, 1), (0, 3)],
             5: [(0, 4)],
             6: [(1, 4), (0, 7)]}

        TESTS::

             sage: StrongTableaux.cells_head_dictionary([[None, None, None],[None]])
             {}
             sage: StrongTableaux.cells_head_dictionary([])
             {}
        """
        if T==[]:
            return {}
        ST = SkewTableau(T)
        dout = {}
        for i in range(-len(T),len(T[0])):
            nextv = ST.entries_by_content(i+1)
            for c in ST.cells_by_content(i):
                v = T[c[0]][c[1]]
                if not v in nextv:
                    if v in dout.keys():
                        dout[v] += [c]
                    else:
                        dout[v] = [c]
        return dout

    @classmethod
    def marked_CST_to_transposition_sequence( self, T, k ):
        """
        Return a list of transpositions corresponding to ``T``.

        Given a strong column strict tableau ``T`` returns the the list of transpositions
        which when applied to the left of an empty tableau gives the corresponding strong
        standard tableau.

        INPUT:

        - ``T`` - a non-empty column strict tableau as a list of lists
        - ``k`` - a positive integer

        OUTPUT:

        - a list of pairs of values ``[i,j]`` representing the transpositions `t_{ij}`

        EXAMPLES::

            sage: StrongTableaux.marked_CST_to_transposition_sequence([[-1, -1, -1], [1]], 2)
            [[2, 3], [1, 2], [0, 1]]
            sage: StrongTableaux.marked_CST_to_transposition_sequence([], 2)
            []
            sage: StrongTableaux.marked_CST_to_transposition_sequence([[-2, -2, -2], [2]], 2)
            [[2, 3], [1, 2], [0, 1]]

        TESTS::

            sage: StrongTableaux.marked_CST_to_transposition_sequence([[None, None, None], [None]], 2)
            []
            sage: StrongTableaux.marked_CST_to_transposition_sequence([], 4)
            []
        """
        LL = list(T)
        marks = [v for row in T for v in row if v!=None and v<0]+[0]
        m = -min(marks) # the largest marked cell
        transeq = [] # start with the empty list and append on the right
        sh = Core(map(len,T), k+1)
        for v in range(m,0,-1):
            for j in range(len(LL[0]),-len(LL)-1,-1):
                if -v in [LL[i][i+j] for i in range(len(LL)) if len(LL[i])>j+i and i+j>=0]:
                    for l in range(k):
                        msh = sh.affine_symmetric_group_action([j-l,j+1],transposition=True)
                        # my worry here is that the affine symmetric group action might apply an invalid
                        # transposition but get something of the right length anyway.  How do I test if it is applying
                        # a valid or invalid transposition?
                        if msh.length()==sh.length()-1:
                            # if applying t_{j-l,j+1} reduces the size of the shape by 1
                            valcells = [LL[c[0]][c[1]] for c in SkewPartition([sh.to_partition(),msh.to_partition()]).cells()]
                            if all(x!=None for x in valcells) and all(abs(x)==v for x in valcells) and filter( lambda x: x==-v, valcells )==[-v]:
                                # if all values are \pm v and exactly one of them is -v
                                transeq.append([j-l, j+1])
                                LL = [[LL[a][b] for b in range(len(LL[a])) if (a,b) in msh.to_partition().cells()] for a in range(len(msh.to_partition()))]
                                sh = msh
                                if LL==[]:
                                    return transeq
        return transeq

    @classmethod
    def transpositions_to_standard_strong( self, transeq, k, emptyTableau=[] ):
        """
        Return a strong tableau correponding to a sequence of transpositions.

        This method returns the action by left multiplication on the empty strong tableau
        by transpositions specified by ``transeq``.

        INPUT:

        - ``transeq`` -- a sequence of transpositions `t_{ij}` (a list of pairs).
        - ``emptyTableau`` -- (default: ``[]``) an empty list or a skew strong tableau
          possibly consisting of ``None`` entries

        OUTPUT:

        - a ``StrongTableau`` object

        EXAMPLES::

            sage: StrongTableaux.transpositions_to_standard_strong([[0,1]], 2)
            [[-1]]
            sage: StrongTableaux.transpositions_to_standard_strong([[-2,-1], [2,3]], 2, [[None, None]])
            [[None, None, -1], [1], [-2]]
            sage: StrongTableaux.transpositions_to_standard_strong([[2, 3], [1, 2], [0, 1]], 2)
            [[-1, -2, -3], [3]]
            sage: StrongTableaux.transpositions_to_standard_strong([[-1, 0], [1, 2], [0, 1]], 2)
            [[-1, -2, 3], [-3]]
            sage: StrongTableaux.transpositions_to_standard_strong([[3, 4], [-1, 0], [1, 2]], 2, [[None]])
            [[None, -1, 2, -3], [-2, 3]]

        TESTS::

            sage: StrongTableaux.transpositions_to_standard_strong([], 2, [[None, None, None], [None]])
            [[None, None, None], [None]]
            sage: StrongTableaux.transpositions_to_standard_strong([], 4, [])
            []
        """
        out = copy.deepcopy(emptyTableau)
        for i in range(1,len(transeq)+1):
            out = StrongTableaux._left_action_list(out, transeq[-i], i, k)
        return StrongTableau(out, k, weight = (1,)*len(transeq))

    Element = StrongTableau

#### common or global functions related to weak/strong tableaux

def nabs(v):
    r"""
    Return the absolute value of ``v`` or ``None``.

    INPUT:

    - ``v`` -- either an integer or ``None``

    OUTPUT:

    - either a non-negative integer or ``None``

    EXAMPLES::

        sage: from sage.combinat.k_tableau import nabs
        sage: nabs(None)
        sage: nabs(-3)
        3
        sage: nabs(None)
    """
    if v is None:
        return v
    else:
        return abs(v)

def intermediate_shapes(t):
    r"""
    Return the intermediate shapes of tableau ``t``.

    A (skew) tableau with letters `1, 2,\ldots, \ell` can be viewed as a sequence of
    shapes, where the `i`-th shape is given by the shape of the subtableau on letters
    `1, 2, \ldots, i`.  The output is the list of these shapes.

    OUTPUT:

    - a list of lists representing partitions

    EXAMPLES::

        sage: from sage.combinat.k_tableau import intermediate_shapes
        sage: t = WeakTableau([[1, 1, 2, 2, 3], [2, 3], [3]],3)
        sage: intermediate_shapes(t)
        [[], [2], [4, 1], [5, 2, 1]]

        sage: t = WeakTableau([[None, None, 2, 3, 4], [1, 4], [2]], 3)
        sage: intermediate_shapes(t)
        [[2], [2, 1], [3, 1, 1], [4, 1, 1], [5, 2, 1]]
    """
    shapes = []
    t = SkewTableau(list(t))
    for i in range(len(t.weight())+1):
        shapes += [ t.restrict(i).outer_shape()]
    return shapes<|MERGE_RESOLUTION|>--- conflicted
+++ resolved
@@ -2195,7 +2195,6 @@
 
     Combinatorially, it is a sequence of embedded `k+1`-cores (subject to some conditions)
     together with a set of markings.
-<<<<<<< HEAD
 
     A strong cover in terms of cores corresponds to certain translated ribbons. A marking
     corresponds to the choice of one of the translated ribbons, which is indicated by
@@ -2206,18 +2205,6 @@
     tableau together with its markings, and a weight `\mu`. Here the standard tableau is
     represented by a sequence of `k+1`-cores
 
-=======
-
-    A strong cover in terms of cores corresponds to certain translated ribbons. A marking
-    corresponds to the choice of one of the translated ribbons, which is indicated by
-    marking the head (southeast most cell in French notation) of the chosen ribbon.  For
-    more information, see [LLMS2006]_ and [LLMSSZ2013]_.
-
-    In Sage, a strong `k`-tableau is created by specifying `k`, a standard strong
-    tableau together with its markings, and a weight `\mu`. Here the standard tableau is
-    represented by a sequence of `k+1`-cores
-
->>>>>>> 8029bc64
     .. MATH::
 
         \lambda^{(0)} \subseteq \lambda^{(1)} \subseteq \cdots \subseteq \lambda^{(m)}
@@ -3960,11 +3947,7 @@
             sage: StrongTableaux(3, [[],[]], weight=[])
             Set of strong 3-tableaux of shape [] and of weight ()
        """
-<<<<<<< HEAD
-        if self._inner_shape==[]:
-=======
         if self._inner_shape==Core([],self.k+1):
->>>>>>> 8029bc64
             s = "Set of strong %s-tableaux"%self.k
             s +=" of shape %s"%self._outer_shape
         else:
