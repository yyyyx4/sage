"""
Sage class for PARI's GEN type

See the ``PariInstance`` class for documentation and examples.

AUTHORS:

- William Stein (2006-03-01): updated to work with PARI 2.2.12-beta

- William Stein (2006-03-06): added newtonpoly

- Justin Walker: contributed some of the function definitions

- Gonzalo Tornaria: improvements to conversions; much better error
  handling.

- Robert Bradshaw, Jeroen Demeyer, William Stein (2010-08-15):
  Upgrade to PARI 2.4.3 (:trac:`9343`)

- Jeroen Demeyer (2011-11-12): rewrite various conversion routines
  (:trac:`11611`, :trac:`11854`, :trac:`11952`)

- Peter Bruin (2013-11-17): move PariInstance to a separate file
  (:trac:`15185`)

- Jeroen Demeyer (2014-02-09): upgrade to PARI 2.7 (:trac:`15767`)

- Martin von Gagern (2014-12-17): Added some Galois functions (:trac:`17519`)

- Jeroen Demeyer (2015-01-12): upgrade to PARI 2.8 (:trac:`16997`)

- Jeroen Demeyer (2015-03-17): automatically generate methods from
  ``pari.desc`` (:trac:`17631` and :trac:`17860`)

<<<<<<< HEAD
TESTS:

Before :trac:`15654`, this used to take a very long time.
Now it takes much less than a second::

    sage: pari.allocatemem(200000)
    PARI stack size set to 200000 bytes, maximum size set to ...
    sage: x = polygen(ZpFM(3,10))
    sage: pol = ((x-1)^50 + x)
    sage: pari(pol).poldisc()
    2*3 + 3^4 + 2*3^6 + 3^7 + 2*3^8 + 2*3^9 + O(3^10)
=======
- Kiran Kedlaya (2016-03-23): implement infinity type

>>>>>>> c6904435
"""

#*****************************************************************************
#       Copyright (C) 2006,2010 William Stein <wstein@gmail.com>
#       Copyright (C) ???? Justin Walker
#       Copyright (C) ???? Gonzalo Tornaria
#       Copyright (C) 2010 Robert Bradshaw <robertwb@math.washington.edu>
#       Copyright (C) 2010-2015 Jeroen Demeyer <jdemeyer@cage.ugent.be>
#
#  Distributed under the terms of the GNU General Public License (GPL)
#  as published by the Free Software Foundation; either version 2 of
#  the License, or (at your option) any later version.
#                  http://www.gnu.org/licenses/
#*****************************************************************************


import math
import types
import operator
import sage.structure.element
from cpython.string cimport PyString_AsString
from cpython.int cimport PyInt_AS_LONG
from cpython.float cimport PyFloat_AS_DOUBLE
from cpython.complex cimport PyComplex_RealAsDouble, PyComplex_ImagAsDouble
from sage.structure.element cimport ModuleElement, RingElement, Element
from sage.misc.randstate cimport randstate, current_randstate
from sage.structure.sage_object cimport rich_to_bool
from sage.misc.superseded import deprecation, deprecated_function_alias

from .paridecl cimport *
from .paripriv cimport *
include "cysignals/memory.pxi"
include "cysignals/signals.pxi"

cimport cython

from sage.libs.gmp.mpz cimport *
from sage.libs.gmp.pylong cimport mpz_set_pylong
from sage.libs.pari.closure cimport objtoclosure

from pari_instance cimport (PariInstance, pari_instance,
        prec_bits_to_words, prec_words_to_bits, default_bitprec)
cdef PariInstance P = pari_instance

from sage.rings.integer cimport Integer
from sage.rings.rational cimport Rational


include 'auto_gen.pxi'

@cython.final
cdef class gen(gen_auto):
    """
    Cython extension class that models the PARI GEN type.
    """
    def __init__(self):
        raise RuntimeError("PARI objects cannot be instantiated directly; use pari(x) to convert x to PARI")

    def __dealloc__(self):
        sig_free(<void*>self.b)

    def __repr__(self):
        """
        Display representation of a gen.

        OUTPUT: a Python string

        EXAMPLES::

            sage: pari('vector(5,i,i)')
            [1, 2, 3, 4, 5]
            sage: pari('[1,2;3,4]')
            [1, 2; 3, 4]
            sage: pari('Str(hello)')
            "hello"
        """
        cdef char *c
        sig_on()
        # Use sig_block(), which is needed because GENtostr() uses
        # malloc(), which is dangerous inside sig_on()
        sig_block()
        c = GENtostr(self.g)
        sig_unblock()
        sig_off()

        s = str(c)
        pari_free(c)
        return s

    def __str__(self):
        """
        Convert this gen to a string.

        Except for PARI strings, we have ``str(x) == repr(x)``.
        For strings (type ``t_STR``), the returned string is not quoted.

        OUTPUT: a Python string

        EXAMPLES::

            sage: print(pari('vector(5,i,i)'))
            [1, 2, 3, 4, 5]
            sage: print(pari('[1,2;3,4]'))
            [1, 2; 3, 4]
            sage: print(pari('Str(hello)'))
            hello
        """
        # Use __repr__ except for strings
        if typ(self.g) == t_STR:
            return GSTR(self.g)
        return repr(self)

    def __hash__(self):
        """
        Return the hash of self, computed using PARI's hash_GEN().

        TESTS::

            sage: type(pari('1 + 2.0*I').__hash__())
            <type 'int'>
        """
        cdef long h
        sig_on()
        h = hash_GEN(self.g)
        sig_off()
        return h

    def list(self):
        """
        Convert self to a list of PARI gens.

        EXAMPLES:

        A PARI vector becomes a Sage list::

            sage: L = pari("vector(10,i,i^2)").list()
            sage: L
            [1, 4, 9, 16, 25, 36, 49, 64, 81, 100]
            sage: type(L)
            <type 'list'>
            sage: type(L[0])
            <type 'sage.libs.pari.gen.gen'>

        For polynomials, list() behaves as for ordinary Sage polynomials::

            sage: pol = pari("x^3 + 5/3*x"); pol.list()
            [0, 5/3, 0, 1]

        For power series or Laurent series, we get all coefficients starting
        from the lowest degree term.  This includes trailing zeros::

            sage: R.<x> = LaurentSeriesRing(QQ)
            sage: s = x^2 + O(x^8)
            sage: s.list()
            [1]
            sage: pari(s).list()
            [1, 0, 0, 0, 0, 0]
            sage: s = x^-2 + O(x^0)
            sage: s.list()
            [1]
            sage: pari(s).list()
            [1, 0]

        For matrices, we get a list of columns::

            sage: M = matrix(ZZ,3,2,[1,4,2,5,3,6]); M
            [1 4]
            [2 5]
            [3 6]
            sage: pari(M).list()
            [[1, 2, 3]~, [4, 5, 6]~]

        For "scalar" types, we get a 1-element list containing ``self``::

            sage: pari("42").list()
            [42]
        """
        if typ(self.g) == t_POL:
            return list(self.Vecrev())
        return list(self.Vec())

    def __reduce__(self):
        """
        EXAMPLES::

            sage: f = pari('x^3 - 3')
            sage: loads(dumps(f)) == f
            True
            sage: f = pari('"hello world"')
            sage: loads(dumps(f)) == f
            True
        """
        s = repr(self)
        return (objtogen, (s,))

    cpdef ModuleElement _add_(self, ModuleElement right):
        sig_on()
        return P.new_gen(gadd(self.g, (<gen>right).g))

    cpdef ModuleElement _sub_(self, ModuleElement right):
        sig_on()
        return P.new_gen(gsub(self.g, (<gen> right).g))

    cpdef RingElement _mul_(self, RingElement right):
        sig_on()
        return P.new_gen(gmul(self.g, (<gen>right).g))

    cpdef RingElement _div_(self, RingElement right):
        sig_on()
        return P.new_gen(gdiv(self.g, (<gen>right).g))

    def _add_one(gen self):
        """
        Return self + 1.

        OUTPUT: pari gen

        EXAMPLES::

            sage: n = pari(5)
            sage: n._add_one()
            6
            sage: n = pari('x^3')
            sage: n._add_one()
            x^3 + 1
        """
        sig_on()
        return P.new_gen(gaddsg(1, self.g))

    def __mod__(self, other):
        """
        Return ``self`` modulo ``other``.

        EXAMPLES::

            sage: pari(15) % pari(6)
            3
            sage: pari("x^3+x^2+x+1") % pari("x^2")
            x + 1
            sage: pari(-2) % int(3)
            1
            sage: int(-2) % pari(3)
            1
        """
        cdef gen selfgen = objtogen(self)
        cdef gen othergen = objtogen(other)
        sig_on()
        return P.new_gen(gmod(selfgen.g, othergen.g))

    def __pow__(self, n, m):
        """
        Return ``self`` to the power ``n`` (if ``m`` is ``None``) or
        ``Mod(self, m)^n`` if ``m`` is not ``None``.

        EXAMPLES::

            sage: pari(5) ^ pari(3)
            125
            sage: pari("x-1") ^ 3
            x^3 - 3*x^2 + 3*x - 1
            sage: pow(pari(5), pari(28), int(29))
            Mod(1, 29)
            sage: int(2) ^ pari(-5)
            1/32
            sage: pari(2) ^ int(-5)
            1/32
        """
        cdef gen t0 = objtogen(self)
        cdef gen t1 = objtogen(n)
        if m is not None:
            t0 = t0.Mod(m)
        sig_on()
        return P.new_gen(gpow(t0.g, t1.g, prec_bits_to_words(0)))

    def __neg__(gen self):
        sig_on()
        return P.new_gen(gneg(self.g))

    def __rshift__(self, long n):
        """
        Divide ``self`` by `2^n` (truncating or not, depending on the
        input type).

        EXAMPLES::

            sage: pari(25) >> 3
            3
            sage: pari(25/2) >> 2
            25/8
            sage: pari("x") >> 3
            1/8*x
            sage: pari(1.0) >> 100
            7.88860905221012 E-31
            sage: int(33) >> pari(2)
            8
        """
        cdef gen t0 = objtogen(self)
        sig_on()
        return P.new_gen(gshift(t0.g, -n))

    def __lshift__(self, long n):
        """
        Multiply ``self`` by `2^n`.

        EXAMPLES::

            sage: pari(25) << 3
            200
            sage: pari(25/32) << 2
            25/8
            sage: pari("x") << 3
            8*x
            sage: pari(1.0) << 100
            1.26765060022823 E30
            sage: int(33) << pari(2)
            132
        """
        cdef gen t0 = objtogen(self)
        sig_on()
        return P.new_gen(gshift(t0.g, n))

    def __invert__(gen self):
        sig_on()
        return P.new_gen(ginv(self.g))

    def getattr(gen self, attr):
        """
        Return the PARI attribute with the given name.

        EXAMPLES::

            sage: K = pari("nfinit(x^2 - x - 1)")
            sage: K.getattr("pol")
            x^2 - x - 1
            sage: K.getattr("disc")
            5

            sage: K.getattr("reg")
            Traceback (most recent call last):
            ...
            PariError: _.reg: incorrect type in reg (t_VEC)
            sage: K.getattr("zzz")
            Traceback (most recent call last):
            ...
            PariError: not a function in function call
        """
        cdef str s = "_." + attr
        cdef char *t = PyString_AsString(s)
        sig_on()
        return P.new_gen(closure_callgen1(strtofunction(t), self.g))

    def mod(self):
        """
        Given an INTMOD or POLMOD ``Mod(a,m)``, return the modulus `m`.

        EXAMPLES::

            sage: pari(4).Mod(5).mod()
            5
            sage: pari("Mod(x, x*y)").mod()
            y*x
            sage: pari("[Mod(4,5)]").mod()
            Traceback (most recent call last):
            ...
            TypeError: Not an INTMOD or POLMOD in mod()
        """
        if typ(self.g) != t_INTMOD and typ(self.g) != t_POLMOD:
            raise TypeError("Not an INTMOD or POLMOD in mod()")
        sig_on()
        # The hardcoded 1 below refers to the position in the internal
        # representation of a INTMOD or POLDMOD where the modulus is
        # stored.
        return P.new_gen(gel(self.g, 1))

    def nf_get_pol(self):
        """
        Returns the defining polynomial of this number field.

        INPUT:

        - ``self`` -- A PARI number field being the output of ``nfinit()``,
                      ``bnfinit()`` or ``bnrinit()``.

        EXAMPLES::

            sage: K.<a> = NumberField(x^4 - 4*x^2 + 1)
            sage: pari(K).nf_get_pol()
            y^4 - 4*y^2 + 1
            sage: bnr = pari("K = bnfinit(x^4 - 4*x^2 + 1); bnrinit(K, 2*x)")
            sage: bnr.nf_get_pol()
            x^4 - 4*x^2 + 1

        For relative number fields, this returns the relative
        polynomial. However, beware that ``pari(L)`` returns an absolute
        number field::

            sage: L.<b> = K.extension(x^2 - 5)
            sage: pari(L).nf_get_pol()        # Absolute
            y^8 - 28*y^6 + 208*y^4 - 408*y^2 + 36
            sage: L.pari_rnf().nf_get_pol()   # Relative
            x^2 - 5

        TESTS::

            sage: x = polygen(QQ)
            sage: K.<a> = NumberField(x^4 - 4*x^2 + 1)
            sage: K.pari_nf().nf_get_pol()
            y^4 - 4*y^2 + 1
            sage: K.pari_bnf().nf_get_pol()
            y^4 - 4*y^2 + 1

        An error is raised for invalid input::

            sage: pari("[0]").nf_get_pol()
            Traceback (most recent call last):
            ...
            PariError: incorrect type in pol (t_VEC)

        """
        sig_on()
        return P.new_gen(member_pol(self.g))

    def nf_get_diff(self):
        """
        Returns the different of this number field as a PARI ideal.

        INPUT:

        - ``self`` -- A PARI number field being the output of ``nfinit()``,
                      ``bnfinit()`` or ``bnrinit()``.

        EXAMPLES::

            sage: K.<a> = NumberField(x^4 - 4*x^2 + 1)
            sage: pari(K).nf_get_diff()
            [12, 0, 0, 0; 0, 12, 8, 0; 0, 0, 4, 0; 0, 0, 0, 4]
        """
        sig_on()
        return P.new_gen(member_diff(self.g))

    def nf_get_sign(self):
        """
        Returns a Python list ``[r1, r2]``, where ``r1`` and ``r2`` are
        Python ints representing the number of real embeddings and pairs
        of complex embeddings of this number field, respectively.

        INPUT:

        - ``self`` -- A PARI number field being the output of ``nfinit()``,
                      ``bnfinit()`` or ``bnrinit()``.

        EXAMPLES::

            sage: K.<a> = NumberField(x^4 - 4*x^2 + 1)
            sage: s = K.pari_nf().nf_get_sign(); s
            [4, 0]
            sage: type(s); type(s[0])
            <type 'list'>
            <type 'int'>
            sage: CyclotomicField(15).pari_nf().nf_get_sign()
            [0, 4]
        """
        cdef long r1
        cdef long r2
        cdef GEN sign
        sig_on()
        sign = member_sign(self.g)
        r1 = itos(gel(sign, 1))
        r2 = itos(gel(sign, 2))
        sig_off()
        return [r1, r2]

    def nf_get_zk(self):
        """
        Returns a vector with a `\ZZ`-basis for the ring of integers of
        this number field. The first element is always `1`.

        INPUT:

        - ``self`` -- A PARI number field being the output of ``nfinit()``,
                      ``bnfinit()`` or ``bnrinit()``.

        EXAMPLES::

            sage: K.<a> = NumberField(x^4 - 4*x^2 + 1)
            sage: pari(K).nf_get_zk()
            [1, y, y^3 - 4*y, y^2 - 2]
        """
        sig_on()
        return P.new_gen(member_zk(self.g))

    def bnf_get_no(self):
        """
        Returns the class number of ``self``, a "big number field" (``bnf``).

        EXAMPLES::

            sage: K.<a> = QuadraticField(-65)
            sage: K.pari_bnf().bnf_get_no()
            8
        """
        sig_on()
        return P.new_gen(bnf_get_no(self.g))

    def bnf_get_cyc(self):
        """
        Returns the structure of the class group of this number field as
        a vector of SNF invariants.

        NOTE: ``self`` must be a "big number field" (``bnf``).

        EXAMPLES::

            sage: K.<a> = QuadraticField(-65)
            sage: K.pari_bnf().bnf_get_cyc()
            [4, 2]
        """
        sig_on()
        return P.new_gen(bnf_get_cyc(self.g))

    def bnf_get_gen(self):
        """
        Returns a vector of generators of the class group of this
        number field.

        NOTE: ``self`` must be a "big number field" (``bnf``).

        EXAMPLES::

            sage: K.<a> = QuadraticField(-65)
            sage: G = K.pari_bnf().bnf_get_gen(); G
            [[3, 2; 0, 1], [2, 1; 0, 1]]
            sage: map(lambda J: K.ideal(J), G)
            [Fractional ideal (3, a + 2), Fractional ideal (2, a + 1)]
        """
        sig_on()
        return P.new_gen(bnf_get_gen(self.g))

    def bnf_get_reg(self):
        """
        Returns the regulator of this number field.

        NOTE: ``self`` must be a "big number field" (``bnf``).

        EXAMPLES::

            sage: K.<a> = NumberField(x^4 - 4*x^2 + 1)
            sage: K.pari_bnf().bnf_get_reg()
            2.66089858019037...
        """
        sig_on()
        return P.new_gen(bnf_get_reg(self.g))

    def bnfunit(self):
        sig_on()
        return P.new_gen(bnf_get_fu(self.g))

    def pr_get_p(self):
        """
        Returns the prime of `\ZZ` lying below this prime ideal.

        NOTE: ``self`` must be a PARI prime ideal (as returned by
        ``idealfactor`` for example).

        EXAMPLES::

            sage: K.<i> = QuadraticField(-1)
            sage: F = pari(K).idealfactor(K.ideal(5)); F
            [[5, [-2, 1]~, 1, 1, [2, -1; 1, 2]], 1; [5, [2, 1]~, 1, 1, [-2, -1; 1, -2]], 1]
            sage: F[0,0].pr_get_p()
            5
        """
        sig_on()
        return P.new_gen(pr_get_p(self.g))

    def pr_get_e(self):
        """
        Returns the ramification index (over `\QQ`) of this prime ideal.

        NOTE: ``self`` must be a PARI prime ideal (as returned by
        ``idealfactor`` for example).

        EXAMPLES::

            sage: K.<i> = QuadraticField(-1)
            sage: pari(K).idealfactor(K.ideal(2))[0,0].pr_get_e()
            2
            sage: pari(K).idealfactor(K.ideal(3))[0,0].pr_get_e()
            1
            sage: pari(K).idealfactor(K.ideal(5))[0,0].pr_get_e()
            1
        """
        cdef long e
        sig_on()
        e = pr_get_e(self.g)
        sig_off()
        return e

    def pr_get_f(self):
        """
        Returns the residue class degree (over `\QQ`) of this prime ideal.

        NOTE: ``self`` must be a PARI prime ideal (as returned by
        ``idealfactor`` for example).

        EXAMPLES::

            sage: K.<i> = QuadraticField(-1)
            sage: pari(K).idealfactor(K.ideal(2))[0,0].pr_get_f()
            1
            sage: pari(K).idealfactor(K.ideal(3))[0,0].pr_get_f()
            2
            sage: pari(K).idealfactor(K.ideal(5))[0,0].pr_get_f()
            1
        """
        cdef long f
        sig_on()
        f = pr_get_f(self.g)
        sig_off()
        return f

    def pr_get_gen(self):
        """
        Returns the second generator of this PARI prime ideal, where the
        first generator is ``self.pr_get_p()``.

        NOTE: ``self`` must be a PARI prime ideal (as returned by
        ``idealfactor`` for example).

        EXAMPLES::

            sage: K.<i> = QuadraticField(-1)
            sage: g = pari(K).idealfactor(K.ideal(2))[0,0].pr_get_gen(); g; K(g)
            [1, 1]~
            i + 1
            sage: g = pari(K).idealfactor(K.ideal(3))[0,0].pr_get_gen(); g; K(g)
            [3, 0]~
            3
            sage: g = pari(K).idealfactor(K.ideal(5))[0,0].pr_get_gen(); g; K(g)
            [-2, 1]~
            i - 2
        """
        sig_on()
        return P.new_gen(pr_get_gen(self.g))

    def bid_get_cyc(self):
        """
        Returns the structure of the group `(O_K/I)^*`, where `I` is the
        ideal represented by ``self``.

        NOTE: ``self`` must be a "big ideal" (``bid``) as returned by
        ``idealstar`` for example.

        EXAMPLES::

            sage: K.<i> = QuadraticField(-1)
            sage: J = pari(K).idealstar(K.ideal(4*i + 2))
            sage: J.bid_get_cyc()
            [4, 2]
        """
        sig_on()
        return P.new_gen(bid_get_cyc(self.g))

    def bid_get_gen(self):
        """
        Returns a vector of generators of the group `(O_K/I)^*`, where
        `I` is the ideal represented by ``self``.

        NOTE: ``self`` must be a "big ideal" (``bid``) with generators,
        as returned by ``idealstar`` with ``flag`` = 2.

        EXAMPLES::

            sage: K.<i> = QuadraticField(-1)
            sage: J = pari(K).idealstar(K.ideal(4*i + 2), 2)
            sage: J.bid_get_gen()
            [7, [-2, -1]~]

        We get an exception if we do not supply ``flag = 2`` to
        ``idealstar``::

            sage: J = pari(K).idealstar(K.ideal(3))
            sage: J.bid_get_gen()
            Traceback (most recent call last):
            ...
            PariError: missing bid generators. Use idealstar(,,2)
        """
        sig_on()
        return P.new_gen(bid_get_gen(self.g))

    def __getitem__(gen self, n):
        """
        Return the nth entry of self. The indexing is 0-based, like in
        Python. Note that this is *different* than the default behavior
        of the PARI/GP interpreter.

        EXAMPLES::

            sage: p = pari('1 + 2*x + 3*x^2')
            sage: p[0]
            1
            sage: p[2]
            3
            sage: p[100]
            0
            sage: p[-1]
            0
            sage: q = pari('x^2 + 3*x^3 + O(x^6)')
            sage: q[3]
            3
            sage: q[5]
            0
            sage: q[6]
            Traceback (most recent call last):
            ...
            IndexError: index out of range
            sage: m = pari('[1,2;3,4]')
            sage: m[0]
            [1, 3]~
            sage: m[1,0]
            3
            sage: l = pari('List([1,2,3])')
            sage: l[1]
            2
            sage: s = pari('"hello, world!"')
            sage: s[0]
            'h'
            sage: s[4]
            'o'
            sage: s[12]
            '!'
            sage: s[13]
            Traceback (most recent call last):
            ...
            IndexError: index out of range
            sage: v = pari('[1,2,3]')
            sage: v[0]
            1
            sage: c = pari('Col([1,2,3])')
            sage: c[1]
            2
            sage: sv = pari('Vecsmall([1,2,3])')
            sage: sv[2]
            3
            sage: type(sv[2])
            <type 'int'>
            sage: tuple(pari(3/5))
            (3, 5)
            sage: tuple(pari('1 + 5*I'))
            (1, 5)
            sage: tuple(pari('Qfb(1, 2, 3)'))
            (1, 2, 3)
            sage: pari(57)[0]
            Traceback (most recent call last):
            ...
            TypeError: PARI object of type 't_INT' cannot be indexed
            sage: m = pari("[[1,2;3,4],5]") ; m[0][1,0]
            3
            sage: v = pari(xrange(20))
            sage: v[2:5]
            [2, 3, 4]
            sage: v[:]
            [0, 1, 2, 3, 4, 5, 6, 7, 8, 9, 10, 11, 12, 13, 14, 15, 16, 17, 18, 19]
            sage: v[10:]
            [10, 11, 12, 13, 14, 15, 16, 17, 18, 19]
            sage: v[:5]
            [0, 1, 2, 3, 4]
            sage: v
            [0, 1, 2, 3, 4, 5, 6, 7, 8, 9, 10, 11, 12, 13, 14, 15, 16, 17, 18, 19]
            sage: v[-1]
            Traceback (most recent call last):
            ...
            IndexError: index out of range
            sage: v[:-3]
            [0, 1, 2, 3, 4, 5, 6, 7, 8, 9, 10, 11, 12, 13, 14, 15, 16]
            sage: v[5:]
            [5, 6, 7, 8, 9, 10, 11, 12, 13, 14, 15, 16, 17, 18, 19]
            sage: pari([])[::]
            []
        """
        cdef int pari_type

        pari_type = typ(self.g)

        if isinstance(n, tuple):
            if pari_type != t_MAT:
                raise TypeError("self must be of pari type t_MAT")
            if len(n) != 2:
                raise IndexError("index must be an integer or a 2-tuple (i,j)")
            i = int(n[0])
            j = int(n[1])

            if i < 0 or i >= glength(<GEN>(self.g[1])):
                raise IndexError("row index out of range")
            if j < 0 or j >= glength(self.g):
                raise IndexError("column index out of range")

            ind = (i,j)

            if self.refers_to is not None and ind in self.refers_to:
                return self.refers_to[ind]
            else:
                ## In this case, we're being asked to return
                ## a GEN that has no gen pointing to it, so
                ## we need to create such a gen, add it to
                ## self.refers_to, and return it.
                val = P.new_ref(gmael(self.g, j+1, i+1), self)
                if self.refers_to is None:
                    self.refers_to = {ind: val}
                else:
                    self.refers_to[ind] = val
                return val

        elif isinstance(n, slice):
            l = glength(self.g)
            start,stop,step = n.indices(l)
            inds = xrange(start,stop,step)
            k = len(inds)
            # fast exit
            if k==0:
                return P.vector(0)
            # fast call, beware pari is one based
            if pari_type == t_VEC:
                if step==1:
                    return self.vecextract('"'+str(start+1)+".."+str(stop)+'"')
                if step==-1:
                    return self.vecextract('"'+str(start+1)+".."+str(stop+2)+'"')
            # slow call
            v = P.vector(k)
            for i,j in enumerate(inds):
                v[i] = self[j]
            return v

        ## there are no "out of bounds" problems
        ## for a polynomial or power series, so these go before
        ## bounds testing
        if pari_type == t_POL:
            return self.polcoeff(n)

        elif pari_type == t_SER:
            bound = valp(self.g) + lg(self.g) - 2
            if n >= bound:
                raise IndexError("index out of range")
            return self.polcoeff(n)

        elif pari_type in (t_INT, t_REAL, t_PADIC, t_QUAD, t_FFELT, t_INTMOD, t_POLMOD):
            # these are definitely scalar!
            raise TypeError("PARI object of type %r cannot be indexed" % self.type())

        elif n < 0 or n >= glength(self.g):
            raise IndexError("index out of range")

        elif pari_type == t_VEC or pari_type == t_MAT:
            #t_VEC    : row vector        [ code ] [  x_1  ] ... [  x_k  ]
            #t_MAT    : matrix            [ code ] [ col_1 ] ... [ col_k ]
            if self.refers_to is not None and n in self.refers_to:
                return self.refers_to[n]
            else:
                ## In this case, we're being asked to return
                ## a GEN that has no gen pointing to it, so
                ## we need to create such a gen, add it to
                ## self.refers_to, and return it.
                val = P.new_ref(gel(self.g, n+1), self)
                if self.refers_to is None:
                    self.refers_to = {n: val}
                else:
                    self.refers_to[n] = val
                return val

        elif pari_type == t_VECSMALL:
            #t_VECSMALL: vec. small ints  [ code ] [ x_1 ] ... [ x_k ]
            return self.g[n+1]

        elif pari_type == t_STR:
            #t_STR    : string            [ code ] [ man_1 ] ... [ man_k ]
            return chr( (<char *>(self.g+1))[n] )

        elif pari_type == t_LIST:
            return self.component(n+1)

        #elif pari_type in (t_FRAC, t_RFRAC):
            # generic code gives us:
            #   [0] = numerator
            #   [1] = denominator

        #elif pari_type == t_COMPLEX:
            # generic code gives us
            #   [0] = real part
            #   [1] = imag part

        #elif type(self.g) in (t_QFR, t_QFI):
            # generic code works ok

        else:
            ## generic code, which currently handles cases
            ## as mentioned above
            return P.new_ref(gel(self.g,n+1), self)

    def __setitem__(gen self, n, y):
        r"""
        Set the nth entry to a reference to y.


            -  The indexing is 0-based, like everywhere else in Python, but
               *unlike* in PARI/GP.

            -  Assignment sets the nth entry to a reference to y, assuming y is
               an object of type gen. This is the same as in Python, but
               *different* than what happens in the gp interpreter, where
               assignment makes a copy of y.

            -  Because setting creates references it is *possible* to make
               circular references, unlike in GP. Do *not* do this (see the
               example below). If you need circular references, work at the Python
               level (where they work well), not the PARI object level.



        EXAMPLES::

            sage: v = pari(range(10))
            sage: v
            [0, 1, 2, 3, 4, 5, 6, 7, 8, 9]
            sage: v[0] = 10
            sage: w = pari([5,8,-20])
            sage: v
            [10, 1, 2, 3, 4, 5, 6, 7, 8, 9]
            sage: v[1] = w
            sage: v
            [10, [5, 8, -20], 2, 3, 4, 5, 6, 7, 8, 9]
            sage: w[0] = -30
            sage: v
            [10, [-30, 8, -20], 2, 3, 4, 5, 6, 7, 8, 9]
            sage: t = v[1]; t[1] = 10 ; v
            [10, [-30, 10, -20], 2, 3, 4, 5, 6, 7, 8, 9]
            sage: v[1][0] = 54321 ; v
            [10, [54321, 10, -20], 2, 3, 4, 5, 6, 7, 8, 9]
            sage: w
            [54321, 10, -20]
            sage: v = pari([[[[0,1],2],3],4]) ; v[0][0][0][1] = 12 ; v
            [[[[0, 12], 2], 3], 4]
            sage: m = pari(matrix(2,2,range(4))) ; l = pari([5,6]) ; n = pari(matrix(2,2,[7,8,9,0])) ; m[1,0] = l ; l[1] = n ; m[1,0][1][1,1] = 1111 ; m
            [0, 1; [5, [7, 8; 9, 1111]], 3]
            sage: m = pari("[[1,2;3,4],5,6]") ; m[0][1,1] = 11 ; m
            [[1, 2; 3, 11], 5, 6]

        Finally, we create a circular reference::

            sage: v = pari([0])
            sage: w = pari([v])
            sage: v
            [0]
            sage: w
            [[0]]
            sage: v[0] = w

        Now there is a circular reference. Accessing v[0] will crash Sage.

        ::

            sage: s=pari.vector(2,[0,0])
            sage: s[:1]
            [0]
            sage: s[:1]=[1]
            sage: s
            [1, 0]
            sage: type(s[0])
            <type 'sage.libs.pari.gen.gen'>
            sage: s = pari(range(20)) ; s
            [0, 1, 2, 3, 4, 5, 6, 7, 8, 9, 10, 11, 12, 13, 14, 15, 16, 17, 18, 19]
            sage: s[0:10:2] = range(50,55) ; s
            [50, 1, 51, 3, 52, 5, 53, 7, 54, 9, 10, 11, 12, 13, 14, 15, 16, 17, 18, 19]
            sage: s[10:20:3] = range(100,150) ; s
            [50, 1, 51, 3, 52, 5, 53, 7, 54, 9, 100, 11, 12, 101, 14, 15, 102, 17, 18, 103]

        TESTS::

            sage: v = pari(xrange(10)) ; v
            [0, 1, 2, 3, 4, 5, 6, 7, 8, 9]
            sage: v[:] = [20..29]
            sage: v
            [20, 21, 22, 23, 24, 25, 26, 27, 28, 29]
            sage: type(v[0])
            <type 'sage.libs.pari.gen.gen'>
        """
        cdef int i, j
        cdef gen x = objtogen(y)
        cdef long l
        cdef Py_ssize_t ii, jj, step

        sig_on()
        try:
            if isinstance(n, tuple):
                if typ(self.g) != t_MAT:
                    raise TypeError("cannot index PARI type %s by tuple" % typ(self.g))

                if len(n) != 2:
                    raise ValueError("matrix index must be of the form [row, column]")

                i = int(n[0])
                j = int(n[1])
                ind = (i,j)

                if i < 0 or i >= glength(<GEN>(self.g[1])):
                    raise IndexError("row i(=%s) must be between 0 and %s" % (i, self.nrows()-1))
                if j < 0 or j >= glength(self.g):
                    raise IndexError("column j(=%s) must be between 0 and %s" % (j, self.ncols()-1))
                if self.refers_to is None:
                    self.refers_to = {ind: x}
                else:
                    self.refers_to[ind] = x

                (<GEN>(self.g)[j+1])[i+1] = <long>(x.g)
                return

            elif isinstance(n, slice):
                l = glength(self.g)
                inds = xrange(*n.indices(l))
                k = len(inds)
                if k > len(y):
                    raise ValueError("attempt to assign sequence of size %s to slice of size %s" % (len(y), k))

                # actually set the values
                for i,j in enumerate(inds):
                    self[j] = y[i]
                return

            i = int(n)

            if i < 0 or i >= glength(self.g):
                raise IndexError("index (%s) must be between 0 and %s" % (i, glength(self.g)-1))

            # so python memory manager will work correctly
            # and not free x if PARI part of self is the
            # only thing pointing to it.
            if self.refers_to is None:
                self.refers_to = {i: x}
            else:
                self.refers_to[i] = x

            ## correct indexing for t_POLs
            if typ(self.g) == t_POL:
                i = i + 1

            ## actually set the value
            (self.g)[i+1] = <long>(x.g)
            return
        finally:
            sig_off()

    def __len__(gen self):
        return glength(self.g)

    cpdef _richcmp_(left, Element right, int op):
        """
        Compare ``left`` and ``right`` using ``op``.

        EXAMPLES::

            sage: a = pari(5)
            sage: b = 10
            sage: a < b
            True
            sage: a <= b
            True
            sage: a <= 5
            True
            sage: a > b
            False
            sage: a >= b
            False
            sage: a >= pari(10)
            False
            sage: a == 5
            True
            sage: a is 5
            False

            sage: pari(2.5) > None
            True
            sage: pari(3) == pari(3)
            True
            sage: pari('x^2 + 1') == pari('I-1')
            False
            sage: pari(I) == pari(I)
            True

        This does not define a total order.  An error is raised when
        applying inequality operators to non-ordered types::

            sage: pari("Mod(1,3)") <= pari("Mod(2,3)")
            Traceback (most recent call last):
            ...
            PariError: forbidden comparison t_INTMOD , t_INTMOD
            sage: pari("[0]") <= pari("0")
            Traceback (most recent call last):
            ...
            PariError: forbidden comparison t_VEC (1 elts) , t_INT

        TESTS:

        Check that :trac:`16127` has been fixed::

            sage: pari(1/2) < pari(1/3)
            False
            sage: pari(1) < pari(1/2)
            False

            sage: pari('O(x)') == 0
            True
            sage: pari('O(2)') == 0
            True
        """
        cdef bint r
        cdef GEN x = (<gen>left).g
        cdef GEN y = (<gen>right).g
        sig_on()
        if op == 2:    # ==
            r = (gequal(x, y) != 0)
        elif op == 3:  # !=
            r = (gequal(x, y) == 0)
        else:
            r = rich_to_bool(op, gcmp(x, y))
        sig_off()
        return r

    cpdef int _cmp_(left, Element right) except -2:
        """
        Compare ``left`` and ``right``.

        This uses PARI's ``cmp_universal()`` routine, which defines
        a total ordering on the set of all PARI objects (up to the
        indistinguishability relation given by ``gidentical()``).

        .. WARNING::

            This comparison is only mathematically meaningful when
            comparing 2 integers. In particular, when comparing
            rationals or reals, this does not correspond to the natural
            ordering.

        EXAMPLES::

            sage: cmp(pari(5), 5)
            0
            sage: cmp(pari(5), 10)
            -1
            sage: cmp(pari(2.5), None)
            1
            sage: cmp(pari(3), pari(3))
            0
            sage: cmp(pari('x^2 + 1'), pari('I-1'))
            1
            sage: cmp(pari(I), pari(I))
            0

        Beware when comparing rationals or reals::

            sage: cmp(pari(2/3), pari(2/5))
            -1
            sage: two = RealField(256)(2)._pari_()
            sage: cmp(two, pari(1.0))
            1
            sage: cmp(two, pari(2.0))
            1
            sage: cmp(two, pari(3.0))
            1

        Since :trac:`17026`, different elements with the same string
        representation can be distinguished by ``cmp()``::

            sage: a = pari(0); a
            0
            sage: b = pari("0*ffgen(ffinit(29, 10))"); b
            0
            sage: cmp(a, b)
            -1

            sage: x = pari("x"); x
            x
            sage: y = pari("ffgen(ffinit(3, 5))"); y
            x
            sage: cmp(x, y)
            1

        """
        cdef int r
        sig_on()
        r = cmp_universal(left.g, (<gen>right).g)
        sig_off()
        return r

    def __copy__(gen self):
        sig_on()
        return P.new_gen(gcopy(self.g))

    def list_str(gen self):
        """
        Return str that might correctly evaluate to a Python-list.

        TESTS::

            sage: pari.primes(5).list_str()
            doctest:...: DeprecationWarning: the method list_str() is deprecated
            See http://trac.sagemath.org/20219 for details.
            [2, 3, 5, 7, 11]
        """
        deprecation(20219, "the method list_str() is deprecated")

        s = str(self)
        if s[:4] == "Mat(":
            s = "[" + s[4:-1] + "]"
        s = s.replace("~","")
        if s.find(";") != -1:
            s = s.replace(";","], [")
            s = "[" + s + "]"
            return eval(s)
        else:
            return eval(s)

    def __hex__(gen self):
        """
        Return the hexadecimal digits of self in lower case.

        EXAMPLES::

            sage: print hex(pari(0))
            0
            sage: print hex(pari(15))
            f
            sage: print hex(pari(16))
            10
            sage: print hex(pari(16938402384092843092843098243))
            36bb1e3929d1a8fe2802f083
            sage: print hex(long(16938402384092843092843098243))
            0x36bb1e3929d1a8fe2802f083L
            sage: print hex(pari(-16938402384092843092843098243))
            -36bb1e3929d1a8fe2802f083
        """
        cdef GEN x
        cdef long lx
        cdef long *xp
        cdef long w
        cdef char *s
        cdef char *sp
        cdef char *hexdigits
        hexdigits = "0123456789abcdef"
        cdef int i, j
        cdef int size
        x = self.g
        if typ(x) != t_INT:
            raise TypeError("gen must be of PARI type t_INT")
        if not signe(x):
            return "0"
        lx = lgefint(x)-2  # number of words
        size = lx*2*sizeof(long)
        s = <char *>sig_malloc(size+2) # 1 char for sign, 1 char for '\0'
        sp = s + size+1
        sp[0] = 0
        xp = int_LSW(x)
        for i from 0 <= i < lx:
            w = xp[0]
            for j from 0 <= j < 2*sizeof(long):
                sp = sp-1
                sp[0] = hexdigits[w & 15]
                w = w>>4
            xp = int_nextW(xp)
        # remove leading zeros!
        while sp[0] == c'0':
            sp = sp+1
        if signe(x) < 0:
            sp = sp-1
            sp[0] = c'-'
        k = <object>sp
        sig_free(s)
        return k

    def __int__(gen self):
        """
        Convert ``self`` to a Python integer.

        If the number is too large to fit into a Pyhon ``int``, a
        Python ``long`` is returned instead.

        EXAMPLES::

            sage: int(pari(0))
            0
            sage: int(pari(10))
            10
            sage: int(pari(-10))
            -10
            sage: int(pari(123456789012345678901234567890))
            123456789012345678901234567890L
            sage: int(pari(-123456789012345678901234567890))
            -123456789012345678901234567890L
            sage: int(pari(2^31-1))
            2147483647
            sage: int(pari(-2^31))
            -2147483648
            sage: int(pari("Pol(10)"))
            10
            sage: int(pari("Mod(2, 7)"))
            2
            sage: int(pari(RealField(63)(2^63-1)))
            9223372036854775807L  # 32-bit
            9223372036854775807   # 64-bit
            sage: int(pari(RealField(63)(2^63+2)))
            9223372036854775810L
        """
        return int(Integer(self))

    def python_list_small(gen self):
        """
        Return a Python list of the PARI gens. This object must be of type
        t_VECSMALL, and the resulting list contains python 'int's.

        EXAMPLES::

            sage: v=pari([1,2,3,10,102,10]).Vecsmall()
            sage: w = v.python_list_small()
            sage: w
            [1, 2, 3, 10, 102, 10]
            sage: type(w[0])
            <type 'int'>
        """
        cdef long n, m
        if typ(self.g) != t_VECSMALL:
            raise TypeError("Object (=%s) must be of type t_VECSMALL." % self)
        V = []
        m = glength(self.g)
        for n from 0 <= n < m:
            V.append(self.g[n+1])
        return V

    def python_list(gen self):
        """
        Return a Python list of the PARI gens. This object must be of type
        t_VEC.

        INPUT: None

        OUTPUT:

        -  ``list`` - Python list whose elements are the
           elements of the input gen.


        EXAMPLES::

            sage: v=pari([1,2,3,10,102,10])
            sage: w = v.python_list()
            sage: w
            [1, 2, 3, 10, 102, 10]
            sage: type(w[0])
            <type 'sage.libs.pari.gen.gen'>
            sage: pari("[1,2,3]").python_list()
            [1, 2, 3]
        """
        cdef long n, m
        cdef gen t

        if typ(self.g) != t_VEC:
            raise TypeError("Object (=%s) must be of type t_VEC." % self)
        m = glength(self.g)
        V = []
        for n from 0 <= n < m:
            V.append(self[n])
        return V

    def python(self, locals=None):
        """
        Return the closest Python/Sage equivalent of the given PARI object.

        INPUT:

        - `z` -- PARI ``gen``

        - `locals` -- optional dictionary used in fallback cases that
          involve :func:`sage_eval`

        .. NOTE::

            If ``self`` is a real (type ``t_REAL``), then the result
            will be a RealField element of the equivalent precision;
            if ``self`` is a complex (type ``t_COMPLEX``), then the
            result will be a ComplexField element of precision the
            maximal precision of the real and imaginary parts.

        EXAMPLES::

            sage: pari('389/17').python()
            389/17
            sage: f = pari('(2/3)*x^3 + x - 5/7 + y'); f
            2/3*x^3 + x + (y - 5/7)
            sage: var('x,y')
            (x, y)
            sage: f.python({'x':x, 'y':y})
            2/3*x^3 + x + y - 5/7

        You can also use :meth:`.sage`, which is an alias::

            sage: f.sage({'x':x, 'y':y})
            2/3*x^3 + x + y - 5/7

        Converting a real number::

            sage: pari.set_real_precision(70)
            15
            sage: a = pari('1.234').python(); a
            1.234000000000000000000000000000000000000000000000000000000000000000000000000
            sage: a.parent()
            Real Field with 256 bits of precision
            sage: pari.set_real_precision(15)
            70
            sage: a = pari('1.234').python(); a
            1.23400000000000000
            sage: a.parent()
            Real Field with 64 bits of precision

        For complex numbers, the parent depends on the PARI type::

            sage: a = pari('(3+I)').python(); a
            i + 3
            sage: a.parent()
            Number Field in i with defining polynomial x^2 + 1

            sage: a = pari('2^31-1').python(); a
            2147483647
            sage: a.parent()
            Integer Ring

            sage: a = pari('12/34').python(); a
            6/17
            sage: a.parent()
            Rational Field

            sage: a = pari('(3+I)/2').python(); a
            1/2*i + 3/2
            sage: a.parent()
            Number Field in i with defining polynomial x^2 + 1

            sage: z = pari(CC(1.0+2.0*I)); z
            1.00000000000000 + 2.00000000000000*I
            sage: a = z.python(); a
            1.00000000000000000 + 2.00000000000000000*I
            sage: a.parent()
            Complex Field with 64 bits of precision

            sage: I = sqrt(-1)
            sage: a = pari(1.0 + 2.0*I).python(); a
            1.00000000000000000 + 2.00000000000000000*I
            sage: a.parent()
            Complex Field with 64 bits of precision

        Vectors and matrices::

            sage: a = pari('[1,2,3,4]')
            sage: a
            [1, 2, 3, 4]
            sage: a.type()
            't_VEC'
            sage: b = a.python(); b
            [1, 2, 3, 4]
            sage: type(b)
            <type 'list'>

            sage: a = pari('[1,2;3,4]')
            sage: a.type()
            't_MAT'
            sage: b = a.python(); b
            [1 2]
            [3 4]
            sage: b.parent()
            Full MatrixSpace of 2 by 2 dense matrices over Integer Ring

            sage: a = pari('Vecsmall([1,2,3,4])')
            sage: a.type()
            't_VECSMALL'
            sage: a.python()
            [1, 2, 3, 4]

        We use the locals dictionary::

            sage: f = pari('(2/3)*x^3 + x - 5/7 + y')
            sage: x,y=var('x,y')
            sage: from sage.libs.pari.gen import gentoobj
            sage: gentoobj(f, {'x':x, 'y':y})
            2/3*x^3 + x + y - 5/7
            sage: gentoobj(f)
            Traceback (most recent call last):
            ...
            NameError: name 'x' is not defined

        Conversion of p-adics::

            sage: K = Qp(11,5)
            sage: x = K(11^-10 + 5*11^-7 + 11^-6); x
            11^-10 + 5*11^-7 + 11^-6 + O(11^-5)
            sage: y = pari(x); y
            11^-10 + 5*11^-7 + 11^-6 + O(11^-5)
            sage: y.sage()
            11^-10 + 5*11^-7 + 11^-6 + O(11^-5)
            sage: pari(K(11^-5)).sage()
            11^-5 + O(11^0)

        Conversion of infinities::

            sage: pari('oo').sage()
            +Infinity
            sage: pari('-oo').sage()
            -Infinity
        """
        return gentoobj(self, locals)

    sage = _sage_ = _eval_ = python

    def __long__(gen self):
        """
        Convert ``self`` to a Python ``long``.

        EXAMPLES::

            sage: long(pari(0))
            0L
            sage: long(pari(10))
            10L
            sage: long(pari(-10))
            -10L
            sage: long(pari(123456789012345678901234567890))
            123456789012345678901234567890L
            sage: long(pari(-123456789012345678901234567890))
            -123456789012345678901234567890L
            sage: long(pari(2^31-1))
            2147483647L
            sage: long(pari(-2^31))
            -2147483648L
            sage: long(pari("Pol(10)"))
            10L
            sage: long(pari("Mod(2, 7)"))
            2L
        """
        return long(Integer(self))

    def __float__(gen self):
        """
        Return Python float.
        """
        cdef double d
        sig_on()
        d = gtodouble(self.g)
        sig_off()
        return d

    def __complex__(self):
        r"""
        Return ``self`` as a Python ``complex``
        value.

        EXAMPLES::

            sage: g = pari(-1.0)^(1/5); g
            0.809016994374947 + 0.587785252292473*I
            sage: g.__complex__()
            (0.8090169943749475+0.5877852522924731j)
            sage: complex(g)
            (0.8090169943749475+0.5877852522924731j)

        ::

            sage: g = pari(Integers(5)(3)); g
            Mod(3, 5)
            sage: complex(g)
            Traceback (most recent call last):
            ...
            PariError: incorrect type in greal/gimag (t_INTMOD)
        """
        cdef double re, im
        sig_on()
        re = gtodouble(greal(self.g))
        im = gtodouble(gimag(self.g))
        sig_off()
        return complex(re, im)

    def __nonzero__(self):
        """
        EXAMPLES::

            sage: pari('1').__nonzero__()
            True
            sage: pari('x').__nonzero__()
            True
            sage: bool(pari(0))
            False
            sage: a = pari('Mod(0,3)')
            sage: a.__nonzero__()
            False
        """
        return not gequal0(self.g)

    def gequal(gen a, b):
        r"""
        Check whether `a` and `b` are equal using PARI's ``gequal``.

        EXAMPLES::

            sage: a = pari(1); b = pari(1.0); c = pari('"some_string"')
            sage: a.gequal(a)
            True
            sage: b.gequal(b)
            True
            sage: c.gequal(c)
            True
            sage: a.gequal(b)
            True
            sage: a.gequal(c)
            False

        WARNING: this relation is not transitive::

            sage: a = pari('[0]'); b = pari(0); c = pari('[0,0]')
            sage: a.gequal(b)
            True
            sage: b.gequal(c)
            True
            sage: a.gequal(c)
            False
        """
        cdef gen t0 = objtogen(b)
        sig_on()
        cdef int ret = gequal(a.g, t0.g)
        sig_off()
        return ret != 0

    def gequal0(gen a):
        r"""
        Check whether `a` is equal to zero.

        EXAMPLES::

            sage: pari(0).gequal0()
            True
            sage: pari(1).gequal0()
            False
            sage: pari(1e-100).gequal0()
            False
            sage: pari("0.0 + 0.0*I").gequal0()
            True
            sage: pari(GF(3^20,'t')(0)).gequal0()
            True
        """
        sig_on()
        cdef int ret = gequal0(a.g)
        sig_off()
        return ret != 0

    def gequal_long(gen a, long b):
        r"""
        Check whether `a` is equal to the ``long int`` `b` using PARI's ``gequalsg``.

        EXAMPLES::

            sage: a = pari(1); b = pari(2.0); c = pari('3*matid(3)')
            sage: a.gequal_long(1)
            True
            sage: a.gequal_long(-1)
            False
            sage: a.gequal_long(0)
            False
            sage: b.gequal_long(2)
            True
            sage: b.gequal_long(-2)
            False
            sage: c.gequal_long(3)
            True
            sage: c.gequal_long(-3)
            False
        """
        sig_on()
        cdef int ret = gequalsg(b, a.g)
        sig_off()
        return ret != 0

    def isprime(gen self, long flag=0):
        """
        isprime(x, flag=0): Returns True if x is a PROVEN prime number, and
        False otherwise.

        INPUT:


        -  ``flag`` - int 0 (default): use a combination of
           algorithms. 1: certify primality using the Pocklington-Lehmer Test.
           2: certify primality using the APRCL test.


        OUTPUT:


        -  ``bool`` - True or False


        EXAMPLES::

            sage: pari(9).isprime()
            False
            sage: pari(17).isprime()
            True
            sage: n = pari(561)    # smallest Carmichael number
            sage: n.isprime()      # not just a pseudo-primality test!
            False
            sage: n.isprime(1)
            False
            sage: n.isprime(2)
            False
            sage: n = pari(2^31-1)
            sage: n.isprime(1)
            (True, [2, 3, 1; 3, 5, 1; 7, 3, 1; 11, 3, 1; 31, 2, 1; 151, 3, 1; 331, 3, 1])
        """
        cdef GEN x
        sig_on()
        x = gisprime(self.g, flag)
        if typ(x) != t_INT:
            # case flag=1 with prime input: x is the certificate
            return True, P.new_gen(x)
        else:
            sig_off()
            return signe(x) != 0

    def ispseudoprime(gen self, long flag=0):
        """
        ispseudoprime(x, flag=0): Returns True if x is a pseudo-prime
        number, and False otherwise.

        INPUT:


        -  ``flag`` - int 0 (default): checks whether x is a
           Baillie-Pomerance-Selfridge-Wagstaff pseudo prime (strong
           Rabin-Miller pseudo prime for base 2, followed by strong Lucas test
           for the sequence (P,-1), P smallest positive integer such that
           `P^2 - 4` is not a square mod x). 0: checks whether x is a
           strong Miller-Rabin pseudo prime for flag randomly chosen bases
           (with end-matching to catch square roots of -1).


        OUTPUT:


        -  ``bool`` - True or False, or when flag=1, either False or a tuple
           (True, cert) where ``cert`` is a primality certificate.


        EXAMPLES::

            sage: pari(9).ispseudoprime()
            False
            sage: pari(17).ispseudoprime()
            True
            sage: n = pari(561)     # smallest Carmichael number
            sage: n.ispseudoprime(2)
            False
        """
        sig_on()
        cdef long t = ispseudoprime(self.g, flag)
        sig_off()
        return t != 0

    def ispower(gen self, k=None):
        r"""
        Determine whether or not self is a perfect k-th power. If k is not
        specified, find the largest k so that self is a k-th power.

        INPUT:


        -  ``k`` - int (optional)


        OUTPUT:


        -  ``power`` - int, what power it is

        -  ``g`` - what it is a power of


        EXAMPLES::

            sage: pari(9).ispower()
            (2, 3)
            sage: pari(17).ispower()
            (1, 17)
            sage: pari(17).ispower(2)
            (False, None)
            sage: pari(17).ispower(1)
            (1, 17)
            sage: pari(2).ispower()
            (1, 2)
        """
        cdef int n
        cdef GEN x
        cdef gen t0

        if k is None:
            sig_on()
            n = gisanypower(self.g, &x)
            if n == 0:
                sig_off()
                return 1, self
            else:
                return n, P.new_gen(x)
        else:
            t0 = objtogen(k)
            sig_on()
            n = ispower(self.g, t0.g, &x)
            if n == 0:
                sig_off()
                return False, None
            else:
                return k, P.new_gen(x)

    def isprimepower(gen self):
        r"""
        Check whether ``self`` is a prime power (with an exponent >= 1).

        INPUT:

        - ``self`` - A PARI integer

        OUTPUT:

        A tuple ``(k, p)`` where `k` is a Python integer and `p` a PARI
        integer.

        - If the input was a prime power, `p` is the prime and `k` the
          power.
        - Otherwise, `k = 0` and `p` is ``self``.

        .. SEEALSO::

            If you don't need a proof that `p` is prime, you can use
            :meth:`ispseudoprimepower` instead.

        EXAMPLES::

            sage: pari(9).isprimepower()
            (2, 3)
            sage: pari(17).isprimepower()
            (1, 17)
            sage: pari(18).isprimepower()
            (0, 18)
            sage: pari(3^12345).isprimepower()
            (12345, 3)
        """
        cdef GEN x
        cdef long n

        sig_on()
        n = isprimepower(self.g, &x)
        if n == 0:
            sig_off()
            return 0, self
        else:
            return n, P.new_gen(x)

    def ispseudoprimepower(gen self):
        r"""
        Check whether ``self`` is the power (with an exponent >= 1) of
        a pseudo-prime.

        INPUT:

        - ``self`` - A PARI integer

        OUTPUT:

        A tuple ``(k, p)`` where `k` is a Python integer and `p` a PARI
        integer.

        - If the input was a pseudoprime power, `p` is the pseudoprime
          and `k` the power.
        - Otherwise, `k = 0` and `p` is ``self``.

        EXAMPLES::

            sage: pari(3^12345).ispseudoprimepower()
            (12345, 3)
            sage: p = pari(2^1500 + 1465)         # next_prime(2^1500)
            sage: (p^11).ispseudoprimepower()[0]  # very fast
            11
        """
        cdef GEN x
        cdef long n

        sig_on()
        n = ispseudoprimepower(self.g, &x)
        if n == 0:
            sig_off()
            return 0, self
        else:
            return n, P.new_gen(x)

    def vecmax(x):
        """
        Return the maximum of the elements of the vector/matrix `x`.

        EXAMPLES::

            sage: pari([1, -5/3, 8.0]).vecmax()
            8.00000000000000
        """
        sig_on()
        return P.new_gen(vecmax(x.g))

    def vecmin(x):
        """
        Return the minimum of the elements of the vector/matrix `x`.

        EXAMPLES::

            sage: pari([1, -5/3, 8.0]).vecmin()
            -5/3
        """
        sig_on()
        return P.new_gen(vecmin(x.g))

    def Col(gen x, long n = 0):
        """
        Transform the object `x` into a column vector with minimal size `|n|`.

        INPUT:

        - ``x`` -- gen

        - ``n`` -- Make the column vector of minimal length `|n|`. If `n > 0`,
          append zeros; if `n < 0`, prepend zeros.

        OUTPUT:

        A PARI column vector (type ``t_COL``)

        EXAMPLES::

            sage: pari(1.5).Col()
            [1.50000000000000]~
            sage: pari([1,2,3,4]).Col()
            [1, 2, 3, 4]~
            sage: pari('[1,2; 3,4]').Col()
            [[1, 2], [3, 4]]~
            sage: pari('"Sage"').Col()
            ["S", "a", "g", "e"]~
            sage: pari('x + 3*x^3').Col()
            [3, 0, 1, 0]~
            sage: pari('x + 3*x^3 + O(x^5)').Col()
            [1, 0, 3, 0]~

        We demonstate the `n` argument::

            sage: pari([1,2,3,4]).Col(2)
            [1, 2, 3, 4]~
            sage: pari([1,2,3,4]).Col(-2)
            [1, 2, 3, 4]~
            sage: pari([1,2,3,4]).Col(6)
            [1, 2, 3, 4, 0, 0]~
            sage: pari([1,2,3,4]).Col(-6)
            [0, 0, 1, 2, 3, 4]~

        See also :meth:`Vec` (create a row vector) for more examples
        and :meth:`Colrev` (create a column in reversed order).
        """
        sig_on()
        return P.new_gen(_Vec_append(gtocol(x.g), gen_0, n))

    def Colrev(gen x, long n = 0):
        """
        Transform the object `x` into a column vector with minimal size `|n|`.
        The order of the resulting vector is reversed compared to :meth:`Col`.

        INPUT:

        - ``x`` -- gen

        - ``n`` -- Make the vector of minimal length `|n|`. If `n > 0`,
          prepend zeros; if `n < 0`, append zeros.

        OUTPUT:

        A PARI column vector (type ``t_COL``)

        EXAMPLES::

            sage: pari(1.5).Colrev()
            [1.50000000000000]~
            sage: pari([1,2,3,4]).Colrev()
            [4, 3, 2, 1]~
            sage: pari('[1,2; 3,4]').Colrev()
            [[3, 4], [1, 2]]~
            sage: pari('x + 3*x^3').Colrev()
            [0, 1, 0, 3]~

        We demonstate the `n` argument::

            sage: pari([1,2,3,4]).Colrev(2)
            [4, 3, 2, 1]~
            sage: pari([1,2,3,4]).Colrev(-2)
            [4, 3, 2, 1]~
            sage: pari([1,2,3,4]).Colrev(6)
            [0, 0, 4, 3, 2, 1]~
            sage: pari([1,2,3,4]).Colrev(-6)
            [4, 3, 2, 1, 0, 0]~
        """
        sig_on()
        # Create a non-reversed column vector
        cdef GEN v = _Vec_append(gtocol(x.g), gen_0, n)
        # Reverse it in-place
        cdef GEN L = v + 1
        cdef GEN R = v + (lg(v)-1)
        cdef long t
        while (L < R):
            t = L[0]
            L[0] = R[0]
            R[0] = t
            L += 1
            R -= 1
        return P.new_gen(v)

    def Ser(gen f, v=-1, long precision=-1):
        """
        Return a power series or Laurent series in the variable `v`
        constructed from the object `f`.

        INPUT:

        - ``f`` -- PARI gen

        - ``v`` -- PARI variable (default: `x`)

        - ``precision`` -- the desired relative precision (default:
          the value returned by ``pari.get_series_precision()``).
          This is the absolute precision minus the `v`-adic valuation.

        OUTPUT:

        - PARI object of type ``t_SER``

        The series is constructed from `f` in the following way:

        - If `f` is a scalar, a constant power series is returned.

        - If `f` is a polynomial, it is converted into a power series
          in the obvious way.

        - If `f` is a rational function, it will be expanded in a
          Laurent series around `v = 0`.

        - If `f` is a vector, its coefficients become the coefficients
          of the power series, starting from the constant term.  This
          is the convention used by the function ``Polrev()``, and the
          reverse of that used by ``Pol()``.

        .. warning::

           This function will not transform objects containing
           variables of higher priority than `v`.

        EXAMPLES::

            sage: pari(2).Ser()
            2 + O(x^16)
            sage: pari(Mod(0, 7)).Ser()
            Mod(0, 7)*x^15 + O(x^16)

            sage: x = pari([1, 2, 3, 4, 5])
            sage: x.Ser()
            1 + 2*x + 3*x^2 + 4*x^3 + 5*x^4 + O(x^16)
            sage: f = x.Ser('v'); print f
            1 + 2*v + 3*v^2 + 4*v^3 + 5*v^4 + O(v^16)
            sage: pari(1)/f
            1 - 2*v + v^2 + 6*v^5 - 17*v^6 + 16*v^7 - 5*v^8 + 36*v^10 - 132*v^11 + 181*v^12 - 110*v^13 + 25*v^14 + 216*v^15 + O(v^16)

            sage: pari('x^5').Ser(precision=20)
            x^5 + O(x^25)
            sage: pari('1/x').Ser(precision=1)
            x^-1 + O(x^0)

        """
        if precision < 0:
            precision = P.get_series_precision()
        sig_on()
        cdef long vn = P.get_var(v)
        if typ(f.g) == t_VEC:
            # The precision flag is ignored for vectors, so we first
            # convert the vector to a polynomial.
            return P.new_gen(gtoser(gtopolyrev(f.g, vn), vn, precision))
        else:
            return P.new_gen(gtoser(f.g, vn, precision))

    def Str(self):
        """
        Str(self): Return the print representation of self as a PARI
        object.

        INPUT:


        -  ``self`` - gen


        OUTPUT:


        -  ``gen`` - a PARI gen of type t_STR, i.e., a PARI
           string


        EXAMPLES::

            sage: pari([1,2,['abc',1]]).Str()
            "[1, 2, [abc, 1]]"
            sage: pari([1,1, 1.54]).Str()
            "[1, 1, 1.54000000000000]"
            sage: pari(1).Str()       # 1 is automatically converted to string rep
            "1"
            sage: x = pari('x')       # PARI variable "x"
            sage: x.Str()             # is converted to string rep.
            "x"
            sage: x.Str().type()
            't_STR'
        """
        cdef char* c
        sig_on()
        # Use sig_block(), which is needed because GENtostr() uses
        # malloc(), which is dangerous inside sig_on()
        sig_block()
        c = GENtostr(self.g)
        sig_unblock()
        v = P.new_gen(strtoGENstr(c))
        pari_free(c)
        return v

    def Strexpand(gen x):
        """
        Concatenate the entries of the vector `x` into a single string,
        then perform tilde expansion and environment variable expansion
        similar to shells.

        INPUT:

        - ``x`` -- PARI gen. Either a vector or an element which is then
          treated like `[x]`.

        OUTPUT:

        - PARI string (type ``t_STR``)

        EXAMPLES::

            sage: pari('"~/subdir"').Strexpand()     # random
            "/home/johndoe/subdir"
            sage: pari('"$SAGE_LOCAL"').Strexpand()  # random
            "/usr/local/sage/local"

        TESTS::

            sage: a = pari('"$HOME"')
            sage: a.Strexpand() != a
            True
        """
        if typ(x.g) != t_VEC:
            x = P.vector(1, [x])
        sig_on()
        return P.new_gen(Strexpand(x.g))

    def Strtex(gen x):
        r"""
        Strtex(x): Translates the vector x of PARI gens to TeX format and
        returns the resulting concatenated strings as a PARI t_STR.

        INPUT:

        - ``x`` -- PARI gen. Either a vector or an element which is then
          treated like `[x]`.

        OUTPUT:

        - PARI string (type ``t_STR``)

        EXAMPLES::

            sage: v=pari('x^2')
            sage: v.Strtex()
            "x^2"
            sage: v=pari(['1/x^2','x'])
            sage: v.Strtex()
            "\\frac{1}{x^2}x"
            sage: v=pari(['1 + 1/x + 1/(y+1)','x-1'])
            sage: v.Strtex()
            "\\frac{ \\left(y\n + 2\\right) \\*x\n + \\left(y\n + 1\\right) }{ \\left(y\n + 1\\right) \\*x}x\n - 1"
        """
        if typ(x.g) != t_VEC:
            x = P.vector(1, [x])
        sig_on()
        return P.new_gen(Strtex(x.g))

    printtex = deprecated_function_alias(20219, Strtex)

    def Vec(gen x, long n = 0):
        """
        Transform the object `x` into a vector with minimal size `|n|`.

        INPUT:

        - ``x`` -- gen

        - ``n`` -- Make the vector of minimal length `|n|`. If `n > 0`,
          append zeros; if `n < 0`, prepend zeros.

        OUTPUT:

        A PARI vector (type ``t_VEC``)

        EXAMPLES::

            sage: pari(1).Vec()
            [1]
            sage: pari('x^3').Vec()
            [1, 0, 0, 0]
            sage: pari('x^3 + 3*x - 2').Vec()
            [1, 0, 3, -2]
            sage: pari([1,2,3]).Vec()
            [1, 2, 3]
            sage: pari('[1, 2; 3, 4]').Vec()
            [[1, 3]~, [2, 4]~]
            sage: pari('"Sage"').Vec()
            ["S", "a", "g", "e"]
            sage: pari('2*x^2 + 3*x^3 + O(x^5)').Vec()
            [2, 3, 0]
            sage: pari('2*x^-2 + 3*x^3 + O(x^5)').Vec()
            [2, 0, 0, 0, 0, 3, 0]

        Note the different term ordering for polynomials and series::

            sage: pari('1 + x + 3*x^3 + O(x^5)').Vec()
            [1, 1, 0, 3, 0]
            sage: pari('1 + x + 3*x^3').Vec()
            [3, 0, 1, 1]

        We demonstate the `n` argument::

            sage: pari([1,2,3,4]).Vec(2)
            [1, 2, 3, 4]
            sage: pari([1,2,3,4]).Vec(-2)
            [1, 2, 3, 4]
            sage: pari([1,2,3,4]).Vec(6)
            [1, 2, 3, 4, 0, 0]
            sage: pari([1,2,3,4]).Vec(-6)
            [0, 0, 1, 2, 3, 4]

        See also :meth:`Col` (create a column vector) and :meth:`Vecrev`
        (create a vector in reversed order).
        """
        sig_on()
        return P.new_gen(_Vec_append(gtovec(x.g), gen_0, n))

    def Vecrev(gen x, long n = 0):
        """
        Transform the object `x` into a vector with minimal size `|n|`.
        The order of the resulting vector is reversed compared to :meth:`Vec`.

        INPUT:

        - ``x`` -- gen

        - ``n`` -- Make the vector of minimal length `|n|`. If `n > 0`,
          prepend zeros; if `n < 0`, append zeros.

        OUTPUT:

        A PARI vector (type ``t_VEC``)

        EXAMPLES::

            sage: pari(1).Vecrev()
            [1]
            sage: pari('x^3').Vecrev()
            [0, 0, 0, 1]
            sage: pari('x^3 + 3*x - 2').Vecrev()
            [-2, 3, 0, 1]
            sage: pari([1, 2, 3]).Vecrev()
            [3, 2, 1]
            sage: pari('Col([1, 2, 3])').Vecrev()
            [3, 2, 1]
            sage: pari('[1, 2; 3, 4]').Vecrev()
            [[2, 4]~, [1, 3]~]
            sage: pari('"Sage"').Vecrev()
            ["e", "g", "a", "S"]

        We demonstate the `n` argument::

            sage: pari([1,2,3,4]).Vecrev(2)
            [4, 3, 2, 1]
            sage: pari([1,2,3,4]).Vecrev(-2)
            [4, 3, 2, 1]
            sage: pari([1,2,3,4]).Vecrev(6)
            [0, 0, 4, 3, 2, 1]
            sage: pari([1,2,3,4]).Vecrev(-6)
            [4, 3, 2, 1, 0, 0]
        """
        sig_on()
        return P.new_gen(_Vec_append(gtovecrev(x.g), gen_0, -n))

    def Vecsmall(gen x, long n = 0):
        """
        Transform the object `x` into a ``t_VECSMALL`` with minimal size `|n|`.

        INPUT:

        - ``x`` -- gen

        - ``n`` -- Make the vector of minimal length `|n|`. If `n > 0`,
          append zeros; if `n < 0`, prepend zeros.

        OUTPUT:

        A PARI vector of small integers (type ``t_VECSMALL``)

        EXAMPLES::

            sage: pari([1,2,3]).Vecsmall()
            Vecsmall([1, 2, 3])
            sage: pari('"Sage"').Vecsmall()
            Vecsmall([83, 97, 103, 101])
            sage: pari(1234).Vecsmall()
            Vecsmall([1234])
            sage: pari('x^2 + 2*x + 3').Vecsmall()
            Vecsmall([1, 2, 3])

        We demonstate the `n` argument::

            sage: pari([1,2,3]).Vecsmall(2)
            Vecsmall([1, 2, 3])
            sage: pari([1,2,3]).Vecsmall(-2)
            Vecsmall([1, 2, 3])
            sage: pari([1,2,3]).Vecsmall(6)
            Vecsmall([1, 2, 3, 0, 0, 0])
            sage: pari([1,2,3]).Vecsmall(-6)
            Vecsmall([0, 0, 0, 1, 2, 3])
        """
        sig_on()
        return P.new_gen(_Vec_append(gtovecsmall(x.g), <GEN>0, n))


    def bittest(gen x, long n):
        """
        bittest(x, long n): Returns bit number n (coefficient of
        `2^n` in binary) of the integer x. Negative numbers behave
        as if modulo a big power of 2.

        INPUT:


        -  ``x`` - gen (pari integer)


        OUTPUT:


        -  ``bool`` - a Python bool


        EXAMPLES::

            sage: x = pari(6)
            sage: x.bittest(0)
            False
            sage: x.bittest(1)
            True
            sage: x.bittest(2)
            True
            sage: x.bittest(3)
            False
            sage: pari(-3).bittest(0)
            True
            sage: pari(-3).bittest(1)
            False
            sage: [pari(-3).bittest(n) for n in range(10)]
            [True, False, True, True, True, True, True, True, True, True]
        """
        sig_on()
        cdef long b = bittest(x.g, n)
        sig_off()
        return b != 0

    lift_centered = gen_auto.centerlift

    def padicprime(gen x):
        """
        The uniformizer of the p-adic ring this element lies in, as a t_INT.

        INPUT:

        - ``x`` - gen, of type t_PADIC

        OUTPUT:

        - ``p`` - gen, of type t_INT

        EXAMPLES::

            sage: K = Qp(11,5)
            sage: x = K(11^-10 + 5*11^-7 + 11^-6)
            sage: y = pari(x)
            sage: y.padicprime()
            11
            sage: y.padicprime().type()
            't_INT'
        """
        sig_on()
        return P.new_gen(gel(x.g, 2))

    def precision(gen x, long n=-1):
        """
        Change the precision of `x` to be `n`, where `n` is an integer.
        If `n` is omitted, output the real precision of `x`.

        INPUT:

        -  ``x`` - gen

        -  ``n`` - (optional) int

        OUTPUT: gen
        """
        if n <= 0:
            return precision(x.g)
        sig_on()
        return P.new_gen(precision0(x.g, n))

    def round(gen x, estimate=False):
        """
        round(x,estimate=False): If x is a real number, returns x rounded
        to the nearest integer (rounding up). If the optional argument
        estimate is True, also returns the binary exponent e of the
        difference between the original and the rounded value (the
        "fractional part") (this is the integer ceiling of log_2(error)).

        When x is a general PARI object, this function returns the result
        of rounding every coefficient at every level of PARI object. Note
        that this is different than what the truncate function does (see
        the example below).

        One use of round is to get exact results after a long approximate
        computation, when theory tells you that the coefficients must be
        integers.

        INPUT:


        -  ``x`` - gen

        -  ``estimate`` - (optional) bool, False by default


        OUTPUT:

        - if estimate is False, return a single gen.

        - if estimate is True, return rounded version of x and error
          estimate in bits, both as gens.

        EXAMPLES::

            sage: pari('1.5').round()
            2
            sage: pari('1.5').round(True)
            (2, -1)
            sage: pari('1.5 + 2.1*I').round()
            2 + 2*I
            sage: pari('1.0001').round(True)
            (1, -14)
            sage: pari('(2.4*x^2 - 1.7)/x').round()
            (2*x^2 - 2)/x
            sage: pari('(2.4*x^2 - 1.7)/x').truncate()
            2.40000000000000*x
        """
        cdef int n
        cdef long e
        cdef gen y
        sig_on()
        if not estimate:
            return P.new_gen(ground(x.g))
        y = P.new_gen(grndtoi(x.g, &e))
        return y, e

    def sizeword(gen x):
        """
        Return the total number of machine words occupied by the
        complete tree of the object x.  A machine word is 32 or
        64 bits, depending on the computer.

        INPUT:

        -  ``x`` - gen

        OUTPUT: int (a Python int)

        EXAMPLES::

            sage: pari('0').sizeword()
            2
            sage: pari('1').sizeword()
            3
            sage: pari('1000000').sizeword()
            3
            sage: pari('10^100').sizeword()
            13      # 32-bit
            8       # 64-bit
            sage: pari(RDF(1.0)).sizeword()
            4       # 32-bit
            3       # 64-bit
            sage: pari('x').sizeword()
            9
            sage: pari('x^20').sizeword()
            66
            sage: pari('[x, I]').sizeword()
            20
        """
        return gsizeword(x.g)

    def sizebyte(gen x):
        """
        Return the total number of bytes occupied by the complete tree
        of the object x. Note that this number depends on whether the
        computer is 32-bit or 64-bit.

        INPUT:

        -  ``x`` - gen

        OUTPUT: int (a Python int)

        EXAMPLE::

            sage: pari('1').sizebyte()
            12           # 32-bit
            24           # 64-bit
        """
        return gsizebyte(x.g)

    def truncate(gen x, estimate=False):
        """
        truncate(x,estimate=False): Return the truncation of x. If estimate
        is True, also return the number of error bits.

        When x is in the real numbers, this means that the part after the
        decimal point is chopped away, e is the binary exponent of the
        difference between the original and truncated value (the
        "fractional part"). If x is a rational function, the result is the
        integer part (Euclidean quotient of numerator by denominator) and
        if requested the error estimate is 0.

        When truncate is applied to a power series (in X), it transforms it
        into a polynomial or a rational function with denominator a power
        of X, by chopping away the `O(X^k)`. Similarly, when
        applied to a p-adic number, it transforms it into an integer or a
        rational number by chopping away the `O(p^k)`.

        INPUT:


        -  ``x`` - gen

        -  ``estimate`` - (optional) bool, which is False by
           default


        OUTPUT:

        - if estimate is False, return a single gen.

        - if estimate is True, return rounded version of x and error
          estimate in bits, both as gens.

        EXAMPLES::

            sage: pari('(x^2+1)/x').round()
            (x^2 + 1)/x
            sage: pari('(x^2+1)/x').truncate()
            x
            sage: pari('1.043').truncate()
            1
            sage: pari('1.043').truncate(True)
            (1, -5)
            sage: pari('1.6').truncate()
            1
            sage: pari('1.6').round()
            2
            sage: pari('1/3 + 2 + 3^2 + O(3^3)').truncate()
            34/3
            sage: pari('sin(x+O(x^10))').truncate()
            1/362880*x^9 - 1/5040*x^7 + 1/120*x^5 - 1/6*x^3 + x
            sage: pari('sin(x+O(x^10))').round()   # each coefficient has abs < 1
            x + O(x^10)
        """
        cdef long e
        cdef gen y
        sig_on()
        if not estimate:
            return P.new_gen(gtrunc(x.g))
        y = P.new_gen(gcvtoi(x.g, &e))
        return y, e

    def _valp(gen x):
        """
        Return the valuation of x where x is a p-adic number (t_PADIC)
        or a Laurent series (t_SER).  If x is a different type, this
        will give a bogus number.

        EXAMPLES::

            sage: pari('1/x^2 + O(x^10)')._valp()
            -2
            sage: pari('O(x^10)')._valp()
            10
            sage: pari('(1145234796 + O(3^10))/771966234')._valp()
            -2
            sage: pari('O(2^10)')._valp()
            10
            sage: pari('x')._valp()   # random
            -35184372088832
        """
        # This is a simple macro, so we don't need sig_on()
        return valp(x.g)

    def bernfrac(x):
        r"""
        The Bernoulli number `B_x`, where `B_0 = 1`,
        `B_1 = -1/2`, `B_2 = 1/6,\ldots,` expressed as a
        rational number. The argument `x` should be of type
        integer.

        EXAMPLES::

            sage: pari(18).bernfrac()
            43867/798
            sage: [pari(n).bernfrac() for n in range(10)]
            [1, -1/2, 1/6, 0, -1/30, 0, 1/42, 0, -1/30, 0]
        """
        return P.bernfrac(x)

    def bernreal(x, unsigned long precision=0):
        r"""
        The Bernoulli number `B_x`, as for the function bernfrac,
        but `B_x` is returned as a real number (with the current
        precision).

        EXAMPLES::

            sage: pari(18).bernreal()
            54.9711779448622
            sage: pari(18).bernreal(precision=192).sage()
            54.9711779448621553884711779448621553884711779448621553885
        """
        return P.bernreal(x, precision)

    def besselk(gen nu, x, flag=None, unsigned long precision=0):
        """
        nu.besselk(x): K-Bessel function (modified Bessel function
        of the second kind) of index nu, which can be complex, and argument
        x.

        If `nu` or `x` is an exact argument, it is first
        converted to a real or complex number using the optional parameter
        precision (in bits). If the arguments are inexact (e.g. real), the
        smallest of their precisions is used in the computation, and the
        parameter precision is ignored.

        INPUT:


        -  ``nu`` - a complex number

        -  ``x`` - real number (positive or negative)

        EXAMPLES::

            sage: C.<i> = ComplexField()
            sage: pari(2+i).besselk(3)
            0.0455907718407551 + 0.0289192946582081*I

        ::

            sage: pari(2+i).besselk(-3)
            -4.34870874986752 - 5.38744882697109*I

        ::

            sage: pari(2+i).besselk(300)
            3.74224603319728 E-132 + 2.49071062641525 E-134*I
            sage: pari(2+i).besselk(300, flag=1)
            doctest:...: DeprecationWarning: The flag argument to besselk() is deprecated and not used anymore
            See http://trac.sagemath.org/20219 for details.
            3.74224603319728 E-132 + 2.49071062641525 E-134*I
        """
        if flag is not None:
            deprecation(20219, 'The flag argument to besselk() is deprecated and not used anymore')
        cdef gen t0 = objtogen(x)
        sig_on()
        return P.new_gen(kbessel(nu.g, t0.g, prec_bits_to_words(precision)))

    def eint1(gen x, long n=0, unsigned long precision=0):
        r"""
        x.eint1(n): exponential integral E1(x):

        .. math::

                         \int_{x}^{\infty} \frac{e^{-t}}{t} dt


        If n is present, output the vector [eint1(x), eint1(2\*x), ...,
        eint1(n\*x)]. This is faster than repeatedly calling eint1(i\*x).

        If `x` is an exact argument, it is first converted to a
        real or complex number using the optional parameter precision (in
        bits). If `x` is inexact (e.g. real), its own precision is
        used in the computation, and the parameter precision is ignored.

        REFERENCE:

        - See page 262, Prop 5.6.12, of Cohen's book "A Course in
          Computational Algebraic Number Theory".

        EXAMPLES:
        """
        sig_on()
        if n <= 0:
            return P.new_gen(eint1(x.g, prec_bits_to_words(precision)))
        else:
            return P.new_gen(veceint1(x.g, stoi(n), prec_bits_to_words(precision)))

    log_gamma = gen_auto.lngamma

    def polylog(gen x, long m, long flag=0, unsigned long precision=0):
        """
        x.polylog(m,flag=0): m-th polylogarithm of x. flag is optional, and
        can be 0: default, 1: D_m -modified m-th polylog of x, 2:
        D_m-modified m-th polylog of x, 3: P_m-modified m-th polylog of
        x.

        If `x` is an exact argument, it is first converted to a
        real or complex number using the optional parameter precision (in
        bits). If `x` is inexact (e.g. real), its own precision is
        used in the computation, and the parameter precision is ignored.

        TODO: Add more explanation, copied from the PARI manual.

        EXAMPLES::

            sage: pari(10).polylog(3)
            5.64181141475134 - 8.32820207698027*I
            sage: pari(10).polylog(3,0)
            5.64181141475134 - 8.32820207698027*I
            sage: pari(10).polylog(3,1)
            0.523778453502411
            sage: pari(10).polylog(3,2)
            -0.400459056163451
        """
        sig_on()
        return P.new_gen(polylog0(m, x.g, flag, prec_bits_to_words(precision)))

    def sqrtn(gen x, n, unsigned long precision=0):
        r"""
        x.sqrtn(n): return the principal branch of the n-th root of x,
        i.e., the one such that
        `\arg(\sqrt(x)) \in ]-\pi/n, \pi/n]`. Also returns a second
        argument which is a suitable root of unity allowing one to recover
        all the other roots. If it was not possible to find such a number,
        then this second return value is 0. If the argument is present and
        no square root exists, return 0 instead of raising an error.

        If `x` is an exact argument, it is first converted to a
        real or complex number using the optional parameter precision (in
        bits). If `x` is inexact (e.g. real), its own precision is
        used in the computation, and the parameter precision is ignored.

        .. note::

           intmods (modulo a prime) and `p`-adic numbers are
           allowed as arguments.

        INPUT:


        -  ``x`` - gen

        -  ``n`` - integer


        OUTPUT:


        -  ``gen`` - principal n-th root of x

        -  ``gen`` - root of unity z that gives the other
           roots


        EXAMPLES::

            sage: s, z = pari(2).sqrtn(5)
            sage: z
            0.309016994374947 + 0.951056516295154*I
            sage: s
            1.14869835499704
            sage: s^5
            2.00000000000000
            sage: z^5
            1.00000000000000 - 2.710505431 E-20*I       # 32-bit
            1.00000000000000 - 2.71050543121376 E-20*I  # 64-bit
            sage: (s*z)^5
            2.00000000000000 + 0.E-19*I
        """
        cdef GEN zetan
        cdef gen t0 = objtogen(n)
        sig_on()
        ans = P.new_gen_noclear(gsqrtn(x.g, t0.g, &zetan, prec_bits_to_words(precision)))
        return ans, P.new_gen(zetan)

    phi = deprecated_function_alias(20219, gen_auto.eulerphi)

    def ffprimroot(self):
        r"""
        Return a primitive root of the multiplicative group of the
        definition field of the given finite field element.

        INPUT:

        - ``self`` -- a PARI finite field element (``FFELT``)

        OUTPUT:

        - A generator of the multiplicative group of the finite field
          generated by ``self``.

        EXAMPLES::

            sage: x = polygen(GF(3))
            sage: k.<a> = GF(9, modulus=x^2+1)
            sage: b = pari(a).ffprimroot()
            sage: b  # random
            a + 1
            sage: b.fforder()
            8
        """
        sig_on()
        return P.new_gen(ffprimroot(self.g, NULL))

    def fibonacci(self):
        r"""
        Return the Fibonacci number of index x.

        EXAMPLES::

            sage: pari(18).fibonacci()
            2584
            sage: [pari(n).fibonacci() for n in range(10)]
            [0, 1, 1, 2, 3, 5, 8, 13, 21, 34]
        """
        return P.fibonacci(self)

    def issquare(gen x, find_root=False):
        """
        issquare(x,n): ``True`` if x is a square, ``False`` if not. If
        ``find_root`` is given, also returns the exact square root.
        """
        cdef GEN G
        cdef long t
        cdef gen g
        sig_on()
        if find_root:
            t = itos(gissquareall(x.g, &G))
            if t:
                return True, P.new_gen(G)
            else:
                P.clear_stack()
                return False, None
        else:
            t = itos(gissquare(x.g))
            sig_off()
            return t != 0

    def issquarefree(gen self):
        """
        EXAMPLES::

            sage: pari(10).issquarefree()
            True
            sage: pari(20).issquarefree()
            False
        """
        sig_on()
        cdef long t = issquarefree(self.g)
        sig_off()
        return t != 0

    def sumdiv(gen n):
        """
        Return the sum of the divisors of `n`.

        EXAMPLES::

            sage: pari(10).sumdiv()
            18
        """
        sig_on()
        return P.new_gen(sumdiv(n.g))

    def sumdivk(gen n, long k):
        """
        Return the sum of the k-th powers of the divisors of n.

        EXAMPLES::

            sage: pari(10).sumdivk(2)
            130
        """
        sig_on()
        return P.new_gen(sumdivk(n.g, k))

    def Zn_issquare(gen self, n):
        """
        Return ``True`` if ``self`` is a square modulo `n`, ``False``
        if not.

        INPUT:

        - ``self`` -- integer

        - ``n`` -- integer or factorisation matrix

        EXAMPLES::

            sage: pari(3).Zn_issquare(4)
            False
            sage: pari(4).Zn_issquare(30.factor())
            True

        """
        cdef gen t0 = objtogen(n)
        sig_on()
        cdef long t = Zn_issquare(self.g, t0.g)
        sig_off()
        return t != 0

    def Zn_sqrt(gen self, n):
        """
        Return a square root of ``self`` modulo `n`, if such a square
        root exists; otherwise, raise a ``ValueError``.

        INPUT:

        - ``self`` -- integer

        - ``n`` -- integer or factorisation matrix

        EXAMPLES::

            sage: pari(3).Zn_sqrt(4)
            Traceback (most recent call last):
            ...
            ValueError: 3 is not a square modulo 4
            sage: pari(4).Zn_sqrt(30.factor())
            22

        """
        cdef gen t0 = objtogen(n)
        cdef GEN s
        sig_on()
        s = Zn_sqrt(self.g, t0.g)
        if s == NULL:
            sig_off()
            raise ValueError("%s is not a square modulo %s" % (self, n))
        return P.new_gen(s)

    def ellinit(self, long flag=-1, unsigned long precision=0):
        """
        Return the PARI elliptic curve object with Weierstrass coefficients
        given by self, a list with 5 elements.

        INPUT:


        -  ``self`` -- a list of 5 coefficients

        -  ``flag`` -- ignored (for backwards compatibility)

        -  ``precision (optional, default: 0)`` - the real
           precision to be used in the computation of the components of the
           PARI (s)ell structure; if 0, use the default 64 bits.

           .. note::

              The parameter ``precision`` in ``ellinit`` controls not
              only the real precision of the resulting (s)ell structure,
              but in some cases also the precision of most subsequent
              computations with this elliptic curve (if those rely on
              the precomputations done by ``ellinit``).  You should
              therefore set the precision from the start to the value
              you require.

        OUTPUT:

        -  ``gen`` -- a PARI ell structure.

        EXAMPLES:

        An elliptic curve with integer coefficients::

            sage: e = pari([0,1,0,1,0]).ellinit(); e
            [0, 1, 0, 1, 0, 4, 2, 0, -1, -32, 224, -48, 2048/3, Vecsmall([1]), [Vecsmall([64, -1])], [0, 0, 0, 0, 0, 0, 0, 0]]

        The coefficients can be any ring elements that convert to PARI::

            sage: pari([0,1/2,0,-3/4,0]).ellinit()
            [0, 1/2, 0, -3/4, 0, 2, -3/2, 0, -9/16, 40, -116, 117/4, 256000/117, Vecsmall([1]), [Vecsmall([64, 1])], [0, 0, 0, 0, 0, 0, 0, 0]]
            sage: pari([0,0.5,0,-0.75,0]).ellinit()
            [0, 0.500000000000000, 0, -0.750000000000000, 0, 2.00000000000000, -1.50000000000000, 0, -0.562500000000000, 40.0000000000000, -116.000000000000, 29.2500000000000, 2188.03418803419, Vecsmall([0]), [Vecsmall([64, 1])], [0, 0, 0, 0]]
            sage: pari([0,I,0,1,0]).ellinit()
            [0, I, 0, 1, 0, 4*I, 2, 0, -1, -64, 352*I, -80, 16384/5, Vecsmall([0]), [Vecsmall([64, 0])], [0, 0, 0, 0]]
            sage: pari([0,x,0,2*x,1]).ellinit()
            [0, x, 0, 2*x, 1, 4*x, 4*x, 4, -4*x^2 + 4*x, 16*x^2 - 96*x, -64*x^3 + 576*x^2 - 864, 64*x^4 - 576*x^3 + 576*x^2 - 432, (256*x^6 - 4608*x^5 + 27648*x^4 - 55296*x^3)/(4*x^4 - 36*x^3 + 36*x^2 - 27), Vecsmall([0]), [Vecsmall([64, 0])], [0, 0, 0, 0]]
        """
        if flag != -1:
            from sage.misc.superseded import deprecation
            deprecation(16997, 'The flag argument to ellinit() is deprecated and not used anymore')
        sig_on()
        return P.new_gen(ellinit(self.g, NULL, prec_bits_to_words(precision)))

    def ellan(self, long n, python_ints=False):
        """
        Return the first `n` Fourier coefficients of the modular
        form attached to this elliptic curve. See ellak for more details.

        INPUT:


        -  ``n`` - a long integer

        -  ``python_ints`` - bool (default is False); if True,
           return a list of Python ints instead of a PARI gen wrapper.


        EXAMPLES::

            sage: e = pari([0, -1, 1, -10, -20]).ellinit()
            sage: e.ellan(3)
            [1, -2, -1]
            sage: e.ellan(20)
            [1, -2, -1, 2, 1, 2, -2, 0, -2, -2, 1, -2, 4, 4, -1, -4, -2, 4, 0, 2]
            sage: e.ellan(-1)
            []
            sage: v = e.ellan(10, python_ints=True); v
            [1, -2, -1, 2, 1, 2, -2, 0, -2, -2]
            sage: type(v)
            <type 'list'>
            sage: type(v[0])
            <type 'int'>
        """
        sig_on()
        cdef GEN g = anell(self.g, n)
        if python_ints:
            v = [gtolong(gel(g, i+1)) for i in range(glength(g))]
            P.clear_stack()
            return v
        else:
            return P.new_gen(g)

    def ellaplist(self, long n, python_ints=False):
        r"""
        e.ellaplist(n): Returns a PARI list of all the prime-indexed
        coefficients `a_p` (up to n) of the `L`-function
        of the elliptic curve `e`, i.e. the Fourier coefficients of
        the newform attached to `e`.

        INPUT:

        - ``self`` -- an elliptic curve

        - ``n`` -- a long integer

        - ``python_ints`` -- bool (default is False); if True,
          return a list of Python ints instead of a PARI gen wrapper.

        .. WARNING::

            The curve e must be a medium or long vector of the type given by
            ellinit. For this function to work for every n and not just those
            prime to the conductor, e must be a minimal Weierstrass equation.
            If this is not the case, use the function ellminimalmodel first
            before using ellaplist (or you will get INCORRECT RESULTS!)

        EXAMPLES::

            sage: e = pari([0, -1, 1, -10, -20]).ellinit()
            sage: v = e.ellaplist(10); v
            [-2, -1, 1, -2]
            sage: type(v)
            <type 'sage.libs.pari.gen.gen'>
            sage: v.type()
            't_VEC'
            sage: e.ellan(10)
            [1, -2, -1, 2, 1, 2, -2, 0, -2, -2]
            sage: v = e.ellaplist(10, python_ints=True); v
            [-2, -1, 1, -2]
            sage: type(v)
            <type 'list'>
            sage: type(v[0])
            <type 'int'>

        TESTS::

            sage: v = e.ellaplist(1)
            sage: print v, type(v)
            [] <type 'sage.libs.pari.gen.gen'>
            sage: v = e.ellaplist(1, python_ints=True)
            sage: print v, type(v)
            [] <type 'list'>
        """
        if python_ints:
            return [int(x) for x in self.ellaplist(n)]

        if n < 2:
            sig_on()
            return P.new_gen(zerovec(0))

        # 1. Make a table of primes up to n.
        P.init_primes(n+1)
        cdef gen t0 = objtogen(n)
        sig_on()
        cdef GEN g = primes(gtolong(primepi(t0.g)))

        # 2. Replace each prime in the table by ellap of it.
        cdef long i
        for i from 0 <= i < glength(g):
            set_gel(g, i + 1, ellap(self.g, gel(g, i + 1)))
        return P.new_gen(g)

    def ellheight(self, a, b=None, long flag=-1, unsigned long precision=0):
        """
        Canonical height of point ``a`` on elliptic curve ``self``,
        resp. the value of the associated bilinear form at ``(a,b)``.

        INPUT:

        - ``self``-- an elliptic curve over `\QQ`.

        - ``a`` -- rational point on ``self``.

        - ``b`` -- (optional) rational point on ``self``.

        - ``precision (optional)`` -- the precision of the
          result, in bits.

        EXAMPLES::

            sage: e = pari([0,1,1,-2,0]).ellinit()
            sage: e.ellheight([1,0])
            0.476711659343740
            sage: e.ellheight([1,0], precision=128).sage()
            0.47671165934373953737948605888465305945902294218            # 32-bit
            0.476711659343739537379486058884653059459022942211150879336  # 64-bit

        Computing the bilinear form::

            sage: e.ellheight([1, 0], [-1, 1])
            0.418188984498861
        """
        if flag != -1:
            from sage.misc.superseded import deprecation
            deprecation(16997, 'The flag argument to ellheight() is deprecated and not used anymore')
        cdef gen t0 = objtogen(a)
        cdef gen t1
        if b is None:
            sig_on()
            return P.new_gen(ellheight(self.g, t0.g, prec_bits_to_words(precision)))
        else:
            t1 = objtogen(b)
            sig_on()
            return P.new_gen(ellheight0(self.g, t0.g, t1.g, prec_bits_to_words(precision)))

    def ellisoncurve(self, x):
        """
        e.ellisoncurve(x): return True if the point x is on the elliptic
        curve e, False otherwise.

        If the point or the curve have inexact coefficients, an attempt is
        made to take this into account.

        EXAMPLES::

            sage: e = pari([0,1,1,-2,0]).ellinit()
            sage: e.ellisoncurve([1,0])
            True
            sage: e.ellisoncurve([1,1])
            False
            sage: e.ellisoncurve([1,0.00000000000000001])
            False
            sage: e.ellisoncurve([1,0.000000000000000001])
            True
            sage: e.ellisoncurve([0])
            True
        """
        cdef gen t0 = objtogen(x)
        sig_on()
        cdef int t = oncurve(self.g, t0.g)
        sig_off()
        return t != 0

    def ellminimalmodel(self):
        """
        ellminimalmodel(e): return the standard minimal integral model of
        the rational elliptic curve e and the corresponding change of
        variables. INPUT:


        -  ``e`` - gen (that defines an elliptic curve)


        OUTPUT:


        -  ``gen`` - minimal model

        -  ``gen`` - change of coordinates


        EXAMPLES::

            sage: e = pari([1,2,3,4,5]).ellinit()
            sage: F, ch = e.ellminimalmodel()
            sage: F[:5]
            [1, -1, 0, 4, 3]
            sage: ch
            [1, -1, 0, -1]
            sage: e.ellchangecurve(ch)[:5]
            [1, -1, 0, 4, 3]
        """
        cdef GEN x, y
        cdef gen model, change
        cdef pari_sp t
        sig_on()
        x = ellminimalmodel(self.g, &y)
        change = P.new_gen_noclear(y)
        model = P.new_gen(x)
        return model, change

    def elltors(self, flag=None):
        """
        Return information about the torsion subgroup of the given
        elliptic curve.

        INPUT:

        -  ``e`` - elliptic curve over `\QQ`

        OUTPUT:


        -  ``gen`` - the order of the torsion subgroup, a.k.a.
           the number of points of finite order

        -  ``gen`` - vector giving the structure of the torsion
           subgroup as a product of cyclic groups, sorted in non-increasing
           order

        -  ``gen`` - vector giving points on e generating these
           cyclic groups


        EXAMPLES::

            sage: e = pari([1,0,1,-19,26]).ellinit()
            sage: e.elltors()
            [12, [6, 2], [[1, 2], [3, -2]]]
        """
        if flag is not None:
            deprecation(20219, 'The flag argument to elltors() is deprecated and not used anymore')
        sig_on()
        return P.new_gen(elltors(self.g))

    def omega(self, unsigned long precision=0):
        """
        Return the basis for the period lattice of this elliptic curve.

        EXAMPLES::

            sage: e = pari([0, -1, 1, -10, -20]).ellinit()
            sage: e.omega()
            [1.26920930427955, 0.634604652139777 - 1.45881661693850*I]
        """
        sig_on()
        return P.new_gen(ellR_omega(self.g, prec_bits_to_words(precision)))

    def disc(self):
        """
        Return the discriminant of this object.

        EXAMPLES::

            sage: e = pari([0, -1, 1, -10, -20]).ellinit()
            sage: e.disc()
            -161051
            sage: _.factor()
            [-1, 1; 11, 5]
        """
        sig_on()
        return P.new_gen(member_disc(self.g))

    def j(self):
        """
        Return the j-invariant of this object.

        EXAMPLES::

            sage: e = pari([0, -1, 1, -10, -20]).ellinit()
            sage: e.j()
            -122023936/161051
            sage: _.factor()
            [-1, 1; 2, 12; 11, -5; 31, 3]
        """
        sig_on()
        return P.new_gen(member_j(self.g))

    def _eltabstorel(self, x):
        """
        Return the relative number field element corresponding to `x`.

        The result is a ``t_POLMOD`` with ``t_POLMOD`` coefficients.

        .. WARNING::

            This is a low-level version of :meth:`rnfeltabstorel` that
            only needs the output of :meth:`_nf_rnfeq`, not a full
            PARI ``rnf`` structure.  This method may raise errors or
            return undefined results if called with invalid arguments.

        TESTS::

            sage: K = pari('y^2 + 1').nfinit()
            sage: rnfeq = K._nf_rnfeq(x^2 + 2)
            sage: f_abs = rnfeq[0]; f_abs
            x^4 + 6*x^2 + 1
            sage: x_rel = rnfeq._eltabstorel(x); x_rel
            Mod(x + Mod(-y, y^2 + 1), x^2 + 2)
            sage: f_abs(x_rel)
            Mod(0, x^2 + 2)

        """
        cdef gen t0 = objtogen(x)
        sig_on()
        return P.new_gen(eltabstorel(self.g, t0.g))

    def _eltabstorel_lift(self, x):
        """
        Return the relative number field element corresponding to `x`.

        The result is a ``t_POL`` with ``t_POLMOD`` coefficients.

        .. WARNING::

            This is a low-level version of :meth:`rnfeltabstorel` that
            only needs the output of :meth:`_nf_rnfeq`, not a full
            PARI ``rnf`` structure.  This method may raise errors or
            return undefined results if called with invalid arguments.

        TESTS::

            sage: K = pari('y^2 + 1').nfinit()
            sage: rnfeq = K._nf_rnfeq(x^2 + 2)
            sage: rnfeq._eltabstorel_lift(x)
            x + Mod(-y, y^2 + 1)

        """
        cdef gen t0 = objtogen(x)
        sig_on()
        return P.new_gen(eltabstorel_lift(self.g, t0.g))

    def _eltreltoabs(self, x):
        """
        Return the absolute number field element corresponding to `x`.

        The result is a ``t_POL``.

        .. WARNING::

            This is a low-level version of :meth:`rnfeltreltoabs` that
            only needs the output of :meth:`_nf_rnfeq`, not a full
            PARI ``rnf`` structure.  This method may raise errors or
            return undefined results if called with invalid arguments.

        TESTS::

            sage: K = pari('y^2 + 1').nfinit()
            sage: rnfeq = K._nf_rnfeq(x^2 + 2)
            sage: rnfeq._eltreltoabs(x)
            1/2*x^3 + 7/2*x
            sage: rnfeq._eltreltoabs('y')
            1/2*x^3 + 5/2*x

        """
        cdef gen t0 = objtogen(x)
        sig_on()
        return P.new_gen(eltreltoabs(self.g, t0.g))

    def galoissubfields(self, long flag=0, v=-1):
        """
        List all subfields of the Galois group ``self``.

        This wraps the `galoissubfields`_ function from PARI.

        This method is essentially the same as applying
        :meth:`galoisfixedfield` to each group returned by
        :meth:`galoissubgroups`.

        INPUT:

        - ``self`` -- A Galois group as generated by :meth:`galoisinit`.

        - ``flag`` -- Has the same meaning as in :meth:`galoisfixedfield`.

        - ``v`` -- Has the same meaning as in :meth:`galoisfixedfield`.

        OUTPUT:

        A vector of all subfields of this group.  Each entry is as
        described in the :meth:`galoisfixedfield` method.

        EXAMPLES::

            sage: G = pari(x^6 + 108).galoisinit()
            sage: G.galoissubfields(flag=1)
            [x, x^2 + 972, x^3 + 54, x^3 + 864, x^3 - 54, x^6 + 108]
            sage: G = pari(x^4 + 1).galoisinit()
            sage: G.galoissubfields(flag=2, v='z')[3]
            [x^2 + 2, Mod(x^3 + x, x^4 + 1), [x^2 - z*x - 1, x^2 + z*x - 1]]

        .. _galoissubfields: http://pari.math.u-bordeaux.fr/dochtml/html.stable/Functions_related_to_general_number_fields.html#galoissubfields
        """
        sig_on()
        return P.new_gen(galoissubfields(self.g, flag, P.get_var(v)))

    idealintersection = deprecated_function_alias(20219, gen_auto.idealintersect)

    def nfeltval(self, x, p):
        """
        Return the valuation of the number field element `x` at the prime `p`.

        EXAMPLES::

            sage: nf = pari('x^2 + 1').nfinit()
            sage: p = nf.idealprimedec(5)[0]
            sage: nf.nfeltval('50 - 25*x', p)
            3
        """
        cdef gen t0 = objtogen(x)
        cdef gen t1 = objtogen(p)
        sig_on()
        v = nfval(self.g, t0.g, t1.g)
        sig_off()
        return v

    elementval = deprecated_function_alias(20219, nfeltval)

    def nfbasis(self, long flag=0, fa=None):
        """
        Integral basis of the field `\QQ[a]`, where ``a`` is a root of
        the polynomial x.

        INPUT:

        - ``flag``: if set to 1 and ``fa`` is not given: assume that no
          square of a prime > 500000 divides the discriminant of ``x``.

        - ``fa``: If present, encodes a subset of primes at which to
          check for maximality. This must be one of the three following
          things:

            - an integer: check all primes up to ``fa`` using trial
              division.

            - a vector: a list of primes to check.

            - a matrix: a partial factorization of the discriminant
              of ``x``.

        .. NOTE::

            In earlier versions of Sage, other bits in ``flag`` were
            defined but these are now simply ignored.

        EXAMPLES::

            sage: pari('x^3 - 17').nfbasis()
            [1, x, 1/3*x^2 - 1/3*x + 1/3]

        We test ``flag`` = 1, noting it gives a wrong result when the
        discriminant (-4 * `p`^2 * `q` in the example below) has a big square
        factor::

            sage: p = next_prime(10^10); q = next_prime(p)
            sage: x = polygen(QQ); f = x^2 + p^2*q
            sage: pari(f).nfbasis(1)   # Wrong result
            [1, x]
            sage: pari(f).nfbasis()    # Correct result
            [1, 1/10000000019*x]
            sage: pari(f).nfbasis(fa=10^6)   # Check primes up to 10^6: wrong result
            [1, x]
            sage: pari(f).nfbasis(fa="[2,2; %s,2]"%p)    # Correct result and faster
            [1, 1/10000000019*x]
            sage: pari(f).nfbasis(fa=[2,p])              # Equivalent with the above
            [1, 1/10000000019*x]
        """
        if flag < 0 or flag > 1:
            flag = flag & 1
            from sage.misc.superseded import deprecation
            deprecation(15767, 'In nfbasis(), flag must be 0 or 1, other bits are deprecated and ignored')

        cdef gen t0
        cdef GEN g0
        if fa is not None:
            t0 = objtogen(fa)
            g0 = t0.g
        elif flag:
            g0 = utoi(500000)
        else:
            g0 = NULL
        sig_on()
        return P.new_gen(nfbasis(self.g, NULL, g0))

    def nfbasis_d(self, long flag=0, fa=None):
        """
        Like :meth:`nfbasis`, but return a tuple ``(B, D)`` where `B`
        is the integral basis and `D` the discriminant.

        EXAMPLES::

            sage: F = NumberField(x^3-2,'alpha')
            sage: F._pari_()[0].nfbasis_d()
            ([1, y, y^2], -108)

        ::

            sage: G = NumberField(x^5-11,'beta')
            sage: G._pari_()[0].nfbasis_d()
            ([1, y, y^2, y^3, y^4], 45753125)

        ::

            sage: pari([-2,0,0,1]).Polrev().nfbasis_d()
            ([1, x, x^2], -108)
        """
        if flag < 0 or flag > 1:
            flag = flag & 1
            from sage.misc.superseded import deprecation
            deprecation(15767, 'In nfbasis_d(), flag must be 0 or 1, other bits are deprecated and ignored')

        cdef gen t0
        cdef GEN g0
        cdef GEN disc
        if fa is not None:
            t0 = objtogen(fa)
            g0 = t0.g
        elif flag & 1:
            g0 = utoi(500000)
        else:
            g0 = NULL
        sig_on()
        B = P.new_gen_noclear(nfbasis(self.g, &disc, g0))
        D = P.new_gen(disc)
        return B, D

    def nfbasistoalg_lift(nf, x):
        r"""
        Transforms the column vector ``x`` on the integral basis into a
        polynomial representing the algebraic number.

        INPUT:

         - ``nf`` -- a number field
         - ``x`` -- a column of rational numbers of length equal to the
           degree of ``nf`` or a single rational number

        OUTPUT:

         - ``nf.nfbasistoalg(x).lift()``

        EXAMPLES::

            sage: x = polygen(QQ)
            sage: K.<a> = NumberField(x^3 - 17)
            sage: Kpari = K.pari_nf()
            sage: Kpari.getattr('zk')
            [1, 1/3*y^2 - 1/3*y + 1/3, y]
            sage: Kpari.nfbasistoalg_lift(42)
            42
            sage: Kpari.nfbasistoalg_lift("[3/2, -5, 0]~")
            -5/3*y^2 + 5/3*y - 1/6
            sage: Kpari.getattr('zk') * pari("[3/2, -5, 0]~")
            -5/3*y^2 + 5/3*y - 1/6
        """
        cdef gen t0 = objtogen(x)
        sig_on()
        return P.new_gen(gel(basistoalg(nf.g, t0.g), 2))

    def nfdisc(self, long flag=-1, p=None):
        """
        nfdisc(x): Return the discriminant of the number field defined over
        QQ by x.

        EXAMPLES::

            sage: F = NumberField(x^3-2,'alpha')
            sage: F._pari_()[0].nfdisc()
            -108

        ::

            sage: G = NumberField(x^5-11,'beta')
            sage: G._pari_()[0].nfdisc()
            45753125

        ::

            sage: f = x^3-2
            sage: f._pari_()
            x^3 - 2
            sage: f._pari_().nfdisc()
            -108
        """
        if flag != -1 or p is not None:
            from sage.misc.superseded import deprecation
            deprecation(16997, 'The flag and p arguments to nfdisc() are deprecated and not used anymore')
        sig_on()
        return P.new_gen(nfdisc(self.g))

    def nfgenerator(self):
        f = self[0]
        x = f.variable()
        return x.Mod(f)

    def _nf_rnfeq(self, relpol):
        """
        Return data for converting number field elements between
        absolute and relative representation.

        .. NOTE::

            The output of this method is suitable for the methods
            :meth:`_eltabstorel`, :meth:`_eltabstorel_lift` and
            :meth:`_eltreltoabs`.

        TESTS::

            sage: K = pari('y^2 + 1').nfinit()
            sage: K._nf_rnfeq(x^2 + 2)
            [x^4 + 6*x^2 + 1, 1/2*x^3 + 5/2*x, -1, y^2 + 1, x^2 + 2]

        """
        cdef gen t0 = objtogen(relpol)
        sig_on()
        return P.new_gen(nf_rnfeq(self.g, t0.g))

    reverse = deprecated_function_alias(20219, gen_auto.polrecip)

    def eval(self, *args, **kwds):
        """
        Evaluate ``self`` with the given arguments.

        This is currently implemented in 3 cases:

        - univariate polynomials, rational functions, power series and
          Laurent series (using a single unnamed argument or keyword
          arguments),
        - any PARI object supporting the PARI function ``substvec``
          (in particular, multivariate polynomials) using keyword
          arguments,
        - objects of type ``t_CLOSURE`` (functions in GP bytecode form)
          using unnamed arguments.

        In no case is mixing unnamed and keyword arguments allowed.

        EXAMPLES::

            sage: f = pari('x^2 + 1')
            sage: f.type()
            't_POL'
            sage: f.eval(I)
            0
            sage: f.eval(x=2)
            5
            sage: (1/f).eval(x=1)
            1/2

        The notation ``f(x)`` is an alternative for ``f.eval(x)``::

            sage: f(3) == f.eval(3)
            True

        Evaluating power series::

            sage: f = pari('1 + x + x^3 + O(x^7)')
            sage: f(2*pari('y')^2)
            1 + 2*y^2 + 8*y^6 + O(y^14)

        Substituting zero is sometimes possible, and trying to do so
        in illegal cases can raise various errors::

            sage: pari('1 + O(x^3)').eval(0)
            1
            sage: pari('1/x').eval(0)
            Traceback (most recent call last):
            ...
            PariError: impossible inverse in gdiv: 0
            sage: pari('1/x + O(x^2)').eval(0)
            Traceback (most recent call last):
            ...
            ZeroDivisionError: substituting 0 in Laurent series with negative valuation
            sage: pari('1/x + O(x^2)').eval(pari('O(x^3)'))
            Traceback (most recent call last):
            ...
            PariError: impossible inverse in gdiv: O(x^3)
            sage: pari('O(x^0)').eval(0)
            Traceback (most recent call last):
            ...
            PariError: domain error in polcoeff: t_SER = O(x^0)

        Evaluating multivariate polynomials::

            sage: f = pari('y^2 + x^3')
            sage: f(1)    # Dangerous, depends on PARI variable ordering
            y^2 + 1
            sage: f(x=1)  # Safe
            y^2 + 1
            sage: f(y=1)
            x^3 + 1
            sage: f(1, 2)
            Traceback (most recent call last):
            ...
            TypeError: evaluating PARI t_POL takes exactly 1 argument (2 given)
            sage: f(y='x', x='2*y')
            x^2 + 8*y^3
            sage: f()
            x^3 + y^2

        It's not an error to substitute variables which do not appear::

            sage: f.eval(z=37)
            x^3 + y^2
            sage: pari(42).eval(t=0)
            42

        We can define and evaluate closures as follows::

            sage: T = pari('n -> n + 2')
            sage: T.type()
            't_CLOSURE'
            sage: T.eval(3)
            5

            sage: T = pari('() -> 42')
            sage: T()
            42

            sage: pr = pari('s -> print(s)')
            sage: pr.eval('"hello world"')
            hello world

            sage: f = pari('myfunc(x,y) = x*y')
            sage: f.eval(5, 6)
            30

        Default arguments work, missing arguments are treated as zero
        (like in GP)::

            sage: f = pari("(x, y, z=1.0) -> [x, y, z]")
            sage: f(1, 2, 3)
            [1, 2, 3]
            sage: f(1, 2)
            [1, 2, 1.00000000000000]
            sage: f(1)
            [1, 0, 1.00000000000000]
            sage: f()
            [0, 0, 1.00000000000000]

        Variadic closures are supported as well (:trac:`18623`)::

            sage: f = pari("(v[..])->length(v)")
            sage: f('a', f)
            2
            sage: g = pari("(x,y,z[..])->[x,y,z]")
            sage: g(), g(1), g(1,2), g(1,2,3), g(1,2,3,4)
            ([0, 0, []], [1, 0, []], [1, 2, []], [1, 2, [3]], [1, 2, [3, 4]])

        Using keyword arguments, we can substitute in more complicated
        objects, for example a number field::

            sage: K.<a> = NumberField(x^2 + 1)
            sage: nf = K._pari_()
            sage: nf
            [y^2 + 1, [0, 1], -4, 1, [Mat([1, 0.E-38 + 1.00000000000000*I]), [1, 1.00000000000000; 1, -1.00000000000000], [1, 1; 1, -1], [2, 0; 0, -2], [2, 0; 0, 2], [1, 0; 0, -1], [1, [0, -1; 1, 0]], []], [0.E-38 + 1.00000000000000*I], [1, y], [1, 0; 0, 1], [1, 0, 0, -1; 0, 1, 1, 0]]
            sage: nf(y='x')
            [x^2 + 1, [0, 1], -4, 1, [Mat([1, 0.E-38 + 1.00000000000000*I]), [1, 1.00000000000000; 1, -1.00000000000000], [1, 1; 1, -1], [2, 0; 0, -2], [2, 0; 0, 2], [1, 0; 0, -1], [1, [0, -1; 1, 0]], []], [0.E-38 + 1.00000000000000*I], [1, x], [1, 0; 0, 1], [1, 0, 0, -1; 0, 1, 1, 0]]
        """
        cdef long t = typ(self.g)
        cdef gen t0
        cdef GEN result
        cdef long arity
        cdef long nargs = len(args)
        cdef long nkwds = len(kwds)

        # Closure must be evaluated using *args
        if t == t_CLOSURE:
            if nkwds > 0:
                raise TypeError("cannot evaluate a PARI closure using keyword arguments")
            if closure_is_variadic(self.g):
                arity = closure_arity(self.g) - 1
                args = list(args[:arity]) + [0]*(arity-nargs) + [args[arity:]]
            t0 = objtogen(args)
            sig_on()
            result = closure_callgenvec(self.g, t0.g)
            if result == gnil:
                P.clear_stack()
                return None
            return P.new_gen(result)

        # Evaluate univariate polynomials, rational functions and
        # series using *args
        if nargs > 0:
            if nkwds > 0:
                raise TypeError("mixing unnamed and keyword arguments not allowed when evaluating a PARI object")
            if not (t == t_POL or t == t_RFRAC or t == t_SER):
                raise TypeError("cannot evaluate PARI %s using unnamed arguments" % self.type())
            if nargs != 1:
                raise TypeError("evaluating PARI %s takes exactly 1 argument (%d given)"
                                % (self.type(), nargs))

            t0 = objtogen(args[0])
            sig_on()
            if t == t_POL or t == t_RFRAC:
                return P.new_gen(poleval(self.g, t0.g))
            else:  # t == t_SER
                if isexactzero(t0.g):
                    # Work around the fact that PARI currently doesn't
                    # support substituting exact 0 in a power series.
                    # We don't try to imitate this when using keyword
                    # arguments, and hope this will be fixed in a
                    # future PARI version.
                    if valp(self.g) < 0:
                        sig_off()
                        raise ZeroDivisionError('substituting 0 in Laurent series with negative valuation')
                    elif valp(self.g) == 0:
                        return P.new_gen(polcoeff0(self.g, 0, -1))
                    else:
                        sig_off()
                        return P.PARI_ZERO
                return P.new_gen(gsubst(self.g, varn(self.g), t0.g))

        # Call substvec() using **kwds
        vstr = kwds.keys()            # Variables as Python strings
        t0 = objtogen(kwds.values())  # Replacements

        sig_on()
        cdef GEN v = cgetg(nkwds+1, t_VEC)  # Variables as PARI polynomials
        cdef long i
        for i in range(nkwds):
            set_gel(v, i+1, pol_x(P.get_var(vstr[i])))
        return P.new_gen(gsubstvec(self.g, v, t0.g))

    def __call__(self, *args, **kwds):
        """
        Evaluate ``self`` with the given arguments.

        This has the same effect as :meth:`eval`.

        EXAMPLES::

            sage: R.<x> = GF(3)[]
            sage: f = (x^2 + x + 1)._pari_()
            sage: f.type()
            't_POL'
            sage: f(2)
            Mod(1, 3)

        TESTS::

            sage: T = pari('n -> 1/n')
            sage: T.type()
            't_CLOSURE'
            sage: T(0)
            Traceback (most recent call last):
            ...
            PariError: _/_: impossible inverse in gdiv: 0
            sage: pari('() -> 42')(1,2,3)
            Traceback (most recent call last):
            ...
            PariError: too many parameters in user-defined function call
            sage: pari('n -> n')(n=2)
            Traceback (most recent call last):
            ...
            TypeError: cannot evaluate a PARI closure using keyword arguments
            sage: pari('x + y')(4, y=1)
            Traceback (most recent call last):
            ...
            TypeError: mixing unnamed and keyword arguments not allowed when evaluating a PARI object
            sage: pari("12345")(4)
            Traceback (most recent call last):
            ...
            TypeError: cannot evaluate PARI t_INT using unnamed arguments
        """
        return self.eval(*args, **kwds)

    def factorpadic(self, p, long r=20, long flag=-1):
        """
        p-adic factorization of the polynomial ``pol`` to precision ``r``.

        EXAMPLES::

            sage: x = polygen(QQ)
            sage: pol = (x^2 - 1)^2
            sage: pari(pol).factorpadic(5)
            [(1 + O(5^20))*x + (1 + O(5^20)), 2; (1 + O(5^20))*x + (4 + 4*5 + 4*5^2 + 4*5^3 + 4*5^4 + 4*5^5 + 4*5^6 + 4*5^7 + 4*5^8 + 4*5^9 + 4*5^10 + 4*5^11 + 4*5^12 + 4*5^13 + 4*5^14 + 4*5^15 + 4*5^16 + 4*5^17 + 4*5^18 + 4*5^19 + O(5^20)), 2]
            sage: pari(pol).factorpadic(5,3)
            [(1 + O(5^3))*x + (1 + O(5^3)), 2; (1 + O(5^3))*x + (4 + 4*5 + 4*5^2 + O(5^3)), 2]
        """
        if flag != -1:
            from sage.misc.superseded import deprecation
            deprecation(16997, 'The flag argument to factorpadic() is deprecated and not used anymore')
        cdef gen t0 = objtogen(p)
        sig_on()
        return P.new_gen(factorpadic(self.g, t0.g, r))

    def poldegree(self, var=-1):
        """
        Return the degree of this polynomial.
        """
        sig_on()
        n = poldegree(self.g, P.get_var(var))
        sig_off()
        return n

    def polisirreducible(self):
        """
        f.polisirreducible(): Returns True if f is an irreducible
        non-constant polynomial, or False if f is reducible or constant.
        """
        sig_on()
        t = isirreducible(self.g)
        P.clear_stack()
        return t != 0

    def polroots(self, long flag=-1, unsigned long precision=0):
        """
        Complex roots of the given polynomial using Schonhage's method,
        as modified by Gourdon.
        """
        if flag != -1:
            from sage.misc.superseded import deprecation
            deprecation(16997, 'The flag argument to polroots() is deprecated and not used anymore')
        sig_on()
        return P.new_gen(cleanroots(self.g, prec_bits_to_words(precision)))

    def polrootspadicfast(self, p, r=20):
        from sage.misc.superseded import deprecation
        deprecation(16997, 'polrootspadicfast is deprecated, use polrootspadic or the direct PARI call ZpX_roots instead')
        cdef gen t0 = objtogen(p)
        sig_on()
        return P.new_gen(rootpadic(self.g, t0.g, r))

    polsturm_full = deprecated_function_alias(18203, gen_auto.polsturm)

    def rnfisnorm(self, T, long flag=0):
        cdef gen t0 = objtogen(T)
        sig_on()
        return P.new_gen(rnfisnorm(t0.g, self.g, flag))

    def ncols(self):
        """
        Return the number of columns of self.

        EXAMPLES::

            sage: pari('matrix(19,8)').ncols()
            8
        """
        cdef long n
        sig_on()
        n = glength(self.g)
        sig_off()
        return n

    def nrows(self):
        """
        Return the number of rows of self.

        EXAMPLES::

            sage: pari('matrix(19,8)').nrows()
            19
        """
        cdef long n
        sig_on()
        # if this matrix has no columns
        # then it has no rows.
        if self.ncols() == 0:
            sig_off()
            return 0
        n = glength(<GEN>(self.g[1]))
        sig_off()
        return n

    def mattranspose(self):
        """
        Transpose of the matrix self.

        EXAMPLES::

            sage: pari('[1,2,3; 4,5,6; 7,8,9]').mattranspose()
            [1, 4, 7; 2, 5, 8; 3, 6, 9]

        Unlike PARI, this always returns a matrix::

            sage: pari('[1,2,3]').mattranspose()
            [1; 2; 3]
            sage: pari('[1,2,3]~').mattranspose()
            Mat([1, 2, 3])
        """
        sig_on()
        return P.new_gen(gtrans(self.g)).Mat()

    def lllgram(self):
        return self.qflllgram(0)

    def lllgramint(self):
        return self.qflllgram(1)

    def qfrep(self, B, long flag=0):
        """
        Vector of (half) the number of vectors of norms from 1 to `B`
        for the integral and definite quadratic form ``self``.
        Binary digits of flag mean 1: count vectors of even norm from
        1 to `2B`, 2: return a ``t_VECSMALL`` instead of a ``t_VEC``
        (which is faster).

        EXAMPLES::

            sage: M = pari("[5,1,1;1,3,1;1,1,1]")
            sage: M.qfrep(20)
            [1, 1, 2, 2, 2, 4, 4, 3, 3, 4, 2, 4, 6, 0, 4, 6, 4, 5, 6, 4]
            sage: M.qfrep(20, flag=1)
            [1, 2, 4, 3, 4, 4, 0, 6, 5, 4, 12, 4, 4, 8, 0, 3, 8, 6, 12, 12]
            sage: M.qfrep(20, flag=2)
            Vecsmall([1, 1, 2, 2, 2, 4, 4, 3, 3, 4, 2, 4, 6, 0, 4, 6, 4, 5, 6, 4])
        """
        # PARI 2.7 always returns a t_VECSMALL, but for backwards
        # compatibility, we keep returning a t_VEC (unless flag & 2)
        cdef gen t0 = objtogen(B)
        cdef GEN r
        sig_on()
        r = qfrep0(self.g, t0.g, flag & 1)
        if (flag & 2) == 0:
            r = vecsmall_to_vec(r)
        return P.new_gen(r)

    def matkerint(self, long flag=0):
        """
        Return the integer kernel of a matrix.

        This is the LLL-reduced Z-basis of the kernel of the matrix x with
        integral entries.

        EXAMPLES::

            sage: pari('[2,1;2,1]').matker()
            [-1/2; 1]
            sage: pari('[2,1;2,1]').matkerint()
            [1; -2]
            sage: pari('[2,1;2,1]').matkerint(1)
            doctest:...: DeprecationWarning: The flag argument to matkerint() is deprecated by PARI
            See http://trac.sagemath.org/18203 for details.
            [1; -2]
        """
        if flag:
            deprecation(18203, "The flag argument to matkerint() is deprecated by PARI")
        sig_on()
        return P.new_gen(matkerint0(self.g, flag))

    def factor(self, long limit=-1, proof=None):
        """
        Return the factorization of x.

        INPUT:

        -  ``limit`` -- (default: -1) is optional and can be set
           whenever x is of (possibly recursive) rational type. If limit is
           set, return partial factorization, using primes up to limit.

        - ``proof`` -- optional flag. If ``False`` (not the default),
          returned factors larger than `2^{64}` may only be pseudoprimes.
          If ``True``, always check primality. If not given, use the
          global PARI default ``factor_proven`` which is ``True`` by
          default in Sage.

        EXAMPLES::

            sage: pari('x^10-1').factor()
            [x - 1, 1; x + 1, 1; x^4 - x^3 + x^2 - x + 1, 1; x^4 + x^3 + x^2 + x + 1, 1]
            sage: pari(2^100-1).factor()
            [3, 1; 5, 3; 11, 1; 31, 1; 41, 1; 101, 1; 251, 1; 601, 1; 1801, 1; 4051, 1; 8101, 1; 268501, 1]
            sage: pari(2^100-1).factor(proof=True)
            [3, 1; 5, 3; 11, 1; 31, 1; 41, 1; 101, 1; 251, 1; 601, 1; 1801, 1; 4051, 1; 8101, 1; 268501, 1]
            sage: pari(2^100-1).factor(proof=False)
            [3, 1; 5, 3; 11, 1; 31, 1; 41, 1; 101, 1; 251, 1; 601, 1; 1801, 1; 4051, 1; 8101, 1; 268501, 1]

        We illustrate setting a limit::

            sage: pari(next_prime(10^50)*next_prime(10^60)*next_prime(10^4)).factor(10^5)
            [10007, 1; 100000000000000000000000000000000000000000000000151000000000700000000000000000000000000000000000000000000001057, 1]

        Setting a limit is invalid when factoring polynomials::

            sage: pari('x^11 + 1').factor(limit=17)
            Traceback (most recent call last):
            ...
            PariError: incorrect type in boundfact (t_POL)

        PARI doesn't have an algorithm for factoring multivariate
        polynomials::

            sage: pari('x^3 - y^3').factor()
            Traceback (most recent call last):
            ...
            PariError: sorry, factor for general polynomials is not yet implemented

        TESTS::

            sage: pari(2^1000+1).factor(limit=0)
            doctest:...: DeprecationWarning: factor(..., lim=0) is deprecated, use an explicit limit instead
            See http://trac.sagemath.org/20205 for details.
            [257, 1; 1601, 1; 25601, 1; 76001, 1; 133842787352016..., 1]
        """
        cdef GEN g
        if limit == 0:
            deprecation(20205, "factor(..., lim=0) is deprecated, use an explicit limit instead")
            limit = maxprime()
        global factor_proven
        cdef int saved_factor_proven = factor_proven
        try:
            if proof is not None:
                factor_proven = 1 if proof else 0
            sig_on()
            if limit >= 0:
                g = boundfact(self.g, limit)
            else:
                g = factor(self.g)
            return P.new_gen(g)
        finally:
            factor_proven = saved_factor_proven

    multiplicative_order = gen_auto.znorder
    order = deprecated_function_alias(20219, multiplicative_order)

    def __abs__(self):
        return self.abs()

    def nextprime(gen self, bint add_one=0):
        """
        nextprime(x): smallest pseudoprime greater than or equal to `x`.
        If ``add_one`` is non-zero, return the smallest pseudoprime
        strictly greater than `x`.

        EXAMPLES::

            sage: pari(1).nextprime()
            2
            sage: pari(2).nextprime()
            2
            sage: pari(2).nextprime(add_one = 1)
            3
            sage: pari(2^100).nextprime()
            1267650600228229401496703205653
        """
        sig_on()
        if add_one:
            return P.new_gen(nextprime(gaddsg(1, self.g)))
        return P.new_gen(nextprime(self.g))

    def change_variable_name(self, var):
        """
        In ``self``, which must be a ``t_POL`` or ``t_SER``, set the
        variable to ``var``.  If the variable of ``self`` is already
        ``var``, then return ``self``.

        .. WARNING::

            You should be careful with variable priorities when
            applying this on a polynomial or series of which the
            coefficients have polynomial components.  To be safe, only
            use this function on polynomials with integer or rational
            coefficients.  For a safer alternative, use :meth:`subst`.

        EXAMPLES::

            sage: f = pari('x^3 + 17*x + 3')
            sage: f.change_variable_name("y")
            y^3 + 17*y + 3
            sage: f = pari('1 + 2*y + O(y^10)')
            sage: f.change_variable_name("q")
            1 + 2*q + O(q^10)
            sage: f.change_variable_name("y") is f
            True

        In PARI, ``I`` refers to the square root of -1, so it cannot be
        used as variable name.  Note the difference with :meth:`subst`::

            sage: f = pari('x^2 + 1')
            sage: f.change_variable_name("I")
            Traceback (most recent call last):
            ...
            PariError: I already exists with incompatible valence
            sage: f.subst("x", "I")
            0
        """
        sig_on()
        cdef long n = P.get_var(var)
        sig_off()
        if varn(self.g) == n:
            return self
        if typ(self.g) != t_POL and typ(self.g) != t_SER:
            raise TypeError("set_variable() only works for polynomials or power series")
        # Copy self and then change the variable in place
        cdef gen newg = P.new_gen_noclear(self.g)
        setvarn(newg.g, n)
        return newg

    def nf_subst(self, z):
        """
        Given a PARI number field ``self``, return the same PARI
        number field but in the variable ``z``.

        INPUT:

        - ``self`` -- A PARI number field being the output of ``nfinit()``,
                      ``bnfinit()`` or ``bnrinit()``.

        EXAMPLES::

            sage: x = polygen(QQ)
            sage: K = NumberField(x^2 + 5, 'a')

        We can substitute in a PARI ``nf`` structure::

            sage: Kpari = K.pari_nf()
            sage: Kpari.nf_get_pol()
            y^2 + 5
            sage: Lpari = Kpari.nf_subst('a')
            sage: Lpari.nf_get_pol()
            a^2 + 5

        We can also substitute in a PARI ``bnf`` structure::

            sage: Kpari = K.pari_bnf()
            sage: Kpari.nf_get_pol()
            y^2 + 5
            sage: Kpari.bnf_get_cyc()  # Structure of class group
            [2]
            sage: Lpari = Kpari.nf_subst('a')
            sage: Lpari.nf_get_pol()
            a^2 + 5
            sage: Lpari.bnf_get_cyc()  # We still have a bnf after substituting
            [2]
        """
        cdef gen t0 = objtogen(z)
        sig_on()
        return P.new_gen(gsubst(self.g, gvar(self.g), t0.g))

    def type(gen self):
        """
        Return the PARI type of self as a string.

        .. note::

           In Cython, it is much faster to simply use typ(self.g) for
           checking PARI types.

        EXAMPLES::

            sage: pari(7).type()
            't_INT'
            sage: pari('x').type()
            't_POL'
            sage: pari('oo').type()
            't_INFINITY'
        """
        # The following original code leaks memory:
        #        return str(type_name(typ(self.g)))
        #
        # This code is the usual workaround:
        #        cdef char* s= <char*>type_name(typ(self.g))
        #        t=str(s)
        #        free(s)
        #        return(t)
        # However, it causes segfaults with t_INTs on some
        # machines, and errors about freeing non-aligned
        # pointers on others. So we settle for the following
        # fast but ugly code. Note that should the list of
        # valid PARI types ever be updated, this code would
        # need to be updated accordingly.
        #
        cdef long t = typ(self.g)

        if   t == t_INT:      return 't_INT'
        elif t == t_REAL:     return 't_REAL'
        elif t == t_INTMOD:   return 't_INTMOD'
        elif t == t_FRAC:     return 't_FRAC'
        elif t == t_FFELT:    return 't_FFELT'
        elif t == t_COMPLEX:  return 't_COMPLEX'
        elif t == t_PADIC:    return 't_PADIC'
        elif t == t_QUAD:     return 't_QUAD'
        elif t == t_POLMOD:   return 't_POLMOD'
        elif t == t_POL:      return 't_POL'
        elif t == t_SER:      return 't_SER'
        elif t == t_RFRAC:    return 't_RFRAC'
        elif t == t_QFR:      return 't_QFR'
        elif t == t_QFI:      return 't_QFI'
        elif t == t_VEC:      return 't_VEC'
        elif t == t_COL:      return 't_COL'
        elif t == t_MAT:      return 't_MAT'
        elif t == t_LIST:     return 't_LIST'
        elif t == t_STR:      return 't_STR'
        elif t == t_VECSMALL: return 't_VECSMALL'
        elif t == t_CLOSURE:  return 't_CLOSURE'
        elif t == t_INFINITY: return 't_INFINITY'
        else:
            raise TypeError("Unknown PARI type: %s" % t)

    def polinterpolate(self, ya, x):
        """
        self.polinterpolate(ya,x,e): polynomial interpolation at x
        according to data vectors self, ya (i.e. return P such that
        P(self[i]) = ya[i] for all i). Also return an error estimate on the
        returned value.
        """
        cdef gen t0 = objtogen(ya)
        cdef gen t1 = objtogen(x)
        cdef GEN dy, g
        sig_on()
        g = polint(self.g, t0.g, t1.g, &dy)
        dif = P.new_gen_noclear(dy)
        return P.new_gen(g), dif

    def ellwp(gen self, z='z', long n=20, long flag=0, unsigned long precision=0):
        """
        Return the value or the series expansion of the Weierstrass
        `P`-function at `z` on the lattice `self` (or the lattice
        defined by the elliptic curve `self`).

        INPUT:

        -  ``self`` -- an elliptic curve created using ``ellinit`` or a
           list ``[om1, om2]`` representing generators for a lattice.

        -  ``z`` -- (default: 'z') a complex number or a variable name
           (as string or PARI variable).

        -  ``n`` -- (default: 20) if 'z' is a variable, compute the
           series expansion up to at least `O(z^n)`.

        -  ``flag`` -- (default = 0): If ``flag`` is 0, compute only
           `P(z)`.  If ``flag`` is 1, compute `[P(z), P'(z)]`.

        OUTPUT:

        - `P(z)` (if ``flag`` is 0) or `[P(z), P'(z)]` (if ``flag`` is 1).
           numbers

        EXAMPLES:

        We first define the elliptic curve X_0(11)::

            sage: E = pari([0,-1,1,-10,-20]).ellinit()

        Compute P(1)::

            sage: E.ellwp(1)
            13.9658695257485

        Compute P(1+i), where i = sqrt(-1)::

            sage: C.<i> = ComplexField()
            sage: E.ellwp(pari(1+i))
            -1.11510682565555 + 2.33419052307470*I
            sage: E.ellwp(1+i)
            -1.11510682565555 + 2.33419052307470*I

        The series expansion, to the default `O(z^20)` precision::

            sage: E.ellwp()
            z^-2 + 31/15*z^2 + 2501/756*z^4 + 961/675*z^6 + 77531/41580*z^8 + 1202285717/928746000*z^10 + 2403461/2806650*z^12 + 30211462703/43418875500*z^14 + 3539374016033/7723451736000*z^16 + 413306031683977/1289540602350000*z^18 + O(z^20)

        Compute the series for wp to lower precision::

            sage: E.ellwp(n=4)
            z^-2 + 31/15*z^2 + O(z^4)

        Next we use the version where the input is generators for a
        lattice::

            sage: pari([1.2692, 0.63 + 1.45*i]).ellwp(1)
            13.9656146936689 + 0.000644829272810...*I

        With flag=1, compute the pair P(z) and P'(z)::

            sage: E.ellwp(1, flag=1)
            [13.9658695257485, 50.5619300880073]
        """
        cdef gen t0 = objtogen(z)
        cdef GEN g0 = t0.g

        # Emulate toser_i() but with given precision
        sig_on()
        if typ(g0) == t_POL:
            g0 = RgX_to_ser(g0, n+4)
        elif typ(g0) == t_RFRAC:
            g0 = rfrac_to_ser(g0, n+4)
        return P.new_gen(ellwp0(self.g, g0, flag, prec_bits_to_words(precision)))

    def debug(gen self, long depth = -1):
        r"""
        Show the internal structure of self (like the ``\x`` command in gp).

        EXAMPLE::

            sage: pari('[1/2, 1.0*I]').debug()  # random addresses
            [&=0000000004c5f010] VEC(lg=3):2200000000000003 0000000004c5eff8 0000000004c5efb0
              1st component = [&=0000000004c5eff8] FRAC(lg=3):0800000000000003 0000000004c5efe0 0000000004c5efc8
                num = [&=0000000004c5efe0] INT(lg=3):0200000000000003 (+,lgefint=3):4000000000000003 0000000000000001
                den = [&=0000000004c5efc8] INT(lg=3):0200000000000003 (+,lgefint=3):4000000000000003 0000000000000002
              2nd component = [&=0000000004c5efb0] COMPLEX(lg=3):0c00000000000003 00007fae8a2eb840 0000000004c5ef90
                real = gen_0
                imag = [&=0000000004c5ef90] REAL(lg=4):0400000000000004 (+,expo=0):6000000000000000 8000000000000000 0000000000000000
        """
        sig_on()
        dbgGEN(self.g, depth)
        sig_off()
        return

    def xgcd(x, y):
        """
        Returns u,v,d such that d=gcd(x,y) and u\*x+v\*y=d.

        EXAMPLES::

            sage: pari(10).xgcd(15)
            doctest:...: DeprecationWarning: xgcd() is deprecated, use gcdext() instead (note that the output is in a different order!)
            See http://trac.sagemath.org/18203 for details.
            (5, -1, 1)
        """
        deprecation(18203, "xgcd() is deprecated, use gcdext() instead (note that the output is in a different order!)")
        u, v, g = x.gcdext(y)
        return g, u, v

    ####################################################################
    # Functions deprecated by upstream PARI
    #
    # NOTE: these should remain in Sage as long as PARI supports them,
    # do not just delete these methods!
    ####################################################################

    def bezout(x, y):
        deprecation(18203, "bezout() is deprecated in PARI, use gcdext() instead (note that the output is in a different order!)")
        u, v, g = x.gcdext(y)
        return g, u, v

    def sizedigit(x):
        """
        sizedigit(x): Return a quick estimate for the maximal number of
        decimal digits before the decimal point of any component of x.

        INPUT:

        -  ``x`` - gen

        OUTPUT: Python integer

        EXAMPLES::

            sage: x = pari('10^100')
            sage: x.Str().length()
            101
            sage: x.sizedigit()
            doctest:...: DeprecationWarning: sizedigit() is deprecated in PARI
            See http://trac.sagemath.org/18203 for details.
            101

        Note that digits after the decimal point are ignored::

            sage: x = pari('1.234')
            sage: x
            1.23400000000000
            sage: x.sizedigit()
            1

        The estimate can be one too big::

            sage: pari('7234.1').sizedigit()
            4
            sage: pari('9234.1').sizedigit()
            5
        """
        deprecation(18203, "sizedigit() is deprecated in PARI")
        return sizedigit(x.g)

    def bernvec(x):
        r"""
        Creates a vector containing, as rational numbers, the Bernoulli
        numbers `B_0, B_2,\ldots, B_{2x}`. This routine is
        obsolete. Use bernfrac instead each time you need a Bernoulli
        number in exact form.

        Note: this routine is implemented using repeated independent calls
        to bernfrac, which is faster than the standard recursion in exact
        arithmetic.

        EXAMPLES::

            sage: pari(8).bernvec()
            doctest:...: DeprecationWarning: bernvec() is deprecated, use repeated calls to bernfrac() instead
            See http://trac.sagemath.org/15767 for details.
            [1, 1/6, -1/30, 1/42, -1/30, 5/66, -691/2730, 7/6, -3617/510]
            sage: [pari(2*n).bernfrac() for n in range(9)]
            [1, 1/6, -1/30, 1/42, -1/30, 5/66, -691/2730, 7/6, -3617/510]
        """
        deprecation(15767, 'bernvec() is deprecated, use repeated calls to bernfrac() instead')
        sig_on()
        return P.new_gen(bernvec(x))

    bezoutres = deprecated_function_alias(18203, gen_auto.polresultantext)

    ellbil = deprecated_function_alias(18203, ellheight)

    ellpow = deprecated_function_alias(18203, gen_auto.ellmul)

    def rnfpolred(*args, **kwds):
        deprecation(18203, "rnfpolred() is deprecated in PARI, port your code to use rnfpolredbest() instead")
        return gen_auto.rnfpolred(*args, **kwds)

    def rnfpolredabs(*args, **kwds):
        deprecation(18203, "rnfpolredabs() is deprecated in PARI, port your code to use rnfpolredbest() instead")
        return gen_auto.rnfpolredabs(*args, **kwds)


cpdef gen objtogen(s):
    """
    Convert any Sage/Python object to a PARI gen.

    For Sage types, this uses the `_pari_()` method on the object.
    Basic Python types like ``int`` are converted directly. For other
    types, the string representation is used.

    EXAMPLES::

        sage: pari([2,3,5])
        [2, 3, 5]
        sage: pari(Matrix(2,2,range(4)))
        [0, 1; 2, 3]
        sage: pari(x^2-3)
        x^2 - 3

    ::

        sage: a = pari(1); a, a.type()
        (1, 't_INT')
        sage: a = pari(1/2); a, a.type()
        (1/2, 't_FRAC')
        sage: a = pari(1/2); a, a.type()
        (1/2, 't_FRAC')

    Conversion from reals uses the real's own precision::

        sage: a = pari(1.2); a, a.type(), a.precision()
        (1.20000000000000, 't_REAL', 4) # 32-bit
        (1.20000000000000, 't_REAL', 3) # 64-bit

    Conversion from strings uses the current PARI real precision.
    By default, this is 64 bits::

        sage: a = pari('1.2'); a, a.type(), a.precision()
        (1.20000000000000, 't_REAL', 4)  # 32-bit
        (1.20000000000000, 't_REAL', 3)  # 64-bit

    But we can change this precision::

        sage: pari.set_real_precision(35)  # precision in decimal digits
        15
        sage: a = pari('1.2'); a, a.type(), a.precision()
        (1.2000000000000000000000000000000000, 't_REAL', 6)  # 32-bit
        (1.2000000000000000000000000000000000, 't_REAL', 4)  # 64-bit

    Set the precision to 15 digits for the remaining tests::

        sage: pari.set_real_precision(15)
        35

    Conversion from matrices and vectors is supported::

        sage: a = pari(matrix(2,3,[1,2,3,4,5,6])); a, a.type()
        ([1, 2, 3; 4, 5, 6], 't_MAT')
        sage: v = vector([1.2, 3.4, 5.6])
        sage: pari(v)
        [1.20000000000000, 3.40000000000000, 5.60000000000000]

    Some more exotic examples::

        sage: K.<a> = NumberField(x^3 - 2)
        sage: pari(K)
        [y^3 - 2, [1, 1], -108, 1, [[1, 1.25992104989487, 1.58740105196820; 1, -0.629960524947437 + 1.09112363597172*I, -0.793700525984100 - 1.37472963699860*I], [1, 1.25992104989487, 1.58740105196820; 1, 0.461163111024285, -2.16843016298270; 1, -1.72108416091916, 0.581029111014503], [1, 1, 2; 1, 0, -2; 1, -2, 1], [3, 0, 0; 0, 0, 6; 0, 6, 0], [6, 0, 0; 0, 6, 0; 0, 0, 3], [2, 0, 0; 0, 0, 1; 0, 1, 0], [2, [0, 0, 2; 1, 0, 0; 0, 1, 0]], []], [1.25992104989487, -0.629960524947437 + 1.09112363597172*I], [1, y, y^2], [1, 0, 0; 0, 1, 0; 0, 0, 1], [1, 0, 0, 0, 0, 2, 0, 2, 0; 0, 1, 0, 1, 0, 0, 0, 0, 2; 0, 0, 1, 0, 1, 0, 1, 0, 0]]

        sage: E = EllipticCurve('37a1')
        sage: pari(E)
        [0, 0, 1, -1, 0, 0, -2, 1, -1, 48, -216, 37, 110592/37, Vecsmall([1]), [Vecsmall([64, 1])], [0, 0, 0, 0, 0, 0, 0, 0]]

    Conversion from basic Python types::

        sage: pari(int(-5))
        -5
        sage: pari(long(2**150))
        1427247692705959881058285969449495136382746624
        sage: pari(float(pi))
        3.14159265358979
        sage: pari(complex(exp(pi*I/4)))
        0.707106781186548 + 0.707106781186548*I
        sage: pari(False)
        0
        sage: pari(True)
        1

    Some commands are just executed without returning a value::

        sage: pari("dummy = 0; kill(dummy)")
        sage: type(pari("dummy = 0; kill(dummy)"))
        <type 'NoneType'>

    TESTS::

        sage: pari(None)
        Traceback (most recent call last):
        ...
        ValueError: Cannot convert None to pari
    """
    cdef GEN g
    cdef Py_ssize_t length, i
    cdef mpz_t mpz_int
    cdef gen v

    if isinstance(s, gen):
        return s
    try:
        return s._pari_()
    except AttributeError:
        pass

    # Check basic Python types. Start with strings, which are a very
    # common case.
    if isinstance(s, str):
        sig_on()
        g = gp_read_str(PyString_AsString(s))
        if g == gnil:
            P.clear_stack()
            return None
        return P.new_gen(g)
    if isinstance(s, int):
        sig_on()
        return P.new_gen(stoi(PyInt_AS_LONG(s)))
    if isinstance(s, bool):
        return P.PARI_ONE if s else P.PARI_ZERO
    if isinstance(s, long):
        sig_on()
        mpz_init(mpz_int)
        mpz_set_pylong(mpz_int, s)
        g = P._new_GEN_from_mpz_t(mpz_int)
        mpz_clear(mpz_int)
        return P.new_gen(g)
    if isinstance(s, float):
        sig_on()
        return P.new_gen(dbltor(PyFloat_AS_DOUBLE(s)))
    if isinstance(s, complex):
        sig_on()
        g = cgetg(3, t_COMPLEX)
        set_gel(g, 1, dbltor(PyComplex_RealAsDouble(s)))
        set_gel(g, 2, dbltor(PyComplex_ImagAsDouble(s)))
        return P.new_gen(g)

    if isinstance(s, (types.ListType, types.XRangeType,
                        types.TupleType, types.GeneratorType)):
        length = len(s)
        v = P._empty_vector(length)
        for i from 0 <= i < length:
            v[i] = objtogen(s[i])
        return v

    if callable(s):
        return objtoclosure(s)

    if s is None:
        raise ValueError("Cannot convert None to pari")

    # Simply use the string representation
    return objtogen(str(s))


cpdef gentoobj(gen z, locals={}):
    """
    Convert a PARI gen to a Sage/Python object.

    See the ``python`` method of :class:`gen` for documentation and
    examples.
    """
    cdef GEN g = z.g
    cdef long t = typ(g)
    cdef long tx, ty
    cdef gen real, imag
    cdef Py_ssize_t i, j, nr, nc

    if t == t_INT:
         return Integer(z)
    elif t == t_FRAC:
         return Rational(z)
    elif t == t_REAL:
        from sage.rings.all import RealField
        prec = prec_words_to_bits(z.precision())
        return RealField(prec)(z)
    elif t == t_COMPLEX:
        real = z.real()
        imag = z.imag()
        tx = typ(real.g)
        ty = typ(imag.g)
        if tx in [t_INTMOD, t_PADIC] or ty in [t_INTMOD, t_PADIC]:
            raise NotImplementedError("No conversion to python available for t_COMPLEX with t_INTMOD or t_PADIC components")
        if tx == t_REAL or ty == t_REAL:
            xprec = real.precision()  # will be 0 if exact
            yprec = imag.precision()  # will be 0 if exact
            if xprec == 0:
                prec = prec_words_to_bits(yprec)
            elif yprec == 0:
                prec = prec_words_to_bits(xprec)
            else:
                prec = max(prec_words_to_bits(xprec), prec_words_to_bits(yprec))

            from sage.rings.all import RealField, ComplexField
            R = RealField(prec)
            C = ComplexField(prec)
            return C(R(real), R(imag))
        else:
            from sage.rings.all import QuadraticField
            K = QuadraticField(-1, 'i')
            return K([gentoobj(real), gentoobj(imag)])
    elif t == t_VEC or t == t_COL:
        return [gentoobj(x, locals) for x in z.python_list()]
    elif t == t_VECSMALL:
        return z.python_list_small()
    elif t == t_MAT:
        nc = lg(g)-1
        nr = 0 if nc == 0 else lg(gel(g,1))-1
        L = [gentoobj(z[i,j], locals) for i in range(nr) for j in range(nc)]
        from sage.matrix.constructor import matrix
        return matrix(nr, nc, L)
    elif t == t_PADIC:
        from sage.rings.padics.factory import Qp
        p = z.padicprime()
        K = Qp(Integer(p), precp(g))
        return K(z.lift())
    elif t == t_INFINITY:
        if z.sign() == 1:
            return sage.rings.infinity.infinity
        else:
            return -sage.rings.infinity.infinity
    
    # Fallback (e.g. polynomials): use string representation
    from sage.misc.sage_eval import sage_eval
    return sage_eval(str(z), locals=locals)


cdef GEN _Vec_append(GEN v, GEN a, long n):
    """
    This implements appending zeros (or another constant GEN ``a``) to
    the result of :meth:`Vec` and similar functions.

    This is a shallow function, copying ``a`` and entries of ``v`` to
    the result.  The result is simply stored on the PARI stack.

    INPUT:

    - ``v`` -- GEN of type ``t_VEC`` or ``t_COL``

    - ``a`` -- GEN which will be used for the added entries.
      Normally, this would be ``gen_0``.

    - ``n`` -- Make the vector of minimal length `|n|`. If `n > 0`,
      append zeros; if `n < 0`, prepend zeros.

    OUTPUT:

    A GEN of the same type as ``v``.
    """
    cdef long lenv = lg(v)-1
    cdef GEN w
    cdef long i
    # Do we need to extend the vector with zeros?
    if n > lenv:
        w = cgetg(n+1, typ(v))
        for i from 1 <= i <= lenv:
            set_gel(w, i, gel(v, i))
        for i from 1 <= i <= n-lenv:
            set_gel(w, i+lenv, a)
        return w
    elif n < -lenv:
        n = -n  # Make n positive
        w = cgetg(n+1, typ(v))
        for i from 1 <= i <= lenv:
            set_gel(w, i+(n-lenv), gel(v, i))
        for i from 1 <= i <= n-lenv:
            set_gel(w, i, a)
        return w
    else:
        return v<|MERGE_RESOLUTION|>--- conflicted
+++ resolved
@@ -32,7 +32,8 @@
 - Jeroen Demeyer (2015-03-17): automatically generate methods from
   ``pari.desc`` (:trac:`17631` and :trac:`17860`)
 
-<<<<<<< HEAD
+- Kiran Kedlaya (2016-03-23): implement infinity type
+
 TESTS:
 
 Before :trac:`15654`, this used to take a very long time.
@@ -44,10 +45,6 @@
     sage: pol = ((x-1)^50 + x)
     sage: pari(pol).poldisc()
     2*3 + 3^4 + 2*3^6 + 3^7 + 2*3^8 + 2*3^9 + O(3^10)
-=======
-- Kiran Kedlaya (2016-03-23): implement infinity type
-
->>>>>>> c6904435
 """
 
 #*****************************************************************************
