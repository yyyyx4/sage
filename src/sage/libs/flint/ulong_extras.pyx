--- conflicted
+++ resolved
@@ -1,12 +1,7 @@
-<<<<<<< HEAD
 # sage_setup: distribution = sagemath-flint
-def n_factor_to_list(unsigned long n, int proved):
-    """
-    A wrapper around ``n_factor``.
-=======
+
 r"""
 Deprecated modules.
->>>>>>> 09ffed7a
 
 Functions were moved in ulong_extras_sage.pyx
 
