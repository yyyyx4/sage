--- conflicted
+++ resolved
@@ -3396,12 +3396,8 @@
 
         -  ``dpi`` - dots per inch
 
-<<<<<<< HEAD
-        -  ``figsize`` - width or [width, height]
-=======
         -  ``figsize`` - width or [width, height] See documentation
            for :meth:`sage.plot.graphics.Graphics.show` for more details.
->>>>>>> f16112c7
 
         -  ``axes`` - (default: True)
 
