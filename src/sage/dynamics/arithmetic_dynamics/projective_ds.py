# -*- coding: utf-8 -*-
r"""
Dynamical systems on projective schemes

A dynamical system of projective schemes determined by homogeneous
polynomials functions that define what the morphism does on points
in the ambient projective space.

The main constructor functions are given by :class:`DynamicalSystem` and
:class:`DynamicalSystem_projective`. The constructors function can take either
polynomials or a morphism from which to construct a dynamical system.
If the domain is not specified, it is constructed. However, if you plan on
working with points or subvarieties in the domain, it recommended to specify
the domain.

The initialization checks are always performed by the constructor functions.
It is possible, but not recommended, to skip these checks by calling the
class initialization directly.

AUTHORS:

- David Kohel, William Stein

- William Stein (2006-02-11): fixed bug where P(0,0,0) was allowed as
  a projective point.

- Volker Braun (2011-08-08): Renamed classes, more documentation, misc
  cleanups.

- Ben Hutz (2013-03) iteration functionality and new directory structure
  for affine/projective, height functionality

- Brian Stout, Ben Hutz (Nov 2013) - added minimal model functionality

- Dillon Rose (2014-01):  Speed enhancements

- Ben Hutz (2015-11): iteration of subschemes

- Ben Hutz (2017-7): relocate code and create class

"""

# ****************************************************************************
#       Copyright (C) 2011 Volker Braun <vbraun.name@gmail.com>
#       Copyright (C) 2006 David Kohel <kohel@maths.usyd.edu.au>
#       Copyright (C) 2006 William Stein <wstein@gmail.com>
#
# This program is free software: you can redistribute it and/or modify
# it under the terms of the GNU General Public License as published by
# the Free Software Foundation, either version 2 of the License, or
# (at your option) any later version.
#                  https://www.gnu.org/licenses/
# ****************************************************************************
from __future__ import print_function, absolute_import

from sage.arith.misc import is_prime
from sage.categories.fields import Fields
from sage.categories.function_fields import FunctionFields
from sage.categories.number_fields import NumberFields
from sage.categories.homset import End
from sage.dynamics.arithmetic_dynamics.generic_ds import DynamicalSystem
from sage.functions.all import sqrt
from sage.functions.other import ceil
from sage.libs.pari.all import PariError
from sage.matrix.constructor import matrix, identity_matrix
from sage.misc.cachefunc import cached_method
from sage.misc.classcall_metaclass import typecall
from sage.misc.mrange import xmrange
from sage.modules.free_module_element import vector
from sage.rings.all import Integer, CIF
from sage.arith.all import gcd, lcm, next_prime, binomial, primes, moebius
from sage.categories.finite_fields import FiniteFields
from sage.rings.complex_field import ComplexField
from sage.rings.finite_rings.finite_field_constructor import (is_FiniteField, GF,
                                                              is_PrimeFiniteField)
from sage.rings.finite_rings.integer_mod_ring import Zmod
from sage.rings.fraction_field import (FractionField, is_FractionField)
from sage.rings.fraction_field_element import is_FractionFieldElement, FractionFieldElement
from sage.rings.integer_ring import ZZ
from sage.rings.morphism import RingHomomorphism_im_gens
from sage.rings.number_field.number_field_ideal import NumberFieldFractionalIdeal
from sage.rings.padics.all import Qp
from sage.rings.polynomial.multi_polynomial_ring_base import is_MPolynomialRing
from sage.rings.polynomial.polynomial_ring_constructor import PolynomialRing
from sage.rings.polynomial.polynomial_ring import is_PolynomialRing
from sage.rings.qqbar import QQbar
from sage.rings.quotient_ring import QuotientRing_generic
from sage.rings.rational_field import QQ
from sage.rings.real_double import RDF
from sage.rings.real_mpfr import (RealField, is_RealField)
from sage.schemes.generic.morphism import SchemeMorphism_polynomial
from sage.schemes.projective.projective_subscheme import AlgebraicScheme_subscheme_projective
from sage.schemes.projective.projective_morphism import (
    SchemeMorphism_polynomial_projective_space,
    SchemeMorphism_polynomial_projective_space_field,
    SchemeMorphism_polynomial_projective_space_finite_field)
from sage.schemes.projective.projective_space import (ProjectiveSpace,
                                                      is_ProjectiveSpace)
from sage.schemes.product_projective.space import is_ProductProjectiveSpaces
from sage.structure.element import get_coercion_model
from sage.symbolic.constants import e
from copy import copy
from sage.parallel.ncpus import ncpus
from sage.parallel.use_fork import p_iter_fork
from sage.dynamics.arithmetic_dynamics.projective_ds_helper import _fast_possible_periods
from sage.sets.set import Set
from sage.combinat.permutation import Arrangements
from sage.combinat.subset import Subsets
from sage.symbolic.ring import SR

class DynamicalSystem_projective(SchemeMorphism_polynomial_projective_space,
                                      DynamicalSystem):
    r"""A dynamical system of projective schemes determined by homogeneous
    polynomials that define what the morphism does on points in the
    ambient projective space.

    .. WARNING::

        You should not create objects of this class directly because
        no type or consistency checking is performed. The preferred
        method to construct such dynamical systems is to use
        :func:`~sage.dynamics.arithmetic_dynamics.generic_ds.DynamicalSystem_projective`
        function

    INPUT:

    - ``morphism_or_polys`` -- a SchemeMorphism, a polynomial, a
      rational function, or a list or tuple of homogeneous polynomials.

    - ``domain`` -- optional projective space or projective subscheme.

    - ``names`` -- optional tuple of strings to be used as coordinate
      names for a projective space that is constructed; defaults to ``'X','Y'``.

      The following combinations of ``morphism_or_polys`` and
      ``domain`` are meaningful:

      * ``morphism_or_polys`` is a SchemeMorphism; ``domain`` is
        ignored in this case.

      * ``morphism_or_polys`` is a list of homogeneous polynomials
        that define a rational endomorphism of ``domain``.

      * ``morphism_or_polys`` is a list of homogeneous polynomials and
        ``domain`` is unspecified; ``domain`` is then taken to be the
        projective space of appropriate dimension over the common base ring,
        if one exists, of the elements of ``morphism_or_polys``.

      * ``morphism_or_polys`` is a single polynomial or rational
        function; ``domain`` is ignored and taken to be a
        1-dimensional projective space over the base ring of
        ``morphism_or_polys`` with coordinate names given by ``names``.

    OUTPUT: :class:`DynamicalSystem_projective`.

    EXAMPLES::

        sage: P1.<x,y> = ProjectiveSpace(QQ,1)
        sage: DynamicalSystem_projective([y, 2*x])
        Dynamical System of Projective Space of dimension 1 over Rational Field
          Defn: Defined on coordinates by sending (x : y) to
                (y : 2*x)

    We can define dynamical systems on `P^1` by giving a polynomial or
    rational function::

        sage: R.<t> = QQ[]
        sage: DynamicalSystem_projective(t^2 - 3)
        Dynamical System of Projective Space of dimension 1 over Rational Field
          Defn: Defined on coordinates by sending (X : Y) to
                (X^2 - 3*Y^2 : Y^2)
        sage: DynamicalSystem_projective(1/t^2)
        Dynamical System of Projective Space of dimension 1 over Rational Field
          Defn: Defined on coordinates by sending (X : Y) to
                (Y^2 : X^2)

    ::

        sage: R.<x> = PolynomialRing(QQ,1)
        sage: DynamicalSystem_projective(x^2, names=['a','b'])
        Dynamical System of Projective Space of dimension 1 over Rational Field
          Defn: Defined on coordinates by sending (a : b) to
                (a^2 : b^2)

    Symbolic Ring elements are not allowed::

        sage: x,y = var('x,y')
        sage: DynamicalSystem_projective([x^2,y^2])
        Traceback (most recent call last):
        ...
        ValueError: [x^2, y^2] must be elements of a polynomial ring

    ::

        sage: R.<x> = PolynomialRing(QQ,1)
        sage: DynamicalSystem_projective(x^2)
        Dynamical System of Projective Space of dimension 1 over Rational Field
          Defn: Defined on coordinates by sending (X : Y) to
                (X^2 : Y^2)

    ::

        sage: R.<t> = PolynomialRing(QQ)
        sage: P.<x,y,z> = ProjectiveSpace(R, 2)
        sage: X = P.subscheme([x])
        sage: DynamicalSystem_projective([x^2, t*y^2, x*z], domain=X)
        Dynamical System of Closed subscheme of Projective Space of dimension
        2 over Univariate Polynomial Ring in t over Rational Field defined by:
          x
          Defn: Defined on coordinates by sending (x : y : z) to
                (x^2 : t*y^2 : x*z)

    When elements of the quotient ring are used, they are reduced::

        sage: P.<x,y,z> = ProjectiveSpace(CC, 2)
        sage: X = P.subscheme([x-y])
        sage: u,v,w = X.coordinate_ring().gens()
        sage: DynamicalSystem_projective([u^2, v^2, w*u], domain=X)
        Dynamical System of Closed subscheme of Projective Space of dimension
        2 over Complex Field with 53 bits of precision defined by:
          x - y
          Defn: Defined on coordinates by sending (x : y : z) to
                (y^2 : y^2 : y*z)

    We can also compute the forward image of subschemes through
    elimination. In particular, let `X = V(h_1,\ldots, h_t)` and define the ideal
    `I = (h_1,\ldots,h_t,y_0-f_0(\bar{x}), \ldots, y_n-f_n(\bar{x}))`.
    Then the elimination ideal `I_{n+1} = I \cap K[y_0,\ldots,y_n]` is a homogeneous
    ideal and `f(X) = V(I_{n+1})`::

        sage: P.<x,y,z> = ProjectiveSpace(QQ, 2)
        sage: f = DynamicalSystem_projective([(x-2*y)^2, (x-2*z)^2, x^2])
        sage: X = P.subscheme(y-z)
        sage: f(f(f(X)))
        Closed subscheme of Projective Space of dimension 2 over Rational Field
        defined by:
          y - z

    ::

        sage: P.<x,y,z,w> = ProjectiveSpace(QQ, 3)
        sage: f = DynamicalSystem_projective([(x-2*y)^2, (x-2*z)^2, (x-2*w)^2, x^2])
        sage: f(P.subscheme([x,y,z]))
        Closed subscheme of Projective Space of dimension 3 over Rational Field
        defined by:
          w,
          y,
          x

    ::

        sage: T.<x,y,z,w,u> = ProductProjectiveSpaces([2, 1], QQ)
        sage: DynamicalSystem_projective([x^2*u, y^2*w, z^2*u, w^2, u^2], domain=T)
        Dynamical System of Product of projective spaces P^2 x P^1 over Rational Field
          Defn: Defined by sending (x : y : z , w : u) to
                (x^2*u : y^2*w : z^2*u , w^2 : u^2).

    ::

        sage: K.<v> = QuadraticField(-7)
        sage: P.<x,y> = ProjectiveSpace(K, 1)
        sage: f = DynamicalSystem([x^3 + v*x*y^2, y^3])
        sage: fbar = f.change_ring(QQbar)
        sage: fbar.is_postcritically_finite()
        False
    """

    @staticmethod
    def __classcall_private__(cls, morphism_or_polys, domain=None, names=None):
        r"""
        Return the appropriate dynamical system on a projective scheme.

        TESTS::

            sage: R.<x,y> = QQ[]
            sage: P1 = ProjectiveSpace(R)
            sage: f = DynamicalSystem_projective([x-y, x*y])
            Traceback (most recent call last):
            ...
            ValueError: polys (=[x - y, x*y]) must be of the same degree
            sage: DynamicalSystem_projective([x-1, x*y+x])
            Traceback (most recent call last):
            ...
            ValueError: polys (=[x - 1, x*y + x]) must be homogeneous

        ::

            sage: DynamicalSystem_projective([exp(x),exp(y)])
            Traceback (most recent call last):
            ...
            ValueError: [e^x, e^y] must be elements of a polynomial ring

        ::

            sage: T.<x,y,z,w,u> = ProductProjectiveSpaces([2, 1], QQ)
            sage: DynamicalSystem_projective([x^2*u, y^2*w, z^2*u, w^2, u*z], domain=T)
            Traceback (most recent call last):
            ...
            TypeError: polys (=[x^2*u, y^2*w, z^2*u, w^2, z*u]) must be
            multi-homogeneous of the same degrees (by component)

        ::

            sage: A.<x,y> = AffineSpace(ZZ, 2)
            sage: DynamicalSystem_projective([x^2,y^2], A)
            Traceback (most recent call last):
            ...
            ValueError: "domain" must be a projective scheme
            sage: H = End(A)
            sage: f = H([x,y])
            sage: DynamicalSystem_projective(f)
            Traceback (most recent call last):
            ...
            ValueError: "domain" must be a projective scheme

        ::

            sage: R.<x> = PolynomialRing(QQ,1)
            sage: DynamicalSystem_projective(x^2, names='t')
            Traceback (most recent call last):
            ...
            ValueError: specify 2 variable names

        ::

            sage: P1.<x,y> = ProjectiveSpace(QQ,1)
            sage: DynamicalSystem_projective([y, x, y], domain=P1)
            Traceback (most recent call last):
            ...
            ValueError: Number of polys does not match dimension of Projective Space of dimension 1 over Rational Field

        ::

            sage: A.<x,y> = AffineSpace(QQ,2)
            sage: DynamicalSystem_projective([y,x], domain=A)
            Traceback (most recent call last):
            ...
            ValueError: "domain" must be a projective scheme

        ::

            sage: R.<x> = QQ[]
            sage: DynamicalSystem([x^2])
            Traceback (most recent call last):
            ...
            ValueError: list/tuple must have at least 2 polynomials

        ::

            sage: P.<x,y> = ProjectiveSpace(QQ,1)
            sage: f = DynamicalSystem([CC.0*x^2 + 2*y^2, 1*y^2], domain=P)
            Traceback (most recent call last):
            ...
            TypeError: coefficients of polynomial not in Rational Field
        """
        from sage.dynamics.arithmetic_dynamics.product_projective_ds import DynamicalSystem_product_projective

        if isinstance(morphism_or_polys, SchemeMorphism_polynomial):
            R = morphism_or_polys.base_ring()
            domain = morphism_or_polys.domain()
            polys = list(morphism_or_polys)
            if domain != morphism_or_polys.codomain():
                raise ValueError('domain and codomain do not agree')
            if not is_ProjectiveSpace(domain) and not isinstance(domain, AlgebraicScheme_subscheme_projective):
                raise ValueError('"domain" must be a projective scheme')
            if R not in Fields():
                return typecall(cls, polys, domain)
            if is_FiniteField(R):
                return DynamicalSystem_projective_finite_field(polys, domain)
            return DynamicalSystem_projective_field(polys, domain)

        if isinstance(morphism_or_polys, (list, tuple)):
            polys = list(morphism_or_polys)
            if len(polys) == 1:
                raise ValueError("list/tuple must have at least 2 polynomials")
            test = lambda x: is_PolynomialRing(x) or is_MPolynomialRing(x)
            if not all(test(poly.parent()) for poly in polys):
                try:
                    polys = [poly.lift() for poly in polys]
                except AttributeError:
                    raise ValueError('{} must be elements of a polynomial ring'.format(morphism_or_polys))
        else:
            # homogenize!
            f = morphism_or_polys
            aff_CR = f.parent()
            if (not is_PolynomialRing(aff_CR) and not is_FractionField(aff_CR)
                and not (is_MPolynomialRing(aff_CR) and aff_CR.ngens() == 1)):
                msg = '{} is not a single variable polynomial or rational function'
                raise ValueError(msg.format(f))
            if is_FractionField(aff_CR):
                polys = [f.numerator(),f.denominator()]
            else:
                polys = [f, aff_CR(1)]
            d = max(poly.degree() for poly in polys)
            if names is None:
                names = ('X','Y')
            elif len(names) != 2:
                raise ValueError('specify 2 variable names')
            proj_CR = PolynomialRing(aff_CR.base_ring(), names=names)
            X,Y = proj_CR.gens()
            polys = [proj_CR(Y**d * poly(X/Y)) for poly in polys]

        if domain is None:
            PR = get_coercion_model().common_parent(*polys)
            polys = [PR(poly) for poly in polys]
            domain = ProjectiveSpace(PR)
        else:
            # Check if we can coerce the given polynomials over the given domain 
            PR = domain.ambient_space().coordinate_ring()
            try:
                polys = [PR(poly) for poly in polys]
            except TypeError:
                raise TypeError('coefficients of polynomial not in {}'.format(domain.base_ring()))
        if len(polys) != domain.ambient_space().coordinate_ring().ngens():
            raise ValueError('Number of polys does not match dimension of {}'.format(domain)) 
        R = domain.base_ring()
        if R is SR:
            raise TypeError("Symbolic Ring cannot be the base ring")

        if is_ProductProjectiveSpaces(domain):
            splitpolys = domain._factors(polys)
            for split_poly in splitpolys:
                split_d = domain._degree(split_poly[0])
                if not all(split_d == domain._degree(f) for f in split_poly):
                    msg = 'polys (={}) must be multi-homogeneous of the same degrees (by component)'
                    raise TypeError(msg.format(polys))
            return DynamicalSystem_product_projective(polys, domain)

        # Now polys define an endomorphism of a scheme in P^n
        if not all(poly.is_homogeneous() for poly in polys):
            msg = 'polys (={}) must be homogeneous'
            raise ValueError(msg.format(polys))
        d = polys[0].degree()
        if not all(poly.degree() == d for poly in polys):
            msg = 'polys (={}) must be of the same degree'
            raise ValueError(msg.format(polys))

        if not is_ProjectiveSpace(domain) and not isinstance(domain, AlgebraicScheme_subscheme_projective):
            raise ValueError('"domain" must be a projective scheme')
        if R not in Fields():
            return typecall(cls, polys, domain)
        if is_FiniteField(R):
                return DynamicalSystem_projective_finite_field(polys, domain)
        return DynamicalSystem_projective_field(polys, domain)

    def __init__(self, polys, domain):
        r"""
        The Python constructor.

        See :class:`DynamicalSystem` for details.

        EXAMPLES::

            sage: P.<x,y> = ProjectiveSpace(QQ, 1)
            sage: DynamicalSystem_projective([3/5*x^2, y^2], domain=P)
            Dynamical System of Projective Space of dimension 1 over Rational Field
              Defn: Defined on coordinates by sending (x : y) to
                    (3/5*x^2 : y^2)
        """
        # Next attribute needed for _fast_eval and _fastpolys
        self._is_prime_finite_field = is_PrimeFiniteField(polys[0].base_ring())
        DynamicalSystem.__init__(self,polys,domain)

    def __copy__(self):
        r"""
        Return a copy of this dynamical system.

        OUTPUT: :class:`DynamicalSystem_projective`

        EXAMPLES::

            sage: P.<x,y> = ProjectiveSpace(QQ,1)
            sage: f = DynamicalSystem_projective([3/5*x^2,6*y^2])
            sage: g = copy(f)
            sage: f == g
            True
            sage: f is g
            False
        """
        return DynamicalSystem_projective(self._polys, self.domain())

    def _number_field_from_algebraics(self):
        r"""
        Returns a dynamical system defined over the number field of its coefficients.

        OTUPUT: dynamical system.

        EXAMPLES::

            sage: P.<x,y> = ProjectiveSpace(QQbar,1)
            sage: f = DynamicalSystem_projective([x^2 + QQbar(sqrt(2)) * y^2, y^2])
            sage: f._number_field_from_algebraics()
            Dynamical System of Projective Space of dimension 1 over Number Field in a with defining polynomial y^2 - 2 with a = 1.414213562373095?
              Defn: Defined on coordinates by sending (x : y) to
                    (x^2 + (a)*y^2 : y^2)
        """
        return self.as_scheme_morphism()._number_field_from_algebraics().as_dynamical_system()

    def dehomogenize(self, n):
        r"""
        Return the standard dehomogenization at the ``n[0]`` coordinate
        for the domain and the ``n[1]`` coordinate for the codomain.

        Note that the new function is defined over the fraction field
        of the base ring of this map.

        INPUT:

        - ``n`` -- a tuple of nonnegative integers; if ``n`` is an integer,
          then the two values of the tuple are assumed to be the same

        OUTPUT:

        If the dehomogenizing indices are the same for the domain and
        codomain, then a :class:`DynamicalSystem_affine` given by
        dehomogenizing the source and target of `self` with respect to
        the given indices is returned. If the dehomogenizing indices
        for the domain and codomain are different then the resulting
        affine patches are different and a scheme morphism is returned.

        EXAMPLES::

            sage: P.<x,y> = ProjectiveSpace(ZZ,1)
            sage: f = DynamicalSystem_projective([x^2+y^2, y^2])
            sage: f.dehomogenize(0)
            Dynamical System of Affine Space of dimension 1 over Integer Ring
              Defn: Defined on coordinates by sending (y) to
                    (y^2/(y^2 + 1))
            sage: f.dehomogenize((0, 1))
            Scheme morphism:
              From: Affine Space of dimension 1 over Integer Ring
              To:   Affine Space of dimension 1 over Integer Ring
              Defn: Defined on coordinates by sending (y) to
                    ((y^2 + 1)/y^2)
        """
        F = self.as_scheme_morphism().dehomogenize(n)
        if F.domain() == F.codomain():
            return F.as_dynamical_system()
        else:
            return F

    def dynatomic_polynomial(self, period):
        r"""
        For a dynamical system of `\mathbb{P}^1` compute the dynatomic
        polynomial.

        The dynatomic polynomial is the analog of the cyclotomic
        polynomial and its roots are the points of formal period `period`.
        If possible the division is done in the coordinate ring of this
        map and a polynomial is returned. In rings where that is not
        possible, a :class:`FractionField` element will be returned.
        In certain cases, when the conversion back to a polynomial fails,
        a :class:`SymbolRing` element will be returned.

        ALGORITHM:

        For a positive integer `n`, let `[F_n,G_n]` be the coordinates of the `nth`
        iterate of `f`. Then construct

        .. MATH::

            \Phi^{\ast}_n(f)(x,y) = \sum_{d \mid n}
                (yF_d(x,y) - xG_d(x,y))^{\mu(n/d)},

        where `\mu` is the Möbius function.

        For a pair `[m,n]`, let `f^m = [F_m,G_m]`. Compute

        .. MATH::

            \Phi^{\ast}_{m,n}(f)(x,y) = \Phi^{\ast}_n(f)(F_m,G_m) /
                \Phi^{\ast}_n(f)(F_{m-1},G_{m-1})

        REFERENCES:

        - [Hutz2015]_
        - [MoPa1994]_

        INPUT:

        - ``period`` -- a positive integer or a list/tuple `[m,n]` where
          `m` is the preperiod and `n` is the period

        OUTPUT:

        If possible, a two variable polynomial in the coordinate ring
        of this map. Otherwise a fraction field element of the coordinate
        ring of this map. Or, a :class:`SymbolicRing` element.

        .. TODO::

            - Do the division when the base ring is `p`-adic so that
              the output is a polynomial.

            - Convert back to a polynomial when the base ring is a
              function field (not over `\QQ` or `F_p`).

        EXAMPLES::

            sage: P.<x,y> = ProjectiveSpace(QQ,1)
            sage: f = DynamicalSystem_projective([x^2 + y^2, y^2])
            sage: f.dynatomic_polynomial(2)
            x^2 + x*y + 2*y^2

        ::

            sage: P.<x,y> = ProjectiveSpace(ZZ,1)
            sage: f = DynamicalSystem_projective([x^2 + y^2, x*y])
            sage: f.dynatomic_polynomial(4)
            2*x^12 + 18*x^10*y^2 + 57*x^8*y^4 + 79*x^6*y^6 + 48*x^4*y^8 + 12*x^2*y^10 + y^12

        ::

            sage: P.<x,y> = ProjectiveSpace(CC,1)
            sage: f = DynamicalSystem_projective([x^2 + y^2, 3*x*y])
            sage: f.dynatomic_polynomial(3)
            13.0000000000000*x^6 + 117.000000000000*x^4*y^2 +
            78.0000000000000*x^2*y^4 + y^6

        ::

            sage: P.<x,y> = ProjectiveSpace(QQ,1)
            sage: f = DynamicalSystem_projective([x^2 - 10/9*y^2, y^2])
            sage: f.dynatomic_polynomial([2,1])
            x^4*y^2 - 11/9*x^2*y^4 - 80/81*y^6

        ::

            sage: P.<x,y> = ProjectiveSpace(QQ,1)
            sage: f = DynamicalSystem_projective([x^2 - 29/16*y^2, y^2])
            sage: f.dynatomic_polynomial([2,3])
            x^12 - 95/8*x^10*y^2 + 13799/256*x^8*y^4 - 119953/1024*x^6*y^6 +
            8198847/65536*x^4*y^8 - 31492431/524288*x^2*y^10 +
            172692729/16777216*y^12

        ::

            sage: P.<x,y> = ProjectiveSpace(ZZ,1)
            sage: f = DynamicalSystem_projective([x^2 - y^2, y^2])
            sage: f.dynatomic_polynomial([1,2])
            x^2 - x*y

        ::

            sage: P.<x,y> = ProjectiveSpace(QQ,1)
            sage: f = DynamicalSystem_projective([x^3 - y^3, 3*x*y^2])
            sage: f.dynatomic_polynomial([0,4])==f.dynatomic_polynomial(4)
            True

        ::

            sage: P.<x,y,z> = ProjectiveSpace(QQ,2)
            sage: f = DynamicalSystem_projective([x^2 + y^2, x*y, z^2])
            sage: f.dynatomic_polynomial(2)
            Traceback (most recent call last):
            ...
            TypeError: does not make sense in dimension >1

        ::

            sage: P.<x,y> = ProjectiveSpace(Qp(5),1)
            sage: f = DynamicalSystem_projective([x^2 + y^2, y^2])
            sage: f.dynatomic_polynomial(2)
            (x^4*y + (2 + O(5^20))*x^2*y^3 - x*y^4 + (2 + O(5^20))*y^5)/(x^2*y -
            x*y^2 + y^3)

        ::

            sage: L.<t> = PolynomialRing(QQ)
            sage: P.<x,y> = ProjectiveSpace(L,1)
            sage: f = DynamicalSystem_projective([x^2 + t*y^2, y^2])
            sage: f.dynatomic_polynomial(2)
            x^2 + x*y + (t + 1)*y^2

        ::

            sage: K.<c> = PolynomialRing(ZZ)
            sage: P.<x,y> = ProjectiveSpace(K,1)
            sage: f = DynamicalSystem_projective([x^2 + c*y^2, y^2])
            sage: f.dynatomic_polynomial([1, 2])
            x^2 - x*y + (c + 1)*y^2

        ::

            sage: P.<x,y> = ProjectiveSpace(QQ,1)
            sage: f = DynamicalSystem_projective([x^2 + y^2, y^2])
            sage: f.dynatomic_polynomial(2)
            x^2 + x*y + 2*y^2
            sage: R.<X> = PolynomialRing(QQ)
            sage: K.<c> = NumberField(X^2 + X + 2)
            sage: PP = P.change_ring(K)
            sage: ff = f.change_ring(K)
            sage: p = PP((c, 1))
            sage: ff(ff(p)) == p
            True

        ::

            sage: P.<x,y> = ProjectiveSpace(QQ,1)
            sage: f = DynamicalSystem_projective([x^2 + y^2, x*y])
            sage: f.dynatomic_polynomial([2, 2])
            x^4 + 4*x^2*y^2 + y^4
            sage: R.<X> = PolynomialRing(QQ)
            sage: K.<c> = NumberField(X^4 + 4*X^2 + 1)
            sage: PP = P.change_ring(K)
            sage: ff = f.change_ring(K)
            sage: p = PP((c, 1))
            sage: ff.nth_iterate(p, 4) == ff.nth_iterate(p, 2)
            True

        ::

            sage: P.<x,y> = ProjectiveSpace(CC, 1)
            sage: f = DynamicalSystem_projective([x^2 - CC.0/3*y^2, y^2])
            sage: f.dynatomic_polynomial(2)
            (x^4*y + (-0.666666666666667*I)*x^2*y^3 - x*y^4 + (-0.111111111111111 - 0.333333333333333*I)*y^5)/(x^2*y - x*y^2 + (-0.333333333333333*I)*y^3)

        ::

            sage: P.<x,y> = ProjectiveSpace(CC, 1)
            sage: f = DynamicalSystem_projective([x^2-CC.0/5*y^2, y^2])
            sage: f.dynatomic_polynomial(2)
            x^2 + x*y + (1.00000000000000 - 0.200000000000000*I)*y^2

        ::

            sage: L.<t> = PolynomialRing(QuadraticField(2).maximal_order())
            sage: P.<x, y> = ProjectiveSpace(L.fraction_field() , 1)
            sage: f = DynamicalSystem_projective([x^2 + (t^2 + 1)*y^2 , y^2])
            sage: f.dynatomic_polynomial(2)
            x^2 + x*y + (t^2 + 2)*y^2

        ::

            sage: P.<x,y> = ProjectiveSpace(ZZ, 1)
            sage: f = DynamicalSystem_projective([x^2 - 5*y^2, y^2])
            sage: f.dynatomic_polynomial([3,0 ])
            0

        TESTS:

        We check that the dynatomic polynomial has the right
        parent (see :trac:`18409`)::

            sage: P.<x,y> = ProjectiveSpace(QQbar,1)
            sage: f = DynamicalSystem_projective([x^2 - 1/3*y^2, y^2])
            sage: f.dynatomic_polynomial(2).parent()
            Multivariate Polynomial Ring in x, y over Algebraic Field

        ::

            sage: T.<v> = QuadraticField(33)
            sage: S.<t> = PolynomialRing(T)
            sage: P.<x,y> = ProjectiveSpace(FractionField(S),1)
            sage: f = DynamicalSystem_projective([t*x^2 - 1/t*y^2, y^2])
            sage: f.dynatomic_polynomial([1, 2]).parent()
            Multivariate Polynomial Ring in x, y over Fraction Field of Univariate Polynomial
            Ring in t over Number Field in v with defining polynomial x^2 - 33 with v = 5.744562646538029?

        ::

            sage: P.<x, y> = ProjectiveSpace(QQ, 1)
            sage: f = DynamicalSystem_projective([x^3 - y^3*2, y^3])
            sage: f.dynatomic_polynomial(1).parent()
            Multivariate Polynomial Ring in x, y over Rational Field

        ::

            sage: R.<c> = QQ[]
            sage: P.<x,y> = ProjectiveSpace(R,1)
            sage: f = DynamicalSystem_projective([x^2 + c*y^2, y^2])
            sage: f.dynatomic_polynomial([1,2]).parent()
            Multivariate Polynomial Ring in x, y over Univariate
            Polynomial Ring in c over Rational Field

        ::

            sage: R.<c> = QQ[]
            sage: P.<x,y> = ProjectiveSpace(ZZ,1)
            sage: f = DynamicalSystem_projective([x^2 + y^2, (1)*y^2 + (1)*x*y])
            sage: f.dynatomic_polynomial([1,2]).parent()
            Multivariate Polynomial Ring in x, y over Integer Ring

        ::

            sage: P.<x, y> = ProjectiveSpace(QQ, 1)
            sage: f = DynamicalSystem_projective([x^2 + y^2, y^2])
            sage: f.dynatomic_polynomial(0)
            0
            sage: f.dynatomic_polynomial([0,0])
            0
            sage: f.dynatomic_polynomial(-1)
            Traceback (most recent call last):
            ...
            TypeError: period must be a positive integer

        ::

            sage: R.<c> = QQ[]
            sage: P.<x,y> = ProjectiveSpace(R,1)
            sage: f = DynamicalSystem_projective([x^2 + c*y^2,y^2])
            sage: f.dynatomic_polynomial([1,2]).parent()
            Multivariate Polynomial Ring in x, y over Univariate Polynomial Ring in
            c over Rational Field

        Some rings still return :class:`SymoblicRing` elements::

            sage: S.<t> = FunctionField(CC)
            sage: P.<x,y> = ProjectiveSpace(S,1)
            sage: f = DynamicalSystem_projective([t*x^2-1*y^2, t*y^2])
            sage: f.dynatomic_polynomial([1, 2]).parent()
            Symbolic Ring

        ::

            sage: R.<x,y> = PolynomialRing(QQ)
            sage: S = R.quo(R.ideal(y^2-x+1))
            sage: P.<u,v> = ProjectiveSpace(FractionField(S),1)
            sage: f = DynamicalSystem_projective([u^2 + S(x^2)*v^2, v^2])
            sage: dyn = f.dynatomic_polynomial([1,1]); dyn
            v^3*xbar^2 + u^2*v + u*v^2
            sage: dyn.parent()
            Symbolic Ring
        """
        if self.domain().ngens() > 2:
            raise TypeError("does not make sense in dimension >1")
        if not isinstance(period, (list, tuple)):
            period = [0, period]
        x = self.domain().gen(0)
        y = self.domain().gen(1)
        f0, f1 = F0, F1 = self._polys
        PHI = self.base_ring().one()
        m = period[0]
        n = int(period[1])
        if n < 0:
            raise TypeError("period must be a positive integer")
        if n == 0:
            return self[0].parent().zero()
        if m == 0 and n == 1:
            return y*F0 - x*F1
        for d in range(1, n):
            if n % d == 0:
                PHI = PHI * ((y*F0 - x*F1)**moebius(n//d))
            F0, F1 = f0(F0, F1), f1(F0, F1)
        PHI = PHI * (y*F0 - x*F1)
        if m != 0:
            fm = self.nth_iterate_map(m)
            fm1 = self.nth_iterate_map(m - 1)
        try:
            QR = PHI.numerator().quo_rem(PHI.denominator())
            if not QR[1]:
                PHI = QR[0]
            if m != 0:
                PHI = PHI(fm._polys)/(PHI(fm1._polys))
                QR = PHI.numerator().quo_rem(PHI.denominator())
                if QR[1] == 0:
                    PHI = QR[0]
            return PHI
        except (TypeError, NotImplementedError): # something Singular can't handle
            if m != 0:
                PHI = PHI(fm._polys) / PHI(fm1._polys)
        #even when the ring can be passed to singular in quo_rem,
        #it can't always do the division, so we call Maxima
        from sage.rings.padics.generic_nodes import is_pAdicField, is_pAdicRing
        if period != [0,1]: #period==[0,1] we don't need to do any division
            BR = self.domain().base_ring().base_ring()
            if not (is_pAdicRing(BR) or is_pAdicField(BR)):
                try:
                    QR2 = PHI.numerator()._maxima_().divide(PHI.denominator())
                    if not QR2[1].sage():
                        # do it again to divide out by denominators of coefficients
                        PHI = QR2[0].sage()
                        PHI = PHI.numerator()._maxima_().divide(PHI.denominator())[0].sage()
                    if not is_FractionFieldElement(PHI):
                        from sage.symbolic.expression_conversions import polynomial
                        PHI = polynomial(PHI, ring=self.coordinate_ring())
                except (TypeError, NotImplementedError): #something Maxima, or the conversion, can't handle
                    pass
        return PHI

    def nth_iterate_map(self, n, normalize=False):
        r"""
        Return the ``n``-th iterate of this dynamical system.

        ALGORITHM:

        Uses a form of successive squaring to reducing computations.

        .. TODO:: This could be improved.

        INPUT:

        - ``n`` -- positive integer

        - ``normalize`` -- boolean; remove gcd's during iteration

        OUTPUT: a projective dynamical system

        EXAMPLES::

            sage: P.<x,y> = ProjectiveSpace(QQ,1)
            sage: f = DynamicalSystem_projective([x^2+y^2, y^2])
            sage: f.nth_iterate_map(2)
            Dynamical System of Projective Space of dimension 1 over Rational
            Field
              Defn: Defined on coordinates by sending (x : y) to
                    (x^4 + 2*x^2*y^2 + 2*y^4 : y^4)

        ::

            sage: P.<x,y> = ProjectiveSpace(CC,1)
            sage: f = DynamicalSystem_projective([x^2-y^2, x*y])
            sage: f.nth_iterate_map(3)
            Dynamical System of Projective Space of dimension 1 over Complex
            Field with 53 bits of precision
              Defn: Defined on coordinates by sending (x : y) to
                    (x^8 + (-7.00000000000000)*x^6*y^2 + 13.0000000000000*x^4*y^4 +
            (-7.00000000000000)*x^2*y^6 + y^8 : x^7*y + (-4.00000000000000)*x^5*y^3
            + 4.00000000000000*x^3*y^5 - x*y^7)

        ::

            sage: P.<x,y,z> = ProjectiveSpace(ZZ,2)
            sage: f = DynamicalSystem_projective([x^2-y^2, x*y, z^2+x^2])
            sage: f.nth_iterate_map(2)
            Dynamical System of Projective Space of dimension 2 over Integer Ring
              Defn: Defined on coordinates by sending (x : y : z) to
                    (x^4 - 3*x^2*y^2 + y^4 : x^3*y - x*y^3 : 2*x^4 - 2*x^2*y^2 + y^4
            + 2*x^2*z^2 + z^4)

        ::

            sage: P.<x,y,z> = ProjectiveSpace(QQ,2)
            sage: X = P.subscheme(x*z-y^2)
            sage: f = DynamicalSystem_projective([x^2, x*z, z^2], domain=X)
            sage: f.nth_iterate_map(2)
            Dynamical System of Closed subscheme of Projective Space of dimension
            2 over Rational Field defined by:
              -y^2 + x*z
              Defn: Defined on coordinates by sending (x : y : z) to
                    (x^4 : x^2*z^2 : z^4)

        ::

            sage: P.<x,y,z> = ProjectiveSpace(QQ, 2)
            sage: f = DynamicalSystem_projective([y^2 * z^3, y^3 * z^2, x^5])
            sage: f.nth_iterate_map( 5, normalize=True)
            Dynamical System of Projective Space of dimension 2 over Rational
            Field
            Defn: Defined on coordinates by sending (x : y : z) to
            (y^202*z^443 : x^140*y^163*z^342 : x^645)
        """
        D = int(n)
        if D < 0:
            raise TypeError("iterate number must be a positive integer")
        if D == 1:
            return self
        H = End(self.domain())
        N = self.codomain().ambient_space().dimension_relative() + 1
        F = copy(self)
        Coord_ring = self.codomain().coordinate_ring()
        if isinstance(Coord_ring, QuotientRing_generic):
            PHI = H([Coord_ring.gen(i).lift() for i in range(N)])#makes a mapping
        else:
            PHI = H([Coord_ring.gen(i) for i in range(N)])
        while D:
            if D&1:
                PHI = PHI*F
                if normalize:
                    PHI.normalize_coordinates()
            if D > 1: #avoid extra iterate
                F = F*F
            if normalize:
                F.normalize_coordinates()
            D >>= 1
        return PHI.as_dynamical_system()

    def nth_iterate(self, P, n, **kwds):
        r"""
        Return the ``n``-th iterate of the point ``P`` by this
        dynamical system.

        If ``normalize`` is ``True``, then the coordinates are
        automatically normalized.

        .. TODO:: Is there a more efficient way to do this?

        INPUT:

        - ``P`` -- a point in this map's domain

        - ``n`` -- a positive integer

        kwds:

        - ``normalize`` -- (default: ``False``) boolean

        OUTPUT: a point in this map's codomain

        EXAMPLES::

            sage: P.<x,y> = ProjectiveSpace(ZZ,1)
            sage: f = DynamicalSystem_projective([x^2+y^2, 2*y^2])
            sage: Q = P(1,1)
            sage: f.nth_iterate(Q,4)
            (32768 : 32768)

        ::

            sage: P.<x,y> = ProjectiveSpace(ZZ,1)
            sage: f = DynamicalSystem_projective([x^2+y^2, 2*y^2])
            sage: Q = P(1,1)
            sage: f.nth_iterate(Q, 4, normalize=True)
            (1 : 1)

        ::

            sage: P.<x,y,z> = ProjectiveSpace(QQ,2)
            sage: f = DynamicalSystem_projective([x^2, 2*y^2, z^2-x^2])
            sage: Q = P(2,7,1)
            sage: f.nth_iterate(Q,2)
            (-16/7 : -2744 : 1)

        ::

            sage: R.<t> = PolynomialRing(QQ)
            sage: P.<x,y,z> = ProjectiveSpace(R,2)
            sage: f = DynamicalSystem_projective([x^2+t*y^2, (2-t)*y^2, z^2])
            sage: Q = P(2+t,7,t)
            sage: f.nth_iterate(Q,2)
            (t^4 + 2507*t^3 - 6787*t^2 + 10028*t + 16 : -2401*t^3 + 14406*t^2 -
            28812*t + 19208 : t^4)

        ::

            sage: P.<x,y,z> = ProjectiveSpace(ZZ,2)
            sage: X = P.subscheme(x^2-y^2)
            sage: f = DynamicalSystem_projective([x^2, y^2, z^2], domain=X)
            sage: f.nth_iterate(X(2,2,3), 3)
            (256 : 256 : 6561)

        ::

            sage: K.<c> = FunctionField(QQ)
            sage: P.<x,y> = ProjectiveSpace(K,1)
            sage: f = DynamicalSystem_projective([x^3 - 2*x*y^2 - c*y^3, x*y^2])
            sage: f.nth_iterate(P(c,1), 2)
            ((c^6 - 9*c^4 + 25*c^2 - c - 21)/(c^2 - 3) : 1)

            sage: P.<x,y,z> = ProjectiveSpace(QQ,2)
            sage: f = DynamicalSystem_projective([x^2+3*y^2, 2*y^2,z^2])
            sage: f.nth_iterate(P(2, 7, 1), -2)
            Traceback (most recent call last):
            ...
            TypeError: must be a forward orbit

        ::

            sage: P.<x,y> = ProjectiveSpace(QQ, 1)
            sage: f = DynamicalSystem_projective([x^3, x*y^2], domain=P)
            sage: f.nth_iterate(P(0, 1), 3, check=False)
            (0 : 0)
            sage: f.nth_iterate(P(0, 1), 3)
            Traceback (most recent call last):
            ...
            ValueError: [0, 0] does not define a valid point since all entries are 0

        ::

            sage: P.<x,y> = ProjectiveSpace(ZZ, 1)
            sage: f = DynamicalSystem_projective([x^3, x*y^2], domain=P)
            sage: f.nth_iterate(P(2,1), 3, normalize=False)
            (134217728 : 524288)
            sage: f.nth_iterate(P(2,1), 3, normalize=True)
            (256 : 1)

        ::

            sage: P.<x,y> = ProjectiveSpace(QQ,1)
            sage: f = DynamicalSystem([x+y,y])
            sage: Q = (3,1)
            sage: f.nth_iterate(Q,0)
            (3 : 1)

        TESTS::

            sage: P.<x,y> = ProjectiveSpace(QQ,1)
            sage: f = DynamicalSystem([x^2+y^2,y^2])
            sage: f.nth_iterate(0,0)
            (0 : 1)
        """
        n = ZZ(n)
        if n < 0:
            raise TypeError("must be a forward orbit")
        return self.orbit(P, [n,n+1], **kwds)[0]

    def degree_sequence(self, iterates=2):
        r"""
        Return sequence of degrees of normalized iterates starting with
        the degree of this dynamical system.

        INPUT: ``iterates`` -- (default: 2) positive integer

        OUTPUT: list of integers

        EXAMPLES::

            sage: P2.<X,Y,Z> = ProjectiveSpace(QQ, 2)
            sage: f = DynamicalSystem_projective([Z^2, X*Y, Y^2])
            sage: f.degree_sequence(15)
            [2, 3, 5, 8, 11, 17, 24, 31, 45, 56, 68, 91, 93, 184, 275]

        ::

            sage: F.<t> = PolynomialRing(QQ)
            sage: P2.<X,Y,Z> = ProjectiveSpace(F, 2)
            sage: f = DynamicalSystem_projective([Y*Z, X*Y, Y^2 + t*X*Z])
            sage: f.degree_sequence(5)
            [2, 3, 5, 8, 13]

        ::

            sage: P2.<X,Y,Z> = ProjectiveSpace(QQ, 2)
            sage: f = DynamicalSystem_projective([X^2, Y^2, Z^2])
            sage: f.degree_sequence(10)
            [2, 4, 8, 16, 32, 64, 128, 256, 512, 1024]

        ::

            sage: P2.<X,Y,Z> = ProjectiveSpace(ZZ, 2)
            sage: f = DynamicalSystem_projective([X*Y, Y*Z+Z^2, Z^2])
            sage: f.degree_sequence(10)
            [2, 3, 4, 5, 6, 7, 8, 9, 10, 11]
        """
        if int(iterates) < 1:
            raise TypeError("number of iterates must be a positive integer")

        if self.is_morphism():
            d = self.degree()
            D = [d**t for t in range(1, iterates+1)]
        else:
            F = self
            F.normalize_coordinates()
            D = [F.degree()]
            for n in range(2, iterates+1):
                F = F*self
                F.normalize_coordinates()
                D.append(F.degree())
        return D

    def dynamical_degree(self, N=3, prec=53):
        r"""
        Return an approximation to the dynamical degree of this dynamical
        system. The dynamical degree is defined as
        `\lim_{n \to \infty} \sqrt[n]{\deg(f^n)}`.

        INPUT:

        - ``N`` -- (default: 3) positive integer, iterate to use
          for approximation

        - ``prec`` -- (default: 53) positive integer, real precision
          to use when computing root

        OUTPUT: real number

        EXAMPLES::

            sage: P.<x,y> = ProjectiveSpace(QQ, 1)
            sage: f = DynamicalSystem_projective([x^2 + (x*y), y^2])
            sage: f.dynamical_degree()
            2.00000000000000

        ::

            sage: P2.<X,Y,Z> = ProjectiveSpace(ZZ, 2)
            sage: f = DynamicalSystem_projective([X*Y, Y*Z+Z^2, Z^2])
            sage: f.dynamical_degree(N=5, prec=100)
            1.4309690811052555010452244131
        """
        if int(N) < 1:
            raise TypeError("number of iterates must be a positive integer")

        R = RealField(prec=prec)
        if self.is_morphism():
            return R(self.degree())
        else:
            D = self.nth_iterate_map(N, normalize=True).degree()
            return R(D).nth_root(N)

    def orbit(self, P, N, **kwds):
        r"""
        Return the orbit of the point ``P`` by this dynamical system.

        Let `F` be this dynamical system. If ``N`` is an integer return
        `[P,F(P),\ldots,F^N(P)]`. If ``N`` is a list or tuple `N=[m,k]`
        return `[F^m(P),\ldots,F^k(P)]`.
        Automatically normalize the points if ``normalize=True``. Perform
        the checks on point initialization if ``check=True``.

        INPUT:

        - ``P`` -- a point in this dynamical system's domain

        - ``n`` -- a non-negative integer or list or tuple of two
          non-negative integers

        kwds:

        - ``check`` --  (default: ``True``) boolean

        - ``normalize`` -- (default: ``False``) boolean

        OUTPUT: a list of points in this dynamical system's codomain

        EXAMPLES::

            sage: P.<x,y,z> = ProjectiveSpace(ZZ,2)
            sage: f = DynamicalSystem_projective([x^2+y^2, y^2-z^2, 2*z^2])
            sage: f.orbit(P(1,2,1), 3)
            [(1 : 2 : 1), (5 : 3 : 2), (34 : 5 : 8), (1181 : -39 : 128)]

        ::

            sage: P.<x,y,z> = ProjectiveSpace(ZZ,2)
            sage: f = DynamicalSystem_projective([x^2+y^2, y^2-z^2, 2*z^2])
            sage: f.orbit(P(1,2,1), [2,4])
            [(34 : 5 : 8), (1181 : -39 : 128), (1396282 : -14863 : 32768)]

        ::

            sage: P.<x,y,z> = ProjectiveSpace(ZZ,2)
            sage: X = P.subscheme(x^2-y^2)
            sage: f = DynamicalSystem_projective([x^2, y^2, x*z], domain=X)
            sage: f.orbit(X(2,2,3), 3, normalize=True)
            [(2 : 2 : 3), (2 : 2 : 3), (2 : 2 : 3), (2 : 2 : 3)]

        ::

            sage: P.<x,y> = ProjectiveSpace(QQ,1)
            sage: f = DynamicalSystem_projective([x^2+y^2, y^2])
            sage: f.orbit(P.point([1,2],False), 4, check=False)
            [(1 : 2), (5 : 4), (41 : 16), (1937 : 256), (3817505 : 65536)]

        ::

            sage: K.<c> = FunctionField(QQ)
            sage: P.<x,y> = ProjectiveSpace(K,1)
            sage: f = DynamicalSystem_projective([x^2+c*y^2, y^2])
            sage: f.orbit(P(0,1), 3)
            [(0 : 1), (c : 1), (c^2 + c : 1), (c^4 + 2*c^3 + c^2 + c : 1)]

        ::

            sage: P.<x,y> = ProjectiveSpace(QQ,1)
            sage: f = DynamicalSystem_projective([x^2+y^2,y^2], domain=P)
            sage: f.orbit(P.point([1, 2], False), 4, check=False)
            [(1 : 2), (5 : 4), (41 : 16), (1937 : 256), (3817505 : 65536)]

        ::

            sage: P.<x,y> = ProjectiveSpace(QQ,1)
            sage: f = DynamicalSystem_projective([x^2, 2*y^2], domain=P)
            sage: f.orbit(P(2, 1),[-1, 4])
            Traceback (most recent call last):
            ...
            TypeError: orbit bounds must be non-negative
            sage: f.orbit(P(2, 1), 0.1)
            Traceback (most recent call last):
            ...
            TypeError: Attempt to coerce non-integral RealNumber to Integer

        ::

            sage: P.<x,y> = ProjectiveSpace(QQ,1)
            sage: f = DynamicalSystem_projective([x^3, x*y^2], domain=P)
            sage: f.orbit(P(0, 1), 3)
            Traceback (most recent call last):
            ...
            ValueError: [0, 0] does not define a valid point since all entries are 0
            sage: f.orbit(P(0, 1), 3, check=False)
            [(0 : 1), (0 : 0), (0 : 0), (0 : 0)]

        ::

            sage: P.<x,y> = ProjectiveSpace(ZZ, 1)
            sage: f = DynamicalSystem_projective([x^3, x*y^2], domain=P)
            sage: f.orbit(P(2,1), 3, normalize=False)
            [(2 : 1), (8 : 2), (512 : 32), (134217728 : 524288)]
            sage: f.orbit(P(2, 1), 3, normalize=True)
            [(2 : 1), (4 : 1), (16 : 1), (256 : 1)]

        ::

            sage: P.<x,y,z> = ProjectiveSpace(QQ,2)
            sage: f = DynamicalSystem_projective([x^2, y^2, x*z])
            sage: f.orbit((2/3,1/3), 3)
            [(2/3 : 1/3 : 1), (2/3 : 1/6 : 1), (2/3 : 1/24 : 1), (2/3 : 1/384 : 1)]

        TESTS::

            sage: P.<x,y> = ProjectiveSpace(QQ,1)
            sage: f = DynamicalSystem([x^2+y^2,y^2])
            sage: f.orbit(0, 0)
            [(0 : 1)]

        ::

            sage: P.<x,y> = ProjectiveSpace(QQ,1)
            sage: f = DynamicalSystem([x^2-y^2,y^2])
            sage: f.orbit(0,2)
            [(0 : 1), (-1 : 1), (0 : 1)]
        """
        if not isinstance(N,(list,tuple)):
            N = [0,N]
        N[0] = ZZ(N[0])
        N[1] = ZZ(N[1])
        if N[0] < 0 or N[1] < 0:
            raise TypeError("orbit bounds must be non-negative")
        if N[0] > N[1]:
            return([])

        R = self.domain()(P)
        if R in self.domain(): #Check whether R is a zero-dimensional point
            Q = R
        else:
            Q = P
        check = kwds.pop("check",True)
        normalize = kwds.pop("normalize",False)
        if normalize:
            Q.normalize_coordinates()
        for i in range(1, N[0]+1):
            Q = self(Q, check)
            if normalize:
                Q.normalize_coordinates()
        orb = [Q]
        for i in range(N[0]+1, N[1]+1):
            Q = self(Q, check)
            if normalize:
                Q.normalize_coordinates()
            orb.append(Q)
        return(orb)

    def resultant(self, normalize=False):
        r"""
        Computes the resultant of the defining polynomials of
        this dynamical system.

        If ``normalize`` is ``True``, then first normalize the coordinate
        functions with :meth:`normalize_coordinates`.

        INPUT:

        - ``normalize`` -- (default: ``False``) boolean

        OUTPUT: an element of the base ring of this map

        EXAMPLES::

            sage: P.<x,y> = ProjectiveSpace(QQ,1)
            sage: f = DynamicalSystem_projective([x^2+y^2, 6*y^2])
            sage: f.resultant()
            36

        ::

            sage: R.<t> = PolynomialRing(GF(17))
            sage: P.<x,y> = ProjectiveSpace(R,1)
            sage: f = DynamicalSystem_projective([t*x^2+t*y^2, 6*y^2])
            sage: f.resultant()
            2*t^2

        ::

            sage: R.<t> = PolynomialRing(GF(17))
            sage: P.<x,y,z> = ProjectiveSpace(R,2)
            sage: f = DynamicalSystem_projective([t*x^2+t*y^2, 6*y^2, 2*t*z^2])
            sage: f.resultant()
            13*t^8

        ::

            sage: P.<x,y,z> = ProjectiveSpace(QQ,2)
            sage: F = DynamicalSystem_projective([x^2+y^2,6*y^2,10*x*z+z^2+y^2])
            sage: F.resultant()
            1296

        ::

            sage: R.<t>=PolynomialRing(QQ)
            sage: s = (t^3+t+1).roots(QQbar)[0][0]
            sage: P.<x,y>=ProjectiveSpace(QQbar,1)
            sage: f = DynamicalSystem_projective([s*x^3-13*y^3, y^3-15*y^3])
            sage: f.resultant()
            871.6925062959149?
            """
        if normalize:
            F = copy(self)
            F.normalize_coordinates()
        else:
            F = self

        if self.domain().dimension_relative() == 1:
            x = self.domain().gen(0)
            y = self.domain().gen(1)
            d = self.degree()
            f = F[0].substitute({y:1})
            g = F[1].substitute({y:1})
            #Try to use pari first, as it is faster for one dimensional case
            #however the coercion from a Pari object to a sage object breaks
            #in the case of QQbar, so we just pass it into the macaulay resultant
            try:
                res = (f.lc() ** (d - g.degree()) * g.lc() ** (d - f.degree())
                       * f.__pari__().polresultant(g, x))
                return(self.domain().base_ring()(res))
            except (TypeError, PariError):
                pass
        #Otherwise, use Macaulay
        R = F[0].parent()
        res = R.macaulay_resultant(list(F._polys))
        return res #Coercion here is not necessary as it is already done in Macaulay Resultant

    @cached_method
    def primes_of_bad_reduction(self, check=True):
        r"""
        Determine the primes of bad reduction for this dynamical system.

        Must be defined over a number field.

        If ``check`` is ``True``, each prime is verified to be of
        bad reduction.

        ALGORITHM:

        `p` is a prime of bad reduction if and only if the defining
        polynomials of self have a common zero. Or stated another way,
        `p` is a prime of bad reduction if and only if the radical of
        the ideal defined by the defining polynomials of self is not
        `(x_0,x_1,\ldots,x_N)`.  This happens if and only if some
        power of each `x_i` is not in the ideal defined by the
        defining polynomials of self. This last condition is what is
        checked. The lcm of the coefficients of the monomials `x_i` in
        a Groebner basis is computed. This may return extra primes.

        INPUT:

        - ``check`` -- (default: ``True``) boolean

        OUTPUT: a list of primes

        EXAMPLES::

            sage: P.<x,y> = ProjectiveSpace(QQ,1)
            sage: f = DynamicalSystem_projective([1/3*x^2+1/2*y^2, y^2])
            sage: f.primes_of_bad_reduction()
            [2, 3]

        ::

            sage: P.<x,y,z,w> = ProjectiveSpace(QQ,3)
            sage: f = DynamicalSystem_projective([12*x*z-7*y^2, 31*x^2-y^2, 26*z^2, 3*w^2-z*w])
            sage: f.primes_of_bad_reduction()
            [2, 3, 7, 13, 31]

        A number field example::

            sage: R.<z> = QQ[]
            sage: K.<a> = NumberField(z^2 - 2)
            sage: P.<x,y> = ProjectiveSpace(K,1)
            sage: f = DynamicalSystem_projective([1/3*x^2+1/a*y^2, y^2])
            sage: f.primes_of_bad_reduction()
            [Fractional ideal (a), Fractional ideal (3)]

        This is an example where check = False returns extra primes::

            sage: P.<x,y,z> = ProjectiveSpace(ZZ,2)
            sage: f = DynamicalSystem_projective([3*x*y^2 + 7*y^3 - 4*y^2*z + 5*z^3,
            ....:                                 -5*x^3 + x^2*y + y^3 + 2*x^2*z,
            ....:                                 -2*x^2*y + x*y^2 + y^3 - 4*y^2*z + x*z^2])
            sage: f.primes_of_bad_reduction(False)
            [2, 5, 37, 2239, 304432717]
            sage: f.primes_of_bad_reduction()
            [5, 37, 2239, 304432717]
        """
        if (not is_ProjectiveSpace(self.domain())) or (not is_ProjectiveSpace(self.codomain())):
            raise NotImplementedError("not implemented for subschemes")
        K = FractionField(self.codomain().base_ring())
        #The primes of bad reduction are the support of the resultant for number fields

        if K in NumberFields():
            if K != QQ:
                F = copy(self)
                F.normalize_coordinates()
                return (K(F.resultant()).support())
            else:
                #For the rationals, we can use groebner basis, as it is quicker in practice
                R = self.coordinate_ring()
                F = self._polys

                if R.base_ring().is_field():
                    J = R.ideal(F)
                else:
                    S = PolynomialRing(R.base_ring().fraction_field(), R.gens(), R.ngens())
                    J = S.ideal([S.coerce(F[i]) for i in range(R.ngens())])
                if J.dimension() > 0:
                    raise TypeError("not a morphism")
                #normalize to coefficients in the ring not the fraction field.
                F = [F[i] * lcm([F[j].denominator() for j in range(len(F))]) for i in range(len(F))]

                #move the ideal to the ring of integers
                if R.base_ring().is_field():
                    S = PolynomialRing(R.base_ring().ring_of_integers(), R.gens(), R.ngens())
                    F = [F[i].change_ring(R.base_ring().ring_of_integers()) for i in range(len(F))]
                    J = S.ideal(F)
                else:
                    J = R.ideal(F)
                GB = J.groebner_basis()
                badprimes = []

                #get the primes dividing the coefficients of the monomials x_i^k_i
                for i in range(len(GB)):
                    LT = GB[i].lt().degrees()
                    power = 0
                    for j in range(R.ngens()):
                        if LT[j] != 0:
                            power += 1
                    if power == 1:
                        badprimes = badprimes + GB[i].lt().coefficients()[0].support()
                badprimes = sorted(set(badprimes))

                #check to return only the truly bad primes
                if check:
                    index = 0
                    while index < len(badprimes):  #figure out which primes are really bad primes...
                        S = PolynomialRing(GF(badprimes[index]), R.gens(), R.ngens())
                        J = S.ideal([S.coerce(F[j]) for j in range(R.ngens())])
                        if J.dimension() == 0:
                            badprimes.pop(index)
                        else:
                            index += 1
                return(badprimes)
        else:
            raise TypeError("base ring must be number field or number field ring")

    def conjugate(self, M, adjugate=False, normalize=False):
        r"""
        Conjugate this dynamical system by ``M``, i.e. `M^{-1} \circ f \circ M`.

        If possible the new map will be defined over the same space.
        Otherwise, will try to coerce to the base ring of ``M``.

        INPUT:

        - ``M`` -- a square invertible matrix

        - ``adjugate`` -- (default: ``False``) boolean, also classically called adjoint, takes a square matrix ``M`` and finds the transpose of its cofactor matrix. Used for conjugation in place of inverse when specified ``'True'``. Functionality is the same in projective space.

        - ``normalize`` -- (default: ``False``) boolean, if normalize is ``'True'``, then the function ``normalize_coordinates`` is called.

        OUTPUT: a dynamical system

        EXAMPLES::

            sage: P.<x,y> = ProjectiveSpace(ZZ,1)
            sage: f = DynamicalSystem_projective([x^2+y^2, y^2])
            sage: f.conjugate(matrix([[1,2], [0,1]]))
            Dynamical System of Projective Space of dimension 1 over Integer Ring
              Defn: Defined on coordinates by sending (x : y) to
                    (x^2 + 4*x*y + 3*y^2 : y^2)

        ::

            sage: R.<x> = PolynomialRing(QQ)
            sage: K.<i> = NumberField(x^2+1)
            sage: P.<x,y> = ProjectiveSpace(ZZ,1)
            sage: f = DynamicalSystem_projective([x^3+y^3, y^3])
            sage: f.conjugate(matrix([[i,0], [0,-i]]))
            Dynamical System of Projective Space of dimension 1 over Integer Ring
              Defn: Defined on coordinates by sending (x : y) to
                    (-x^3 + y^3 : -y^3)

        ::

            sage: P.<x,y,z> = ProjectiveSpace(ZZ,2)
            sage: f = DynamicalSystem_projective([x^2+y^2 ,y^2, y*z])
            sage: f.conjugate(matrix([[1,2,3], [0,1,2], [0,0,1]]))
            Dynamical System of Projective Space of dimension 2 over Integer Ring
              Defn: Defined on coordinates by sending (x : y : z) to
                    (x^2 + 4*x*y + 3*y^2 + 6*x*z + 9*y*z + 7*z^2 : y^2 + 2*y*z : y*z + 2*z^2)

        ::

            sage: P.<x,y> = ProjectiveSpace(ZZ,1)
            sage: f = DynamicalSystem_projective([x^2+y^2, y^2])
            sage: f.conjugate(matrix([[2,0], [0,1/2]]))
            Dynamical System of Projective Space of dimension 1 over Rational Field
              Defn: Defined on coordinates by sending (x : y) to
                    (2*x^2 + 1/8*y^2 : 1/2*y^2)

        ::

            sage: R.<x> = PolynomialRing(QQ)
            sage: K.<i> = NumberField(x^2+1)
            sage: P.<x,y> = ProjectiveSpace(QQ,1)
            sage: f = DynamicalSystem_projective([1/3*x^2+1/2*y^2, y^2])
            sage: f.conjugate(matrix([[i,0], [0,-i]]))
            Dynamical System of Projective Space of dimension 1 over Number Field in i with defining polynomial x^2 + 1
              Defn: Defined on coordinates by sending (x : y) to
                    ((1/3*i)*x^2 + (1/2*i)*y^2 : (-i)*y^2)
<<<<<<< HEAD
                    
            .. TODO::
            
            Use the left and right action functionality to replace the code below with
            #return DynamicalSystem_projective(M.inverse()*self*M, domain=self.codomain())
            once there is a function to pass to the smallest field of definition.
            
=======

        TESTS::
        
            sage: R = ZZ
            sage: P.<x,y>=ProjectiveSpace(R,1)
            sage: f=DynamicalSystem_projective([x^2 + y^2,y^2])
            sage: m=matrix(R,2,[4, 3, 2, 1])
            sage: f.conjugate(m,normalize=False)
            Dynamical System of Projective Space of dimension 1 over Rational Field
              Defn: Defined on coordinates by sending (x : y) to
                    (-4*x^2 - 8*x*y - 7/2*y^2 : 12*x^2 + 20*x*y + 8*y^2)
            sage: f.conjugate(m,adjugate=True)
            Dynamical System of Projective Space of dimension 1 over Integer Ring
              Defn: Defined on coordinates by sending (x : y) to
                    (8*x^2 + 16*x*y + 7*y^2 : -24*x^2 - 40*x*y - 16*y^2)
           
>>>>>>> ac8cf16c
        """
        if not (M.is_square() == 1 and M.determinant() != 0
            and M.ncols() == self.domain().ambient_space().dimension_relative() + 1):
            raise TypeError("matrix must be invertible and size dimension + 1")
        X = M * vector(self[0].parent().gens())
        F = vector(self._polys)
        F = F(list(X))
        if adjugate:
            N = M.adjugate()
        else:
            N = M.inverse()
        F = N * F
        R = self.codomain().ambient_space().coordinate_ring()
        try:
            F = [R(f) for f in F]
            PS = self.codomain()
        except TypeError: #no longer defined over same ring
            R = R.change_ring(N.base_ring())
            F = [R(f) for f in F]
            PS = self.codomain().change_ring(N.base_ring())
        G = DynamicalSystem_projective(F, domain=PS)
        if normalize:
            G.normalize_coordinates()
        return G

    def green_function(self, P, v, **kwds):
        r"""
        Evaluate the local Green's function at the place ``v`` for ``P``
        with ``N`` terms of the series or to within a given error bound.

        Must be over a number field or order of a number field. Note that
        this is the absolute local Green's function so is scaled by the
        degree of the base field.

        Use ``v=0`` for the archimedean place over `\QQ` or field embedding.
        Non-archimedean places are prime ideals for number fields or primes
        over `\QQ`.

        ALGORITHM:

        See Exercise 5.29 and Figure 5.6 of [Sil2007]_.

        INPUT:

        - ``P`` -- a projective point

        - ``v`` -- non-negative integer. a place, use ``0`` for the
          archimedean place

        kwds:

        - ``N`` -- (optional - default: 10) positive integer. number of
          terms of the series to use

        - ``prec`` -- (default: 100) positive integer, float point or
          `p`-adic precision

        - ``error_bound`` -- (optional) a positive real number

        OUTPUT: a real number

        EXAMPLES::

            sage: P.<x,y> = ProjectiveSpace(QQ,1)
            sage: f = DynamicalSystem_projective([x^2+y^2, x*y]);
            sage: Q = P(5, 1)
            sage: f.green_function(Q, 0, N=30)
            1.6460930159932946233759277576

        ::

            sage: P.<x,y> = ProjectiveSpace(QQ,1)
            sage: f = DynamicalSystem_projective([x^2+y^2, x*y]);
            sage: Q = P(5, 1)
            sage: f.green_function(Q, 0, N=200, prec=200)
            1.6460930160038721802875250367738355497198064992657997569827

        ::

            sage: K.<w> = QuadraticField(3)
            sage: P.<x,y> = ProjectiveSpace(K,1)
            sage: f = DynamicalSystem_projective([17*x^2+1/7*y^2, 17*w*x*y])
            sage: f.green_function(P.point([w, 2], False), K.places()[1])
            1.7236334013785676107373093775
            sage: f.green_function(P([2, 1]), K.ideal(7), N=7)
            0.48647753726382832627633818586
            sage: f.green_function(P([w, 1]), K.ideal(17), error_bound=0.001)
            -0.70813041039490996737374178059

        ::

            sage: P.<x,y> = ProjectiveSpace(QQ,1)
            sage: f = DynamicalSystem_projective([x^2+y^2, x*y])
            sage: f.green_function(P.point([5,2], False), 0, N=30)
            1.7315451844777407992085512000
            sage: f.green_function(P.point([2,1], False), 0, N=30)
            0.86577259223181088325226209926
            sage: f.green_function(P.point([1,1], False), 0, N=30)
            0.43288629610862338612700146098
        """
        N = kwds.get('N', 10)                       #Get number of iterates (if entered)
        err = kwds.get('error_bound', None)         #Get error bound (if entered)
        prec = kwds.get('prec', 100)                #Get precision (if entered)
        R = RealField(prec)
        localht = R(0)
        BR = FractionField(P.codomain().base_ring())
        GBR = self.change_ring(BR) #so the heights work

        if not BR in NumberFields():
            raise NotImplementedError("must be over a number field or a number field order")
        if not BR.is_absolute():
            raise TypeError("must be an absolute field")

        #For QQ the 'flip-trick' works better over RR or Qp
        if isinstance(v, (NumberFieldFractionalIdeal, RingHomomorphism_im_gens)):
            K = BR
        elif is_prime(v):
            K = Qp(v, prec)
        elif v == 0:
            K = R
            v = BR.places(prec=prec)[0]
        else:
            raise ValueError("invalid valuation (=%s) entered"%v)

        #Coerce all polynomials in F into polynomials with coefficients in K
        F = self.change_ring(K, check=False)
        d = F.degree()
        dim = F.codomain().ambient_space().dimension_relative()
        Q = P.change_ring(K, check=False)

        if err is not None:
            err = R(err)
            if not err > 0:
                raise ValueError("error bound (=%s) must be positive"%err)

            #if doing error estimates, compute needed number of iterates
            D = (dim + 1) * (d - 1) + 1
            #compute upper bound
            if isinstance(v, RingHomomorphism_im_gens): #archimedean
                vindex = BR.places(prec=prec).index(v)
                U = GBR.local_height_arch(vindex, prec=prec) + R(binomial(dim + d, d)).log()
            else: #non-archimedean
                U = GBR.local_height(v, prec=prec)

            #compute lower bound - from explicit polynomials of Nullstellensatz
            CR = GBR.codomain().ambient_space().coordinate_ring() #.lift() only works over fields
            I = CR.ideal(GBR.defining_polynomials())
            maxh = 0
            Res = 1
            for k in range(dim + 1):
                CoeffPolys = (CR.gen(k) ** D).lift(I)
                h = 1
                for poly in CoeffPolys:
                    if poly != 0:
                        for c in poly.coefficients():
                            Res = lcm(Res, c.denominator())
                for poly in CoeffPolys:
                    if poly != 0:
                        if isinstance(v, RingHomomorphism_im_gens): #archimedean
                            if BR == QQ:
                                h = max([(Res*c).local_height_arch(prec=prec) for c in poly.coefficients()])
                            else:
                                h = max([(Res*c).local_height_arch(vindex, prec=prec) for c in poly.coefficients()])
                        else: #non-archimedean
                            h = max([c.local_height(v, prec=prec) for c in poly.coefficients()])
                        if h > maxh:
                            maxh=h
            if maxh == 0:
                maxh = 1  #avoid division by 0
            if isinstance(v, RingHomomorphism_im_gens): #archimedean
                L = R(Res / ((dim + 1) * binomial(dim + D - d, D - d) * maxh)).log().abs()
            else: #non-archimedean
                L = R(Res / maxh).log().abs()
            C = max([U, L])
            if C != 0:
                N = R(C / (err*(d-1))).log(d).abs().ceil()
            else: #we just need log||P||_v
                N=1

        #START GREEN FUNCTION CALCULATION
        if isinstance(v, RingHomomorphism_im_gens):  #embedding for archimedean local height
            for i in range(N+1):
                Qv = [ (v(t).abs()) for t in Q ]
                m = -1
                #compute the maximum absolute value of entries of a, and where it occurs
                for n in range(dim + 1):
                    if Qv[n] > m:
                        j = n
                        m = Qv[n]
                # add to sum for the Green's function
                localht += ((1/R(d))**R(i)) * (R(m).log())
                #get the next iterate
                if i < N:
                    Q.scale_by(1/Q[j])
                    Q = F(Q, False)
            return (1/BR.absolute_degree()) * localht

        #else - prime or prime ideal for non-archimedean
        for i in range(N + 1):
            if BR == QQ:
                Qv = [ R(K(t).abs()) for t in Q ]
            else:
                Qv = [ R(t.abs_non_arch(v)) for t in Q ]
            m = -1
            #compute the maximum absolute value of entries of a, and where it occurs
            for n in range(dim + 1):
                if Qv[n] > m:
                    j = n
                    m = Qv[n]
            # add to sum for the Green's function
            localht += (1/R(d))**R(i) * (R(m).log())
            #get the next iterate
            if i < N:
                Q.scale_by(1 / Q[j])
                Q = F(Q, False)
        return (1 / BR.absolute_degree()) * localht

    def canonical_height(self, P, **kwds):
        r"""
        Evaluate the (absolute) canonical height of ``P`` with respect to
        this dynamical system.

        Must be over number field or order of a number field. Specify
        either the number of terms of the series to evaluate or the
        error bound required.

        ALGORITHM:

        The sum of the Green's function at the archimedean places and
        the places of bad reduction.

        If function is defined over `\QQ` uses Wells' Algorithm, which
        allows us to not have to factor the resultant.

        INPUT:

        - ``P`` -- a projective point

        kwds:

        - ``badprimes`` -- (optional) a list of primes of bad reduction

        - ``N`` -- (default: 10) positive integer. number of
          terms of the series to use in the local green functions

        - ``prec`` -- (default: 100) positive integer, float point or
          `p`-adic precision

        - ``error_bound`` -- (optional) a positive real number

        OUTPUT: a real number

        EXAMPLES::

            sage: P.<x,y> = ProjectiveSpace(ZZ,1)
            sage: f = DynamicalSystem_projective([x^2+y^2, 2*x*y]);
            sage: f.canonical_height(P.point([5,4]), error_bound=0.001)
            2.1970553519503404898926835324
            sage: f.canonical_height(P.point([2,1]), error_bound=0.001)
            1.0984430632822307984974382955

        Notice that preperiodic points may not return exactly 0::

            sage: R.<X> = PolynomialRing(QQ)
            sage: K.<a> = NumberField(X^2 + X - 1)
            sage: P.<x,y> = ProjectiveSpace(K,1)
            sage: f = DynamicalSystem_projective([x^2-2*y^2, y^2])
            sage: Q = P.point([a,1])
            sage: f.canonical_height(Q, error_bound=0.000001) # Answer only within error_bound of 0
            5.7364919788790160119266380480e-8
            sage: f.nth_iterate(Q,2) == Q # but it is indeed preperiodic
            True

        ::

            sage: P.<x,y,z> = ProjectiveSpace(QQ,2)
            sage: X = P.subscheme(x^2-y^2);
            sage: f = DynamicalSystem_projective([x^2,y^2, 4*z^2], domain=X);
            sage: Q = X([4,4,1])
            sage: f.canonical_height(Q, badprimes=[2])
            0.0013538030870311431824555314882

        ::

            sage: P.<x,y,z> = ProjectiveSpace(QQ,2)
            sage: X = P.subscheme(x^2-y^2);
            sage: f = DynamicalSystem_projective([x^2,y^2, 30*z^2], domain=X)
            sage: Q = X([4, 4, 1])
            sage: f.canonical_height(Q, badprimes=[2,3,5], prec=200)
            2.7054056208276961889784303469356774912979228770208655455481

        ::

            sage: P.<x,y> = ProjectiveSpace(QQ, 1)
            sage: f = DynamicalSystem_projective([1000*x^2-29*y^2, 1000*y^2])
            sage: Q = P(-1/4, 1)
            sage: f.canonical_height(Q, error_bound=0.01)
            3.7996079979254623065837411853

        ::

            sage: RSA768 = 123018668453011775513049495838496272077285356959533479219732245215\
            ....: 1726400507263657518745202199786469389956474942774063845925192557326303453731548\
            ....: 2685079170261221429134616704292143116022212404792747377940806653514195974598569\
            ....: 02143413
            sage: P.<x,y> = ProjectiveSpace(QQ,1)
            sage: f = DynamicalSystem_projective([RSA768*x^2 + y^2, x*y])
            sage: Q = P(RSA768,1)
            sage: f.canonical_height(Q, error_bound=0.00000000000000001)
            931.18256422718241278672729195

        ::

            sage: P.<x,y>=ProjectiveSpace(QQ, 1)
            sage: f = DynamicalSystem([2*( -2*x^3 + 3*(x^2*y)) + 3*y^3,3*y^3])
            sage: f.canonical_height(P(1,0))
            0.00000000000000000000000000000
        """
        bad_primes = kwds.get("badprimes", None)
        prec = kwds.get("prec", 100)
        error_bound = kwds.get("error_bound", None)
        K = FractionField(self.codomain().base_ring())

        if not K in NumberFields():
            if not K is QQbar:
                raise NotImplementedError("must be over a number field or a number field order or QQbar")
            else:
                #since this an absolute height, we can compute the height of a QQbar point
                #by choosing any number field it is defined over.
                Q = P._number_field_from_algebraics()
                K = Q.codomain().base_ring()
                f = self._number_field_from_algebraics().as_dynamical_system()
                if K == QQ:
                    K = f.base_ring()
                    Q = Q.change_ring(K)
                elif f.base_ring() == QQ:
                    f = f.change_ring(K)
                else:
                    K, phi, psi, b = K.composite_fields(f.base_ring(), both_maps=True)[0]
                    Q = Q.change_ring(phi)
                    f = f.change_ring(psi)
        else:
            if not K.is_absolute():
                raise TypeError("must be an absolute field")
            Q = P
            f = self

        # After moving from QQbar to K being something like QQ, we need
        # to renormalize f, especially to match the normalized resultant.
        f.normalize_coordinates()

        # If our map and point are defined on P^1(QQ), use Wells' Algorithm
        # instead of the usual algorithm using local Green's functions:
        if K is QQ and self.codomain().ambient_space().dimension_relative() == 1:
            # write our point with coordinates whose gcd is 1
            Q.normalize_coordinates()
            if Q.parent().value_ring() is QQ:
                Q.clear_denominators()
            # assures integer coefficients
            coeffs = f[0].coefficients() + f[1].coefficients()
            t = 1
            for c in coeffs:
                t = lcm(t, c.denominator())
            A = t * f[0]
            B = t * f[1]
            Res = f.resultant(normalize=True).abs()
            H = 0
            x_i = Q[0]
            y_i = Q[1]
            d = self.degree()
            R = RealField(prec)
            N = kwds.get('N', 10)
            err = kwds.get('error_bound', None)
            #computes the error bound as defined in Algorithm 3.1 of [WELLS]
            if Res > 1:
                if not err is None:
                    err = err / 2
                    N = ceil((R(Res).log().log() - R(d-1).log() - R(err).log())/(R(d).log()))
                    if N < 1:
                        N = 1
                    kwds.update({'error_bound': err})
                    kwds.update({'N': N})
                for n in range(N):
                    x = A(x_i,y_i) % Res**(N-n)
                    y = B(x_i,y_i) % Res**(N-n)
                    g = gcd([x, y, Res])
                    H = H + R(g).abs().log() / (d**(n+1))
                    x_i = x / g
                    y_i = y / g
            # this looks different than Wells' Algorithm because of the difference
            # between what Wells' calls H_infty,
            # and what Green's Function returns for the infinite place
            h = f.green_function(Q, 0 , **kwds) - H + R(t).log()
            # The value returned by Well's algorithm may be negative. As the canonical height
            # is always nonnegative, so if this value is within -err of 0, return 0.
            if h < 0:
                assert h > -err, "A negative height less than -error_bound was computed. " + \
                 "This should be impossible, please report bug on trac.sagemath.org."
                    # This should be impossible. The error bound for Wells' is rigorous
                    # and the actual height is always >= 0. If we see something less than -err,
                    # something has g one very wrong.
                h = R(0)
            return h

        if bad_primes is None:
            bad_primes = []
            for b in Q:
                if K == QQ:
                    bad_primes += b.denominator().prime_factors()
                else:
                    bad_primes += b.denominator_ideal().prime_factors()
            bad_primes += K(f.resultant(normalize=True)).support()
            bad_primes = list(set(bad_primes))

        emb = K.places(prec=prec)
        num_places = len(emb) + len(bad_primes)
        if not error_bound is None:
            error_bound /= num_places
        R = RealField(prec)
        h = R.zero()

        ##update the keyword dictionary for use in green_function
        kwds.update({"badprimes": bad_primes})
        kwds.update({"error_bound": error_bound})

        # Archimedean local heights
        # :: WARNING: If places is fed the default Sage precision of 53 bits,
        # it uses Real or Complex Double Field in place of RealField(prec) or ComplexField(prec)
        # the function is_RealField does not identify RDF as real, so we test for that ourselves.
        for v in emb:
            if is_RealField(v.codomain()) or v.codomain() is RDF:
                dv = R.one()
            else:
                dv = R(2)
            h += dv * f.green_function(Q, v, **kwds)     #arch Green function

        # Non-Archimedean local heights
        for v in bad_primes:
            if K == QQ:
                dv = R.one()
            else:
                dv = R(v.residue_class_degree() * v.absolute_ramification_index())
            h += dv * f.green_function(Q, v, **kwds)  #non-arch Green functions
        return h

    def height_difference_bound(self, prec=None):
        r"""
        Return an upper bound on the different between the canonical
        height of a point with respect to this dynamical system and the
        absolute height of the point.

        This map must be a morphism.

        ALGORITHM:

        Uses a Nullstellensatz argument to compute the constant.
        For details: see [Hutz2015]_.

        INPUT:

        - ``prec`` -- (default: :class:`RealField` default)
          positive integer, float point precision

        OUTPUT: a real number

        EXAMPLES::

            sage: P.<x,y> = ProjectiveSpace(QQ,1)
            sage: f = DynamicalSystem_projective([x^2+y^2, x*y])
            sage: f.height_difference_bound()
            1.38629436111989

        This function does not automatically normalize. ::

            sage: P.<x,y,z> = ProjectiveSpace(ZZ,2)
            sage: f = DynamicalSystem_projective([4*x^2+100*y^2, 210*x*y, 10000*z^2])
            sage: f.height_difference_bound()
            11.0020998412042
            sage: f.normalize_coordinates()
            sage: f.height_difference_bound()
            10.3089526606443

       A number field example::

            sage: R.<x> = QQ[]
            sage: K.<c> = NumberField(x^3 - 2)
            sage: P.<x,y,z> = ProjectiveSpace(K,2)
            sage: f = DynamicalSystem_projective([1/(c+1)*x^2+c*y^2, 210*x*y, 10000*z^2])
            sage: f.height_difference_bound()
            11.0020998412042

        ::

            sage: P.<x,y,z> = ProjectiveSpace(QQbar,2)
            sage: f = DynamicalSystem_projective([x^2, QQbar(sqrt(-1))*y^2, QQbar(sqrt(3))*z^2])
            sage: f.height_difference_bound()
            3.43967790223022
        """
        FF = FractionField(self.domain().base_ring()) #lift will only work over fields, so coercing into FF
        if not FF in NumberFields():
            if FF == QQbar:
                #since this is absolute height, we can choose any number field over which the
                #function is defined.
                f = self._number_field_from_algebraics()
            else:
                raise NotImplementedError("fraction field of the base ring must be a number field or QQbar")
        else:
            f = self.change_ring(FF)
        if prec is None:
            R = RealField()
        else:
            R = RealField(prec)
        N = f.domain().dimension_relative()
        d = f.degree()
        D = (N + 1) * (d - 1) + 1
        #compute upper bound
        U = f.global_height(prec) + R(binomial(N + d, d)).log()
        #compute lower bound - from explicit polynomials of Nullstellensatz
        CR = f.domain().coordinate_ring()
        I = CR.ideal(f.defining_polynomials())
        MCP = []
        for k in range(N + 1):
            CoeffPolys = (CR.gen(k) ** D).lift(I)
            Res = lcm([1] + [abs(coeff.denominator()) for val in CoeffPolys
                             for coeff in val.coefficients()])
            h = max([c.global_height() for g in CoeffPolys for c in (Res*g).coefficients()])
            MCP.append([Res, h]) #since we need to clear denominators
        maxh = 0
        gcdRes = 0
        for val in MCP:
            gcdRes = gcd(gcdRes, val[0])
            maxh = max(maxh, val[1])
        L = abs(R(gcdRes).log() - R((N + 1) * binomial(N + D - d, D - d)).log() - maxh)
        C = max(U, L) #height difference dh(P) - L <= h(f(P)) <= dh(P) +U
        return(C / (d - 1))

    def multiplier(self, P, n, check=True):
        r"""
        Return the multiplier of the point ``P`` of period ``n`` with
        respect to this dynamical system.

        INPUT:

        - ``P`` -- a point on domain of this map

        - ``n`` -- a positive integer, the period of ``P``

        - ``check`` -- (default: ``True``) boolean; verify that ``P``
          has period ``n``

        OUTPUT:

        A square matrix of size ``self.codomain().dimension_relative()``
        in the ``base_ring`` of this dynamical system.

        EXAMPLES::

            sage: P.<x,y,z> = ProjectiveSpace(QQ,2)
            sage: f = DynamicalSystem_projective([x^2,y^2, 4*z^2]);
            sage: Q = P.point([4,4,1], False);
            sage: f.multiplier(Q,1)
            [2 0]
            [0 2]

        ::

            sage: P.<x,y> = ProjectiveSpace(QQ,1)
            sage: f = DynamicalSystem_projective([7*x^2 - 28*y^2, 24*x*y])
            sage: f.multiplier(P(2,5), 4)
            [231361/20736]

        ::

            sage: P.<x,y> = ProjectiveSpace(CC,1)
            sage: f = DynamicalSystem_projective([x^3 - 25*x*y^2 + 12*y^3, 12*y^3])
            sage: f.multiplier(P(1,1), 5)
            [0.389017489711934]

        ::

            sage: P.<x,y> = ProjectiveSpace(RR,1)
            sage: f = DynamicalSystem_projective([x^2-2*y^2, y^2])
            sage: f.multiplier(P(2,1), 1)
            [4.00000000000000]

        ::

            sage: P.<x,y> = ProjectiveSpace(Qp(13),1)
            sage: f = DynamicalSystem_projective([x^2-29/16*y^2, y^2])
            sage: f.multiplier(P(5,4), 3)
            [6 + 8*13 + 13^2 + 8*13^3 + 13^4 + 8*13^5 + 13^6 + 8*13^7 + 13^8 +
            8*13^9 + 13^10 + 8*13^11 + 13^12 + 8*13^13 + 13^14 + 8*13^15 + 13^16 +
            8*13^17 + 13^18 + 8*13^19 + O(13^20)]

        ::

            sage: P.<x,y> = ProjectiveSpace(QQ,1)
            sage: f = DynamicalSystem_projective([x^2-y^2, y^2])
            sage: f.multiplier(P(0,1), 1)
            Traceback (most recent call last):
            ...
            ValueError: (0 : 1) is not periodic of period 1
        """
        if check:
            if self.nth_iterate(P, n) != P:
                raise ValueError("%s is not periodic of period %s"%(P, n))
            if n < 1:
                raise ValueError("period must be a positive integer")
        N = self.domain().ambient_space().dimension_relative()
        l = identity_matrix(FractionField(self.codomain().base_ring()), N, N)
        Q = P
        Q.normalize_coordinates()
        index = N
        indexlist = [] #keep track of which dehomogenizations are needed
        while Q[index] == 0:
            index -= 1
        indexlist.append(index)
        for i in range(0, n):
            F = []
            R = self(Q)
            R.normalize_coordinates()
            index = N
            while R[index] == 0:
                index -= 1
            indexlist.append(index)
            #dehomogenize and compute multiplier
            F = self.dehomogenize((indexlist[i],indexlist[i+1]))
            #get the correct order for chain rule matrix multiplication
            l = F.jacobian()(tuple(Q.dehomogenize(indexlist[i])))*l
            Q = R
        return l

    def _multipliermod(self, P, n, p, k):
        r"""
        Return the multiplier of the point ``P`` of period ``n`` with
        respect to this dynamical system modulo `p^k`.

        This map must be an endomorphism of projective space defined
        over `\QQ` or `\ZZ`. This function should not be used at the top
        level as it does not perform input checks. It is used primarily
        for the rational preperiodic and periodic point algorithms.

        INPUT:

        - ``P`` -- a point on domain of this map

        - ``n`` -- a positive integer, the period of ``P``

        - ``p`` -- a positive integer

        - ``k`` -- a positive integer

        OUTPUT:

        A square matrix of size ``self.codomain().dimension_relative()``
        in `\ZZ/(p^k)\ZZ`.

        EXAMPLES::

            sage: P.<x,y> = ProjectiveSpace(QQ,1)
            sage: f = DynamicalSystem_projective([x^2-29/16*y^2, y^2])
            sage: f._multipliermod(P(5,4), 3, 11, 1)
            [3]

        ::

            sage: P.<x,y> = ProjectiveSpace(QQ,1)
            sage: f = DynamicalSystem_projective([x^2-29/16*y^2, y^2])
            sage: f._multipliermod(P(5,4), 3, 11, 2)
            [80]
        """
        N = self.domain().dimension_relative()
        BR = FractionField(self.codomain().base_ring())
        l = identity_matrix(BR, N, N)
        Q = copy(P)
        g = gcd(Q._coords) #we can't use normalize_coordinates since it can cause denominators
        Q.scale_by(1 / g)
        index = N
        indexlist = [] #keep track of which dehomogenizations are needed
        while Q[index] % p == 0:
            index -= 1
        indexlist.append(index)
        for i in range(0, n):
            F = []
            R = self(Q, False)
            g = gcd(R._coords)
            R.scale_by(1 / g)
            R_list = list(R)
            for index in range(N + 1):
                R_list[index] = R_list[index] % (p ** k)
            R._coords = tuple(R_list)
            index = N
            while R[index] % p == 0:
                index -= 1
            indexlist.append(index)
            #dehomogenize and compute multiplier
            F = self.dehomogenize((indexlist[i],indexlist[i+1]))
            l = (F.jacobian()(tuple(Q.dehomogenize(indexlist[i])))*l) % (p ** k)
            Q = R
        return(l)

    def possible_periods(self, **kwds):
        r"""
        Return the set of possible periods for rational periodic points of
        this dynamical system.

        Must be defined over `\ZZ` or `\QQ`.

        ALGORITHM:

        Calls ``self.possible_periods()`` modulo all primes of good reduction
        in range ``prime_bound``. Return the intersection of those lists.

        INPUT:

        kwds:

        - ``prime_bound`` --  (default: ``[1, 20]``) a list or tuple of
           two positive integers or an integer for the upper bound

        - ``bad_primes`` -- (optional) a list or tuple of integer primes,
          the primes of bad reduction

        - ``ncpus`` -- (default: all cpus) number of cpus to use in parallel

        OUTPUT: a list of positive integers

        EXAMPLES::

            sage: P.<x,y> = ProjectiveSpace(QQ,1)
            sage: f = DynamicalSystem_projective([x^2-29/16*y^2, y^2])
            sage: f.possible_periods(ncpus=1)
            [1, 3]

        ::

            sage: PS.<x,y> = ProjectiveSpace(1,QQ)
            sage: f = DynamicalSystem_projective([5*x^3 - 53*x*y^2 + 24*y^3, 24*y^3])
            sage: f.possible_periods(prime_bound=[1,5])
            Traceback (most recent call last):
            ...
            ValueError: no primes of good reduction in that range
            sage: f.possible_periods(prime_bound=[1,10])
            [1, 4, 12]
            sage: f.possible_periods(prime_bound=[1,20])
            [1, 4]

        ::

            sage: P.<x,y,z> = ProjectiveSpace(ZZ,2)
            sage: f = DynamicalSystem_projective([2*x^3 - 50*x*z^2 + 24*z^3,
            ....:                                 5*y^3 - 53*y*z^2 + 24*z^3, 24*z^3])
            sage: f.possible_periods(prime_bound=10)
            [1, 2, 6, 20, 42, 60, 140, 420]
            sage: f.possible_periods(prime_bound=20) # long time
            [1, 20]
        """
        if self.domain().base_ring() not in [ZZ, QQ]:
            raise NotImplementedError("must be ZZ or QQ")

        primebound = kwds.pop("prime_bound", [1, 20])
        badprimes = kwds.pop("bad_primes", None)
        num_cpus = kwds.pop("ncpus", ncpus())

        if not isinstance(primebound, (list, tuple)):
            try:
                primebound = [1, ZZ(primebound)]
            except TypeError:
                raise TypeError("prime bound must be an integer")
        else:
            try:
                primebound[0] = ZZ(primebound[0])
                primebound[1] = ZZ(primebound[1])
            except TypeError:
                raise TypeError("prime bounds must be integers")

        if badprimes is None:
            badprimes = self.primes_of_bad_reduction()

        firstgood = 0

        def parallel_function(morphism):
            return morphism.possible_periods()

        # Calling possible_periods for each prime in parallel
        parallel_data = []
        for q in primes(primebound[0], primebound[1] + 1):
            if not (q in badprimes):
                F = self.change_ring(GF(q))
                parallel_data.append(((F,), {}))

        parallel_iter = p_iter_fork(num_cpus, 0)
        parallel_results = list(parallel_iter(parallel_function, parallel_data))

        for result in parallel_results:
            possible_periods = result[1]
            if firstgood == 0:
                periods = set(possible_periods)
                firstgood = 1
            else:
                periodsq = set(possible_periods)
                periods = periods.intersection(periodsq)

        if firstgood == 0:
            raise ValueError("no primes of good reduction in that range")
        else:
            return sorted(periods)

    def _preperiodic_points_to_cyclegraph(self, preper):
        r"""
        Given the complete set of periodic or preperiodic points return the
        digraph representing the orbit.

        If ``preper`` is not the complete set, this function will not fill
        in the gaps.

        INPUT:

        - ``preper`` -- a list or tuple of projective points; the complete
          set of rational periodic or preperiodic points

        OUTPUT:

        A digraph representing the orbit the rational preperiodic points
        ``preper`` in projective space.

        EXAMPLES::

            sage: P.<x,y> = ProjectiveSpace(QQ,1)
            sage: f = DynamicalSystem_projective([x^2-2*y^2, y^2])
            sage: preper = [P(-2, 1), P(1, 0), P(0, 1), P(1, 1), P(2, 1), P(-1, 1)]
            sage: f._preperiodic_points_to_cyclegraph(preper)
            Looped digraph on 6 vertices
        """
        V = []
        E = []
        #We store the points we encounter is a list, D. Each new point is checked to
        #see if it is in that list (which uses ==) so that equal points with different
        #representations only appear once in the graph.
        D = []
        for val in preper:
            try:
                V.append(D[D.index(val)])
            except ValueError:
                D.append(val)
                V.append(val)
            Q = self(val)
            Q.normalize_coordinates()
            try:
                E.append([D[D.index(Q)]])
            except ValueError:
                D.append(Q)
                E.append([Q])
        from sage.graphs.digraph import DiGraph
        g = DiGraph(dict(zip(V, E)), loops=True)
        return(g)

    def is_PGL_minimal(self, prime_list=None):
        r"""
        Check if this dynamical system is a minimal model in
        its conjugacy class.

        See [BM2012]_ and [Mol2015]_ for a description of the algorithm.
        For polynomial maps it uses [HS2018]_.

        INPUT:

        - ``prime_list`` -- (optional) list of primes to check minimality

        OUTPUT: boolean

        EXAMPLES::

            sage: PS.<X,Y> = ProjectiveSpace(QQ,1)
            sage: f = DynamicalSystem_projective([X^2+3*Y^2, X*Y])
            sage: f.is_PGL_minimal()
            True

        ::

            sage: PS.<x,y> = ProjectiveSpace(QQ,1)
            sage: f = DynamicalSystem_projective([6*x^2+12*x*y+7*y^2, 12*x*y])
            sage: f.is_PGL_minimal()
            False

        ::

            sage: PS.<x,y> = ProjectiveSpace(QQ,1)
            sage: f = DynamicalSystem_projective([6*x^2+12*x*y+7*y^2, y^2])
            sage: f.is_PGL_minimal()
            False
        """
        if self.base_ring() != QQ and self.base_ring() != ZZ:
            raise NotImplementedError("minimal models only implemented over ZZ or QQ")
        if not self.is_morphism():
            raise TypeError("the function is not a morphism")
        if self.degree() == 1:
            raise NotImplementedError("minimality is only for degree 2 or higher")

        f = copy(self)
        f.normalize_coordinates()
        R = f.domain().coordinate_ring()
        F = R(f[0].numerator())
        G = R(f[0].denominator())
        if G.degree() == 0 or F.degree() == 0:
            #can't use BM for polynomial
            from .endPN_minimal_model import HS_minimal
            g, m = HS_minimal(self, return_transformation=True, D=prime_list)
            return m == m.parent().one()

        from .endPN_minimal_model import affine_minimal
        return affine_minimal(self, return_transformation=False, D=prime_list, quick=True)

    def minimal_model(self, return_transformation=False, prime_list=None, algorithm=None, check_primes=True):
        r"""
        Determine if this dynamical system is minimal.

        This dynamical system must be defined over the projective line
        over the rationals. In particular, determine if this map is affine
        minimal, which is enough to decide if it is minimal or not.
        See Proposition 2.10 in [BM2012]_.

        INPUT:

        - ``return_transformation`` -- (default: ``False``) boolean; this
          signals a return of the `PGL_2` transformation to conjugate
          this map to the calculated minimal model

        - ``prime_list`` -- (optional) a list of primes, in case one
          only wants to determine minimality at those specific primes

        - ``algorithm`` -- (optional) string; can be one of the following:

        - ``check_primes`` -- (optional) boolean: this signals whether to
            check whether each element in prime_list is a prime

          * ``'BM'`` - the Bruin-Molnar algorithm [BM2012]_
          * ``'HS'`` - the Hutz-Stoll algorithm [HS2018]_

        OUTPUT:

        - a dynamical system on the projective line which is a minimal model
          of this map

        - a `PGL(2,\QQ)` element which conjugates this map to a minimal model

        EXAMPLES::

            sage: PS.<X,Y> = ProjectiveSpace(QQ,1)
            sage: f = DynamicalSystem_projective([X^2+3*Y^2, X*Y])
            sage: f.minimal_model(return_transformation=True)
            (
            Dynamical System of Projective Space of dimension 1 over Rational
            Field
              Defn: Defined on coordinates by sending (X : Y) to
                    (X^2 + 3*Y^2 : X*Y)
            ,
            [1 0]
            [0 1]
            )

        ::

            sage: PS.<X,Y> = ProjectiveSpace(QQ,1)
            sage: f = DynamicalSystem_projective([7365/2*X^4 + 6282*X^3*Y + 4023*X^2*Y^2 + 1146*X*Y^3 + 245/2*Y^4,
            ....:                                 -12329/2*X^4 - 10506*X^3*Y - 6723*X^2*Y^2 - 1914*X*Y^3 - 409/2*Y^4])
            sage: f.minimal_model(return_transformation=True)
            (
            Dynamical System of Projective Space of dimension 1 over Rational Field
              Defn: Defined on coordinates by sending (X : Y) to
                    (9847*X^4 + 28088*X^3*Y + 30048*X^2*Y^2 + 14288*X*Y^3 + 2548*Y^4
                    : -12329*X^4 - 35164*X^3*Y - 37614*X^2*Y^2 - 17884*X*Y^3 - 3189*Y^4),
            <BLANKLINE>
            [2 1]
            [0 1]
            )

        ::

            sage: PS.<x,y> = ProjectiveSpace(QQ,1)
            sage: f = DynamicalSystem_projective([6*x^2+12*x*y+7*y^2, 12*x*y])
            sage: f.minimal_model()
            Dynamical System of Projective Space of dimension 1 over Rational
            Field
              Defn: Defined on coordinates by sending (x : y) to
                    (x^2 + 12*x*y + 42*y^2 : 2*x*y)

        ::

            sage: PS.<x,y> = ProjectiveSpace(ZZ,1)
            sage: f = DynamicalSystem_projective([6*x^2+12*x*y+7*y^2, 12*x*y + 42*y^2])
            sage: g,M = f.minimal_model(return_transformation=True, algorithm='BM')
            sage: f.conjugate(M) == g
            True

        ::

            sage: P.<x,y> = ProjectiveSpace(QQ, 1)
            sage: f = DynamicalSystem([2*x^2, y^2])
            sage: f.minimal_model(return_transformation=True)
            (
            Dynamical System of Projective Space of dimension 1 over Rational Field
              Defn: Defined on coordinates by sending (x : y) to
                    (x^2 : y^2)                                                    ,
            [1 0]
            [0 2]
            )
            sage: f.minimal_model(prime_list=[3])
            Dynamical System of Projective Space of dimension 1 over Rational Field
              Defn: Defined on coordinates by sending (x : y) to
                    (2*x^2 : y^2)            

        TESTS::

            sage: PS.<X,Y> = ProjectiveSpace(QQ,1)
            sage: f = DynamicalSystem_projective([X+Y, X-3*Y])
            sage: f.minimal_model()
            Traceback (most recent call last):
            ...
            NotImplementedError: minimality is only for degree 2 or higher

        ::

            sage: PS.<X,Y> = ProjectiveSpace(QQ,1)
            sage: f = DynamicalSystem_projective([X^2-Y^2, X^2+X*Y])
            sage: f.minimal_model()
            Traceback (most recent call last):
            ...
            TypeError: the function is not a morphism

        ::

            sage: P.<x,y> = ProjectiveSpace(QQ,1)
            sage: f = DynamicalSystem([2*x^2, y^2])
            sage: f.minimal_model(algorithm = 'BM')
            Traceback (most recent call last):
            ...
            TypeError: affine minimality is only considered for maps not of the form f or 1/f for a polynomial f

        ::
            sage: P.<x,y> = ProjectiveSpace(QQ,1)
            sage: f = DynamicalSystem([2*x^2, y^2])
            sage: f.minimal_model(prime_list=[0])
            Traceback (most recent call last):
            ...
            ValueError: prime_list contains 0 which is not prime

        REFERENCES:

        - [BM2012]_
        - [Mol2015]_
        - [HS2018]_
        """
        if self.base_ring() != ZZ and self.base_ring() != QQ:
            raise NotImplementedError("minimal models only implemented over ZZ or QQ")
        if not self.is_morphism():
            raise TypeError("the function is not a morphism")
        if self.degree() == 1:
            raise NotImplementedError("minimality is only for degree 2 or higher")
        if prime_list and check_primes:
            for p in prime_list:
                if not p.is_prime():
                    raise ValueError("prime_list contains " + str(p) + " which is not prime")

        if algorithm == 'BM':
            from .endPN_minimal_model import affine_minimal
            return affine_minimal(self, return_transformation=return_transformation, D=prime_list, quick=False)
        if algorithm == 'HS':
            from .endPN_minimal_model import HS_minimal
            return HS_minimal(self, return_transformation=return_transformation, D=prime_list)
        # algorithm not specified
        f = copy(self)
        f.normalize_coordinates()
        R = f.domain().coordinate_ring()
        F = R(f[0].numerator())
        G = R(f[0].denominator())
               
        if G.degree() == 0 or F.degree() == 0:
            #can use BM for polynomial
            from .endPN_minimal_model import HS_minimal
            return HS_minimal(self, return_transformation=return_transformation, D=prime_list)

        if prime_list is None:
            prime_list = ZZ(F.resultant().prime_divisors())
        if max(prime_list) > 500:
            from .endPN_minimal_model import affine_minimal
            return affine_minimal(self, return_transformation=return_transformation,
                                  D=prime_list, quick=False)

    def all_minimal_models(self, return_transformation=False, prime_list=None,
                           algorithm=None, check_minimal=True):
        r"""
        Determine a representative in each `SL(2,\ZZ)`-orbit of this map.

        This can be done either with the Bruin-Molnar algorithm or the
        Hutz-Stoll algorithm. The Hutz-Stoll algorithm requires the map
        to have minimal resultant and then finds representatives in orbits
        with minimal resultant. The Bruin-Molnar algorithm finds
        representatives with the same resultant (up to sign) of the given map.

        Bruin-Molnar does not work for polynomials and is more efficient
        for large primes.

        INPUT:

        - ``return_transformation`` -- (default: ``False``) boolean; this
          signals a return of the `PGL_2` transformation to conjugate
          this map to the calculated models

        - ``prime_list`` -- (optional) a list of primes, in case one
          only wants to determine minimality at those specific primes

        - ``algorithm`` -- (optional) string; can be one of the following:

          * ``'BM'`` - the Bruin-Molnar algorithm [BM2012]_
          * ``'HS'`` - for the Hutz-Stoll algorithm [HS2018]_

          if not specified, properties of the map are utilized to choose

        - ``check_minimal`` -- (optional) boolean; to first check if the map
          is minimal and if not, compute a minimal model before computing
          for orbit representatives

        OUTPUT:

        A list of pairs `(F,m)`, where `F` is dynamical system on the
        projective line and `m` is the associated `PGL(2,\QQ)` element.
        Or just a list of dynamical systems if not returning the conjugation.

        EXAMPLES::

            sage: P.<x,y> = ProjectiveSpace(QQ, 1)
            sage: f = DynamicalSystem([2*x^2, 3*y^2])
            sage: f.all_minimal_models()
            [Dynamical System of Projective Space of dimension 1 over Rational Field
               Defn: Defined on coordinates by sending (x : y) to
                     (x^2 : y^2)]

        ::

            sage: P.<x,y> = ProjectiveSpace(QQ, 1)
            sage: c = 2*3^6
            sage: f = DynamicalSystem([x^3 - c^2*y^3, x*y^2])
            sage: len(f.all_minimal_models(algorithm='HS'))
            14
            sage: len(f.all_minimal_models(prime_list=[2], algorithm='HS'))
            2

        ::

            sage: P.<x,y> = ProjectiveSpace(QQ, 1)
            sage: f = DynamicalSystem([237568*x^3 + 1204224*x^2*y + 2032560*x*y^2
            ....:     + 1142289*y^3, -131072*x^3 - 663552*x^2*y - 1118464*x*y^2
            ....:     - 627664*y^3])
            sage: len(f.all_minimal_models(algorithm='BM'))
            2

        TESTS::

            sage: P.<x,y> = ProjectiveSpace(QQ, 1)
            sage: c = 2^2*5^2*11^3
            sage: f = DynamicalSystem([x^3 - c^2*y^3, x*y^2])
            sage: MM = f.all_minimal_models(return_transformation=True, algorithm='BM')
            sage: all(f.conjugate(m) == F for F, m in MM)
            True
            sage: MM = f.all_minimal_models(return_transformation=True, algorithm='HS')
            sage: all(f.conjugate(m) == F for F,m in MM)
            True

        REFERENCES:

        - [BM2012]_
        - [HS2018]_
        """
        if self.base_ring() != ZZ and self.base_ring() != QQ:
            raise NotImplementedError("minimal models only implemented over ZZ or QQ")
        if not self.is_morphism():
            raise TypeError("the function is not a morphism")
        if self.degree() == 1:
            raise NotImplementedError("minimality is only for degree 2 or higher")

        if check_minimal:
            f, m = self.minimal_model(return_transformation=True,
                                      prime_list=prime_list,
                                      algorithm=algorithm)
        else:
            f = self
            m = matrix(ZZ, 2, 2, [1,0,0,1])

        if algorithm == 'BM':
            from .endPN_minimal_model import BM_all_minimal
            models = BM_all_minimal(f, return_transformation=True, D=prime_list)
        elif algorithm == 'HS':
            from .endPN_minimal_model import HS_all_minimal
            models = HS_all_minimal(f, return_transformation=True, D=prime_list)
        else: # algorithm not specified
            f.normalize_coordinates()
            Aff_f = f.dehomogenize(1)
            R = Aff_f.domain().coordinate_ring()
            F = R(Aff_f[0].numerator())
            G = R(Aff_f[0].denominator())
            if G.degree() == 0 or F.degree() == 0:
                #can use BM for polynomial
                from .endPN_minimal_model import HS_all_minimal
                models = HS_all_minimal(f, return_transformation=True, D=prime_list)
            elif prime_list is None:
                prime_list = ZZ(f.resultant()).prime_divisors()
                if prime_list == []:
                    models = [[f,m]]
                elif max(prime_list) > 500:
                    from .endPN_minimal_model import BM_all_minimal
                    models = BM_all_minimal(f, return_transformation=True, D=prime_list)
                else:
                    from .endPN_minimal_model import HS_all_minimal
                    models = HS_all_minimal(f, return_transformation=True, D=prime_list)

        if return_transformation:
            models = [[g, t*m] for g,t in models]
        else:
            models = [g for g,t in models]
        return models

    def automorphism_group(self, **kwds):
        r"""
        Calculates the subgroup of `PGL2` that is the automorphism group
        of this dynamical system.

        The automorphism group is the set of `PGL(2)` elements that fixes
        this map under conjugation.

        INPUT:

        keywords:

        - ``starting_prime`` -- (default: 5) the first prime to use for CRT

        - ``algorithm``-- (optional) can be one of the following:

          * ``'CRT'`` - Chinese Remainder Theorem
          * ``'fixed_points'`` - fixed points algorithm

        - ``return_functions``-- (default: ``False``) boolean; ``True``
          returns elements as linear fractional transformations and
          ``False`` returns elements as `PGL2` matrices

        - ``iso_type`` -- (default: ``False``) boolean; ``True`` returns the
          isomorphism type of the automorphism group

        OUTPUT: a list of elements in the automorphism group

        AUTHORS:

        - Original algorithm written by Xander Faber, Michelle Manes,
          Bianca Viray

        - Modified by Joao Alberto de Faria, Ben Hutz, Bianca Thompson

        REFERENCES:

        - [FMV2014]_

        EXAMPLES::

            sage: R.<x,y> = ProjectiveSpace(QQ,1)
            sage: f = DynamicalSystem_projective([x^2-y^2, x*y])
            sage: f.automorphism_group(return_functions=True)
            [x, -x]

        ::

            sage: R.<x,y> = ProjectiveSpace(QQ,1)
            sage: f = DynamicalSystem_projective([x^2 + 5*x*y + 5*y^2, 5*x^2 + 5*x*y + y^2])
            sage: f.automorphism_group()
            [
            [1 0]  [0 2]
            [0 1], [2 0]
            ]

        ::

            sage: R.<x,y> = ProjectiveSpace(QQ,1)
            sage: f = DynamicalSystem_projective([x^2-2*x*y-2*y^2, -2*x^2-2*x*y+y^2])
            sage: f.automorphism_group(return_functions=True)
            [x, 1/x, -x - 1, -x/(x + 1), (-x - 1)/x, -1/(x + 1)]

        ::

            sage: R.<x,y> = ProjectiveSpace(QQ,1)
            sage: f = DynamicalSystem_projective([3*x^2*y - y^3, x^3 - 3*x*y^2])
            sage: lst, label = f.automorphism_group(algorithm='CRT', return_functions=True, iso_type=True)
            sage: sorted(lst), label
            ([-1/x, 1/x, (-x - 1)/(x - 1), (-x + 1)/(x + 1), (x - 1)/(x + 1),
            (x + 1)/(x - 1), -x, x], 'Dihedral of order 8')

        ::

            sage: A.<z> = AffineSpace(QQ,1)
            sage: f = DynamicalSystem_affine([1/z^3])
            sage: F = f.homogenize(1)
            sage: F.automorphism_group()
            [
            [1 0]  [0 2]  [-1  0]  [ 0 -2]
            [0 1], [2 0], [ 0  1], [ 2  0]
            ]

        ::

            sage: P.<x,y,z> = ProjectiveSpace(QQ,2)
            sage: f = DynamicalSystem_projective([x**2 + x*z, y**2, z**2])
            sage: f.automorphism_group() # long time
            [
            [1 0 0]
            [0 1 0]
            [0 0 1]
            ]

        ::

            sage: K.<w> = CyclotomicField(3)
            sage: P.<x,y> = ProjectiveSpace(K, 1)
            sage: D6 = DynamicalSystem_projective([y^2,x^2])
            sage: D6.automorphism_group()
            [
            [1 0]  [0 w]  [0 1]  [w 0]  [-w - 1      0]  [     0 -w - 1]
            [0 1], [1 0], [1 0], [0 1], [     0      1], [     1      0]
            ]
        """
        alg = kwds.get('algorithm', None)
        p = kwds.get('starting_prime', 5)
        return_functions = kwds.get('return_functions', False)
        iso_type = kwds.get('iso_type', False)
        if self.domain().dimension_relative() != 1:
            return self.conjugating_set(self)
        if self.base_ring() != QQ  and self.base_ring != ZZ:
            return self.conjugating_set(self)
        self.normalize_coordinates()
        if (self.degree() == 1) or (self.degree() == 0):
            raise NotImplementedError("Rational function of degree 1 not implemented.")
        f = self.dehomogenize(1)
        R = PolynomialRing(f.base_ring(),'x')
        if is_FractionFieldElement(f[0]):
            F = (f[0].numerator().univariate_polynomial(R))/f[0].denominator().univariate_polynomial(R)
        else:
            F = f[0].univariate_polynomial(R)
        from .endPN_automorphism_group import automorphism_group_QQ_CRT, automorphism_group_QQ_fixedpoints
        if alg is None:
            if self.degree() <= 12:
                return(automorphism_group_QQ_fixedpoints(F, return_functions, iso_type))
            return(automorphism_group_QQ_CRT(F, p, return_functions, iso_type))
        elif alg == 'CRT':
            return(automorphism_group_QQ_CRT(F, p, return_functions, iso_type))
        return(automorphism_group_QQ_fixedpoints(F, return_functions, iso_type))

    def critical_subscheme(self):
        r"""
        Return the critical subscheme of this dynamical system.

        OUTPUT: projective subscheme

        EXAMPLES::

            sage: set_verbose(None)
            sage: P.<x,y> = ProjectiveSpace(QQ,1)
            sage: f = DynamicalSystem_projective([x^3-2*x*y^2 + 2*y^3, y^3])
            sage: f.critical_subscheme()
            Closed subscheme of Projective Space of dimension 1 over Rational Field
            defined by:
            9*x^2*y^2 - 6*y^4

        ::

            sage: set_verbose(None)
            sage: P.<x,y> = ProjectiveSpace(QQ,1)
            sage: f = DynamicalSystem_projective([2*x^2-y^2, x*y])
            sage: f.critical_subscheme()
            Closed subscheme of Projective Space of dimension 1 over Rational Field
            defined by:
            4*x^2 + 2*y^2

        ::

            sage: P.<x,y,z> = ProjectiveSpace(QQ,2)
            sage: f = DynamicalSystem_projective([2*x^2-y^2, x*y, z^2])
            sage: f.critical_subscheme()
            Closed subscheme of Projective Space of dimension 2 over Rational Field
            defined by:
            8*x^2*z + 4*y^2*z

        ::

            sage: P.<x,y,z,w> = ProjectiveSpace(GF(81),3)
            sage: g = DynamicalSystem_projective([x^3+y^3, y^3+z^3, z^3+x^3, w^3])
            sage: g.critical_subscheme()
            Closed subscheme of Projective Space of dimension 3 over Finite Field in
            z4 of size 3^4 defined by:
              0

        ::

            sage: P.<x,y> = ProjectiveSpace(QQ,1)
            sage: f = DynamicalSystem_projective([x^2,x*y])
            sage: f.critical_subscheme()
            Traceback (most recent call last):
            ...
            TypeError: the function is not a morphism
        """
        PS = self.domain()
        if not is_ProjectiveSpace(PS):
            raise NotImplementedError("not implemented for subschemes")
        if not self.is_morphism():
            raise TypeError("the function is not a morphism")
        wr = self.wronskian_ideal()
        crit_subscheme = self.codomain().subscheme(wr)
        return crit_subscheme

    def critical_points(self, R=None):
        r"""
        Return the critical points of this dynamical system defined over
        the ring ``R`` or the base ring of this map.

        Must be dimension 1.

        INPUT:

        - ``R`` -- (optional) a ring

        OUTPUT: a list of projective space points defined over ``R``

        EXAMPLES::

            sage: set_verbose(None)
            sage: P.<x,y> = ProjectiveSpace(QQ,1)
            sage: f = DynamicalSystem_projective([x^3-2*x*y^2 + 2*y^3, y^3])
            sage: f.critical_points()
            [(1 : 0)]
            sage: K.<w> = QuadraticField(6)
            sage: f.critical_points(K)
            [(-1/3*w : 1), (1/3*w : 1), (1 : 0)]

        ::

            sage: set_verbose(None)
            sage: P.<x,y> = ProjectiveSpace(QQ,1)
            sage: f = DynamicalSystem_projective([2*x^2-y^2, x*y])
            sage: f.critical_points(QQbar)
            [(-0.7071067811865475?*I : 1), (0.7071067811865475?*I : 1)]
        """
        PS = self.domain()
        if PS.dimension_relative() > 1:
            raise NotImplementedError("use .wronskian_ideal() for dimension > 1")
        if R is None:
            F = self
        else:
            F = self.change_ring(R)
        P = F.codomain()
        X = F.critical_subscheme()
        crit_points = [P(Q) for Q in X.rational_points()]
        return crit_points

    def is_postcritically_finite(self, err=0.01, embedding=None):
        r"""
        Determine if this dynamical system is post-critically finite.

        Only for endomorphisms of `\mathbb{P}^1`. It checks if each critical
        point is preperiodic. The optional parameter ``err`` is passed into
        ``is_preperiodic()`` as part of the preperiodic check.

        INPUT:

        - ``err`` -- (default: 0.01) positive real number

        - ``embedding`` -- embedding of base ring into `\QQbar`

        OUTPUT: boolean

        EXAMPLES::

            sage: P.<x,y> = ProjectiveSpace(QQ,1)
            sage: f = DynamicalSystem_projective([x^2 - y^2, y^2])
            sage: f.is_postcritically_finite()
            True

        ::

            sage: P.<x,y> = ProjectiveSpace(QQ,1)
            sage: f = DynamicalSystem_projective([x^3- y^3, y^3])
            sage: f.is_postcritically_finite()
            False

        ::

            sage: R.<z> = QQ[]
            sage: K.<v> = NumberField(z^8 + 3*z^6 + 3*z^4 + z^2 + 1)
            sage: PS.<x,y> = ProjectiveSpace(K,1)
            sage: f = DynamicalSystem_projective([x^3+v*y^3, y^3])
            sage: f.is_postcritically_finite(embedding=K.embeddings(QQbar)[0]) # long time
            True

        ::

            sage: P.<x,y> = ProjectiveSpace(QQ,1)
            sage: f = DynamicalSystem_projective([6*x^2+16*x*y+16*y^2, -3*x^2-4*x*y-4*y^2])
            sage: f.is_postcritically_finite()
            True

        ::

            sage: K = UniversalCyclotomicField()
            sage: P.<x,y> = ProjectiveSpace(K,1)
            sage: F = DynamicalSystem_projective([x^2 - y^2, y^2], domain=P)
            sage: F.is_postcritically_finite()
            True
        """
        #iteration of subschemes not yet implemented
        if self.domain().dimension_relative() > 1:
            raise NotImplementedError("only implemented in dimension 1")

        if embedding is None:
            F = self.change_ring(QQbar)
        else:
            F = self.change_ring(embedding)
        crit_points = F.critical_points()
        pcf = True
        i = 0
        while pcf and i < len(crit_points):
            if crit_points[i].is_preperiodic(F, err) == False:
                pcf = False
            i += 1
        return(pcf)

    def critical_point_portrait(self, check=True, embedding=None):
        r"""
        If this dynamical system  is post-critically finite, return its
        critical point portrait.

        This is the directed graph of iterates starting with the critical
        points. Must be dimension 1. If ``check`` is ``True``, then the
        map is first checked to see if it is postcritically finite.

        INPUT:

        - ``check`` -- boolean

        - ``embedding`` -- embedding of base ring into `\QQbar`

        OUTPUT: a digraph

        EXAMPLES::

            sage: R.<z> = QQ[]
            sage: K.<v> = NumberField(z^6 + 2*z^5 + 2*z^4 + 2*z^3 + z^2 + 1)
            sage: PS.<x,y> = ProjectiveSpace(K,1)
            sage: f = DynamicalSystem_projective([x^2+v*y^2, y^2])
            sage: f.critical_point_portrait(check=False, embedding=K.embeddings(QQbar)[0]) # long time
            Looped digraph on 6 vertices

        ::

            sage: P.<x,y> = ProjectiveSpace(QQ,1)
            sage: f = DynamicalSystem_projective([x^5 + 5/4*x*y^4, y^5])
            sage: f.critical_point_portrait(check=False)
            Looped digraph on 5 vertices

        ::

            sage: P.<x,y> = ProjectiveSpace(QQ,1)
            sage: f = DynamicalSystem_projective([x^2 + 2*y^2, y^2])
            sage: f.critical_point_portrait()
            Traceback (most recent call last):
            ...
            TypeError: map must be post-critically finite

        ::

            sage: R.<t> = QQ[]
            sage: K.<v> = NumberField(t^3 + 2*t^2 + t + 1)
            sage: phi = K.embeddings(QQbar)[0]
            sage: P.<x, y> = ProjectiveSpace(K, 1)
            sage: f = DynamicalSystem_projective([x^2 + v*y^2, y^2])
            sage: f.critical_point_portrait(embedding=phi)
            Looped digraph on 4 vertices
        """
        #input checking done in is_postcritically_finite
        if check:
            if not self.is_postcritically_finite(embedding=embedding):
                raise TypeError("map must be post-critically finite")
        if embedding is None:
            F = self.change_ring(QQbar)
        else:
            F = self.change_ring(embedding)
        crit_points = F.critical_points()
        N = len(crit_points)
        for i in range(N):
            done = False
            Q= F(crit_points[i])
            while not done:
                if Q in crit_points:
                    done = True
                else:
                    crit_points.append(Q)
                Q = F(Q)
        return(F._preperiodic_points_to_cyclegraph(crit_points))

    def critical_height(self, **kwds):
        r"""
        Compute the critical height of this dynamical system.

        The critical height is defined by J. Silverman as
        the sum of the canonical heights of the critical points.
        This must be dimension 1 and defined over a number field
        or number field order.

        INPUT:

        kwds:

        - ``badprimes`` -- (optional) a list of primes of bad reduction

        - ``N`` -- (default: 10) positive integer; number of terms of
          the series to use in the local green functions

        - ``prec`` -- (default: 100) positive integer, float point
          or `p`-adic precision

        - ``error_bound`` -- (optional) a positive real number

        - ``embedding`` -- (optional) the embedding of the base field to `\QQbar`

        OUTPUT: real number

        EXAMPLES::

            sage: P.<x,y> = ProjectiveSpace(QQ,1)
            sage: f = DynamicalSystem_projective([x^3+7*y^3, 11*y^3])
            sage: f.critical_height()
            1.1989273321156851418802151128

        ::

            sage: K.<w> = QuadraticField(2)
            sage: P.<x,y> = ProjectiveSpace(K,1)
            sage: f = DynamicalSystem_projective([x^2+w*y^2, y^2])
            sage: f.critical_height()
            0.16090842452312941163719755472

        Postcritically finite maps have critical height 0::

            sage: P.<x,y> = ProjectiveSpace(QQ,1)
            sage: f = DynamicalSystem_projective([x^3-3/4*x*y^2 + 3/4*y^3, y^3])
            sage: f.critical_height(error_bound=0.0001)
            0.00000000000000000000000000000
        """
        PS = self.codomain()
        if PS.dimension_relative() > 1:
            raise NotImplementedError("only implemented in dimension 1")

        K = FractionField(PS.base_ring())
        if not K in NumberFields() and not K is QQbar:
            raise NotImplementedError("must be over a number field or a number field order or QQbar")
        #doesn't really matter which we choose as Galois conjugates have the same height
        emb = kwds.get("embedding", K.embeddings(QQbar)[0])
        F = self.change_ring(K).change_ring(emb)
        crit_points = F.critical_points()
        n = len(crit_points)
        err_bound = kwds.get("error_bound", None)
        if not err_bound is None:
            kwds["error_bound"] = err_bound / n
        ch = 0
        for P in crit_points:
            ch += F.canonical_height(P, **kwds)
        return ch

    def periodic_points(self, n, minimal=True, R=None, algorithm='variety',
                        return_scheme=False):
        r"""
        Computes the periodic points of period ``n`` of this dynamical system
        defined over the ring ``R`` or the base ring of the map.

        This can be done either by finding the rational points on the variety
        defining the points of period ``n``, or, for finite fields,
        finding the cycle of appropriate length in the cyclegraph. For small
        cardinality fields, the cyclegraph algorithm is effective for any
        map and length cycle, but is slow when the cyclegraph is large.
        The variety algorithm is good for small period, degree, and dimension,
        but is slow as the defining equations of the variety get more
        complicated.

        For rational map, where there are potentially infinitely many periodic
        points of a given period, you must use the ``return_scheme`` option.
        Note that this scheme will include the indeterminacy locus.

        INPUT:

        - ``n`` - a positive integer

        - ``minimal`` -- (default: ``True``) boolean; ``True`` specifies to
          find only the periodic points of minimal period ``n`` and ``False``
          specifies to find all periodic points of period ``n``

        - ``R`` a commutative ring

        - ``algorithm`` -- (default: ``'variety'``) must be one of
          the following:

          * ``'variety'`` - find the rational points on the appropriate variety
          * ``'cyclegraph'`` - find the cycles from the cycle graph

        - ``return_scheme`` -- return a subscheme of the ambient space
          that defines the ``n`` th periodic points

        OUTPUT:

        A list of periodic points of this map or the subscheme defining
        the periodic points.

        EXAMPLES::

            sage: set_verbose(None)
            sage: P.<x,y> = ProjectiveSpace(QQbar,1)
            sage: f = DynamicalSystem_projective([x^2-x*y+y^2, x^2-y^2+x*y])
            sage: f.periodic_points(1)
            [(-0.500000000000000? - 0.866025403784439?*I : 1),
             (-0.500000000000000? + 0.866025403784439?*I : 1),
             (1 : 1)]

        ::

            sage: P.<x,y,z> = ProjectiveSpace(QuadraticField(5,'t'),2)
            sage: f = DynamicalSystem_projective([x^2 - 21/16*z^2, y^2-z^2, z^2])
            sage: f.periodic_points(2)
            [(-5/4 : -1 : 1), (-5/4 : -1/2*t + 1/2 : 1), (-5/4 : 0 : 1),
             (-5/4 : 1/2*t + 1/2 : 1), (-3/4 : -1 : 1), (-3/4 : 0 : 1),
             (1/4 : -1 : 1), (1/4 : -1/2*t + 1/2 : 1), (1/4 : 0 : 1),
             (1/4 : 1/2*t + 1/2 : 1), (7/4 : -1 : 1), (7/4 : 0 : 1)]

        ::

            sage: w = QQ['w'].0
            sage: K = NumberField(w^6 - 3*w^5 + 5*w^4 - 5*w^3 + 5*w^2 - 3*w + 1,'s')
            sage: P.<x,y,z> = ProjectiveSpace(K,2)
            sage: f = DynamicalSystem_projective([x^2+z^2, y^2+x^2, z^2+y^2])
            sage: f.periodic_points(1)
            [(-s^5 + 3*s^4 - 5*s^3 + 4*s^2 - 3*s + 1 : s^5 - 2*s^4 + 3*s^3 - 3*s^2 + 4*s - 1 : 1),
             (-2*s^5 + 4*s^4 - 5*s^3 + 3*s^2 - 4*s : -2*s^5 + 5*s^4 - 7*s^3 + 6*s^2 - 7*s + 3 : 1),
             (-s^5 + 3*s^4 - 4*s^3 + 4*s^2 - 4*s + 2 : -s^5 + 2*s^4 - 2*s^3 + s^2 - s : 1),
             (s^5 - 2*s^4 + 3*s^3 - 3*s^2 + 3*s - 1 : -s^5 + 3*s^4 - 5*s^3 + 4*s^2 - 4*s + 2 : 1),
             (2*s^5 - 6*s^4 + 9*s^3 - 8*s^2 + 7*s - 4 : 2*s^5 - 5*s^4 + 7*s^3 - 5*s^2 + 6*s - 2 : 1),
             (1 : 1 : 1),
             (s^5 - 2*s^4 + 2*s^3 + s : s^5 - 3*s^4 + 4*s^3 - 3*s^2 + 2*s - 1 : 1)]

        ::

            sage: P.<x,y,z> = ProjectiveSpace(QQ,2)
            sage: f = DynamicalSystem_projective([x^2 - 21/16*z^2, y^2-2*z^2, z^2])
            sage: f.periodic_points(2, False)
            [(-5/4 : -1 : 1), (-5/4 : 2 : 1), (-3/4 : -1 : 1),
             (-3/4 : 2 : 1), (0 : 1 : 0), (1/4 : -1 : 1), (1/4 : 2 : 1),
             (1 : 0 : 0), (1 : 1 : 0), (7/4 : -1 : 1), (7/4 : 2 : 1)]

        ::

            sage: P.<x,y,z> = ProjectiveSpace(QQ,2)
            sage: f = DynamicalSystem_projective([x^2 - 21/16*z^2, y^2-2*z^2, z^2])
            sage: f.periodic_points(2)
            [(-5/4 : -1 : 1), (-5/4 : 2 : 1), (1/4 : -1 : 1), (1/4 : 2 : 1)]

        ::

            sage: set_verbose(None)
            sage: P.<x,y> = ProjectiveSpace(ZZ, 1)
            sage: f = DynamicalSystem_projective([x^2+y^2,y^2])
            sage: f.periodic_points(2, R=QQbar, minimal=False)
            [(-0.500000000000000? - 1.322875655532296?*I : 1),
             (-0.500000000000000? + 1.322875655532296?*I : 1),
             (0.500000000000000? - 0.866025403784439?*I : 1),
             (0.500000000000000? + 0.866025403784439?*I : 1),
             (1 : 0)]

        ::

            sage: P.<x,y> = ProjectiveSpace(GF(307), 1)
            sage: f = DynamicalSystem_projective([x^10+y^10, y^10])
            sage: f.periodic_points(16, minimal=True, algorithm='cyclegraph')
            [(69 : 1), (185 : 1), (120 : 1), (136 : 1), (97 : 1), (183 : 1),
             (170 : 1), (105 : 1), (274 : 1), (275 : 1), (154 : 1), (156 : 1),
             (87 : 1), (95 : 1), (161 : 1), (128 : 1)]

        ::

            sage: P.<x,y> = ProjectiveSpace(GF(13^2,'t'),1)
            sage: f = DynamicalSystem_projective([x^3 + 3*y^3, x^2*y])
            sage: f.periodic_points(30, minimal=True, algorithm='cyclegraph')
            [(t + 3 : 1), (6*t + 6 : 1), (7*t + 1 : 1), (2*t + 8 : 1),
             (3*t + 4 : 1), (10*t + 12 : 1), (8*t + 10 : 1), (5*t + 11 : 1),
             (7*t + 4 : 1), (4*t + 8 : 1), (9*t + 1 : 1), (2*t + 2 : 1),
             (11*t + 9 : 1), (5*t + 7 : 1), (t + 10 : 1), (12*t + 4 : 1),
             (7*t + 12 : 1), (6*t + 8 : 1), (11*t + 10 : 1), (10*t + 7 : 1),
             (3*t + 9 : 1), (5*t + 5 : 1), (8*t + 3 : 1), (6*t + 11 : 1),
             (9*t + 12 : 1), (4*t + 10 : 1), (11*t + 4 : 1), (2*t + 7 : 1),
             (8*t + 12 : 1), (12*t + 11 : 1)]

        ::

            sage: P.<x,y> = ProjectiveSpace(QQ,1)
            sage: f = DynamicalSystem_projective([3*x^2+5*y^2,y^2])
            sage: f.periodic_points(2, R=GF(3), minimal=False)
            [(2 : 1)]

        ::

            sage: P.<x,y,z> = ProjectiveSpace(QQ, 2)
            sage: f = DynamicalSystem_projective([x^2, x*y, z^2])
            sage: f.periodic_points(1)
            Traceback (most recent call last):
            ...
            TypeError: use return_scheme=True

        ::

            sage: R.<x> = QQ[]
            sage: K.<u> = NumberField(x^2 - x + 3)
            sage: P.<x,y,z> = ProjectiveSpace(K,2)
            sage: X = P.subscheme(2*x-y)
            sage: f = DynamicalSystem_projective([x^2-y^2, 2*(x^2-y^2), y^2-z^2], domain=X)
            sage: f.periodic_points(2)
            [(-1/5*u - 1/5 : -2/5*u - 2/5 : 1), (1/5*u - 2/5 : 2/5*u - 4/5 : 1)]

        ::

            sage: P.<x,y,z> = ProjectiveSpace(QQ,2)
            sage: f = DynamicalSystem_projective([x^2-y^2, x^2-z^2, y^2-z^2])
            sage: f.periodic_points(1)
            [(-1 : 0 : 1)]
            sage: f.periodic_points(1, return_scheme=True)
            Closed subscheme of Projective Space of dimension 2 over Rational Field
            defined by:
              -x^3 + x^2*y - y^3 + x*z^2,
              -x*y^2 + x^2*z - y^2*z + x*z^2,
              -y^3 + x^2*z + y*z^2 - z^3
            sage: f.periodic_points(2, minimal=True, return_scheme=True)
            Traceback (most recent call last):
            ...
            NotImplementedError: return_subscheme only implemented for minimal=False
        """
        if n <= 0:
            raise ValueError("a positive integer period must be specified")
        if R is None:
            f = self
            R = self.base_ring()
        else:
            f = self.change_ring(R)
        CR = f.coordinate_ring()
        dom = f.domain()
        PS = f.codomain().ambient_space()
        N = PS.dimension_relative() + 1
        if algorithm == 'cyclegraph':
            if R in FiniteFields():
                g = f.cyclegraph()
                points = []
                for cycle in g.all_simple_cycles():
                    m = len(cycle)-1
                    if minimal:
                        if m == n:
                            points = points + cycle[:-1]
                    else:
                        if n % m == 0:
                            points = points + cycle[:-1]
                return(points)
            else:
                raise TypeError("ring must be finite to generate cyclegraph")
        elif algorithm == 'variety':
            F = f.nth_iterate_map(n)
            L = [F[i]*CR.gen(j) - F[j]*CR.gen(i) for i in range(0,N)
                 for j in range(i+1, N)]
            L = [t for t in L if t != 0]
            X = PS.subscheme(L + list(dom.defining_polynomials()))
            if return_scheme:  # this includes the indeterminacy locus points!
                if minimal and n != 1:
                    raise NotImplementedError("return_subscheme only implemented for minimal=False")
                return X
            if X.dimension() == 0:
                if R in NumberFields() or R is QQbar or R in FiniteFields():
                    Z = f.indeterminacy_locus()
                    points = [dom(Q) for Q in X.rational_points()]
                    good_points = []
                    for Q in points:
                        try:
                            Z(list(Q))
                        except TypeError:
                            good_points.append(Q)
                    points = good_points

                    if not minimal:
                        return points
                    else:
                        #we want only the points with minimal period n
                        #so we go through the list and remove any that
                        #have smaller period by checking the iterates
                        for i in range(len(points)-1,-1,-1):
                            # iterate points to check if minimal
                            P = points[i]
                            for j in range(1,n):
                                P = f(P)
                                if P == points[i]:
                                    points.pop(i)
                                    break
                        return points
                else:
                    raise NotImplementedError("ring must a number field or finite field")
            else: #a higher dimensional scheme
                raise TypeError("use return_scheme=True")
        else:
            raise ValueError("algorithm must be either 'variety' or 'cyclegraph'")

    def multiplier_spectra(self, n, formal=False, embedding=None, type='point'):
        r"""
        Computes the ``n`` multiplier spectra of this dynamical system.

        This is the set of multipliers of the periodic points of formal
        period ``n`` included with the appropriate multiplicity.
        User can also specify to compute the ``n`` multiplier spectra
        instead which includes the multipliers of all periodic points
        of period ``n``. The map must be defined over
        projective space of dimension 1 over a number field.

        INPUT:

        - ``n`` -- a positive integer, the period

        - ``formal`` -- (default: ``False``) boolean; ``True`` specifies
          to find the formal ``n`` multiplier spectra of this map and
          ``False`` specifies to find the ``n`` multiplier spectra

        - ``embedding`` -- embedding of the base field into `\QQbar`

        - ``type`` -- (default: ``'point'``) string; either ``'point'``
          or ``'cycle'`` depending on whether you compute one multiplier
          per point or one per cycle

        OUTPUT: a list of `\QQbar` elements

        EXAMPLES::

            sage: P.<x,y> = ProjectiveSpace(QQ,1)
            sage: f = DynamicalSystem_projective([4608*x^10 - 2910096*x^9*y + 325988068*x^8*y^2 + 31825198932*x^7*y^3 - 4139806626613*x^6*y^4\
            - 44439736715486*x^5*y^5 + 2317935971590902*x^4*y^6 - 15344764859590852*x^3*y^7 + 2561851642765275*x^2*y^8\
            + 113578270285012470*x*y^9 - 150049940203963800*y^10, 4608*y^10])
            sage: f.multiplier_spectra(1)
            [0, -7198147681176255644585/256, 848446157556848459363/19683, -3323781962860268721722583135/35184372088832,
            529278480109921/256, -4290991994944936653/2097152, 1061953534167447403/19683, -3086380435599991/9,
            82911372672808161930567/8192, -119820502365680843999, 3553497751559301575157261317/8192]

        ::

            sage: set_verbose(None)
            sage: z = QQ['z'].0
            sage: K.<w> = NumberField(z^4 - 4*z^2 + 1,'z')
            sage: P.<x,y> = ProjectiveSpace(K,1)
            sage: f = DynamicalSystem_projective([x^2 - w/4*y^2, y^2])
            sage: f.multiplier_spectra(2, formal=False, embedding=K.embeddings(QQbar)[0], type='cycle')
            [0,
             5.931851652578137? + 0.?e-49*I,
             0.0681483474218635? - 1.930649271699173?*I,
             0.0681483474218635? + 1.930649271699173?*I]

        ::

            sage: P.<x,y> = ProjectiveSpace(QQ,1)
            sage: f = DynamicalSystem_projective([x^2 - 3/4*y^2, y^2])
            sage: f.multiplier_spectra(2, formal=False, type='cycle')
            [0, 1, 1, 9]
            sage: f.multiplier_spectra(2, formal=False, type='point')
            [0, 1, 1, 1, 9]

        ::

            sage: P.<x,y> = ProjectiveSpace(QQ,1)
            sage: f = DynamicalSystem_projective([x^2 - 7/4*y^2, y^2])
            sage: f.multiplier_spectra(3, formal=True, type='cycle')
            [1, 1]
            sage: f.multiplier_spectra(3, formal=True, type='point')
            [1, 1, 1, 1, 1, 1]

        ::

            sage: P.<x,y> = ProjectiveSpace(QQ,1)
            sage: f = DynamicalSystem_projective([x^2 + y^2, x*y])
            sage: f.multiplier_spectra(1)
            [1, 1, 1]
        """
        PS = self.domain()
        n = Integer(n)

        if (n < 1):
            raise ValueError("period must be a positive integer")
        if not is_ProjectiveSpace(PS):
            raise NotImplementedError("not implemented for subschemes")
        if (PS.dimension_relative() > 1):
            raise NotImplementedError("only implemented for dimension 1")
        if not PS.base_ring() in NumberFields() and not PS.base_ring() is QQbar:
            raise NotImplementedError("self must be a map over a number field")

        if embedding is None:
            f = self.change_ring(QQbar)
        else:
            f = self.change_ring(embedding)

        PS = f.domain()

        if not formal:
            G = f.nth_iterate_map(n)
            F = G[0]*PS.gens()[1] - G[1]*PS.gens()[0]
        else:
            # periodic points of formal period n are the roots of the nth dynatomic polynomial
            K = f._number_field_from_algebraics().as_dynamical_system()
            F = K.dynatomic_polynomial(n)
            if K.domain().base_ring() != QQ: # need to coerce F to poly over QQbar. This is only needed if base ring is not QQ
                abspoly = K.domain().base_ring().absolute_polynomial()
                phi = K.domain().base_ring().hom(QQbar.polynomial_root(abspoly,abspoly.any_root(CIF)),QQbar)
                Kx = K.coordinate_ring()
                QQbarx = QQbar[Kx.variable_names()]
                phix = Kx.hom(phi,QQbarx)
                F = phix(F)

        other_roots = F.parent()(F([(f.domain().gens()[0]),1])).univariate_polynomial().roots(ring=QQbar)

        points = []

        minfty = min([e[1] for e in F.exponents()]) # include the point at infinity with the right multiplicity
        for i in range(minfty):
            points.append(PS([1,0]))

        for R in other_roots:
            for i in range(R[1]):
                points.append(PS([R[0],1])) # include copies of higher multiplicity roots

        if type == 'cycle':
            # should include one representative point per cycle, included with the right multiplicity
            newpoints = []

            while points:
                P = points[0]
                newpoints.append(P)
                points.pop(0)
                Q = P
                for i in range(1,n):
                    try:
                        points.remove(f(Q))
                    except ValueError:
                        pass
                    Q = f(Q)
            points = newpoints

        multipliers = [f.multiplier(pt,n)[0,0] for pt in points]

        return multipliers

    def sigma_invariants(self, n, formal=False, embedding=None, type='point'):
        r"""
        Computes the values of the elementary symmetric polynomials of
        the ``n`` multiplier spectra of this dynamical system.

        Can specify to instead compute the values corresponding to the
        elementary symmetric polynomials of the formal ``n`` multiplier
        spectra. The map must be defined over projective space of dimension
        `1`. The base ring should be a number field, number field order, or
        a finite field or a polynomial ring or function field over a
        number field, number field order, or finite field.

        The parameter ``type`` determines if the sigma are computed from
        the multipliers calculated at one per cycle (with multiplicity)
        or one per point (with multiplicity). Note that in the ``cycle``
        case, a map with a cycle which collapses into multiple smaller
        cycles, this is still considered one cycle. In other words, if a
        4-cycle collapses into a 2-cycle with multiplicity 2, there is only
        one multiplier used for the doubled 2-cycle when computing ``n=4``.

        ALGORITHM:

        We use the Poisson product of the resultant of two polynomials:

        .. MATH::

            res(f,g) = \prod_{f(a)=0} g(a).

        Letting `f` be the polynomial defining the periodic or formal
        periodic points and `g` the polynomial `w - f'` for an auxilarly
        variable `w`. Note that if `f` is a rational function, we clear
        denominators for `g`.

        INPUT:

        - ``n`` -- a positive integer, the period

        - ``formal`` -- (default: ``False``) boolean; ``True`` specifies
          to find the values of the elementary symmetric polynomials
          corresponding to the formal ``n`` multiplier spectra and ``False``
          specifies to instead find the values corresponding to the ``n``
          multiplier spectra, which includes the multipliers of all
          periodic points of period ``n``

        - ``embedding`` -- deprecated in :trac:`23333`

        - ``type`` -- (default: ``'point'``) string; either ``'point'``
          or ``'cycle'`` depending on whether you compute with one
          multiplier per point or one per cycle

        OUTPUT: a list of elements in the base ring

        EXAMPLES::

            sage: P.<x,y> = ProjectiveSpace(QQ,1)
            sage: f = DynamicalSystem_projective([512*x^5 - 378128*x^4*y + 76594292*x^3*y^2 - 4570550136*x^2*y^3 - 2630045017*x*y^4\
            + 28193217129*y^5, 512*y^5])
            sage: f.sigma_invariants(1)
            [19575526074450617/1048576, -9078122048145044298567432325/2147483648,
            -2622661114909099878224381377917540931367/1099511627776,
            -2622661107937102104196133701280271632423/549755813888,
            338523204830161116503153209450763500631714178825448006778305/72057594037927936, 0]

        ::

            sage: set_verbose(None)
            sage: z = QQ['z'].0
            sage: K = NumberField(z^4 - 4*z^2 + 1, 'z')
            sage: P.<x,y> = ProjectiveSpace(K, 1)
            sage: f = DynamicalSystem_projective([x^2 - 5/4*y^2, y^2])
            sage: f.sigma_invariants(2, formal=False, type='cycle')
            [13, 11, -25, 0]
            sage: f.sigma_invariants(2, formal=False, type='point')
            [12, -2, -36, 25, 0]

        check that infinity as part of a longer cycle is handled correctly::

            sage: P.<x,y> = ProjectiveSpace(QQ, 1)
            sage: f = DynamicalSystem_projective([y^2, x^2])
            sage: f.sigma_invariants(2, type='cycle')
            [12, 48, 64, 0]
            sage: f.sigma_invariants(2, type='point')
            [12, 48, 64, 0, 0]
            sage: f.sigma_invariants(2, type='cycle', formal=True)
            [0]
            sage: f.sigma_invariants(2, type='point', formal=True)
            [0, 0]

        ::

            sage: P.<x,y,z> = ProjectiveSpace(QQ, 2)
            sage: f = DynamicalSystem_projective([x^2, y^2, z^2])
            sage: f.sigma_invariants(1)
            Traceback (most recent call last):
            ...
            NotImplementedError: only implemented for dimension 1

        ::

            sage: K.<w> = QuadraticField(3)
            sage: P.<x,y> = ProjectiveSpace(K, 1)
            sage: f = DynamicalSystem_projective([x^2 - w*y^2, (1-w)*x*y])
            sage: f.sigma_invariants(2, formal=False, type='cycle')
            [6*w + 21, 78*w + 159, 210*w + 367, 90*w + 156]
            sage: f.sigma_invariants(2, formal=False, type='point')
            [6*w + 24, 96*w + 222, 444*w + 844, 720*w + 1257, 270*w + 468]

        ::

            sage: P.<x,y> = ProjectiveSpace(QQ,1)
            sage: f = DynamicalSystem_projective([x^2 + x*y + y^2, y^2 + x*y])
            sage: f.sigma_invariants(1)
            [3, 3, 1]

        ::

            sage: R.<c> = QQ[]
            sage: Pc.<x,y> = ProjectiveSpace(R, 1)
            sage: f = DynamicalSystem_projective([x^2 + c*y^2, y^2])
            sage: f.sigma_invariants(1)
            [2, 4*c, 0]
            sage: f.sigma_invariants(2, formal=True, type='point')
            [8*c + 8, 16*c^2 + 32*c + 16]
            sage: f.sigma_invariants(2, formal=True, type='cycle')
            [4*c + 4]

        doubled fixed point::

            sage: P.<x,y> = ProjectiveSpace(QQ, 1)
            sage: f = DynamicalSystem_projective([x^2 - 3/4*y^2, y^2])
            sage: f.sigma_invariants(2, formal=True)
            [2, 1]

        doubled 2 cycle::

            sage: P.<x,y> = ProjectiveSpace(QQ, 1)
            sage: f = DynamicalSystem_projective([x^2 - 5/4*y^2, y^2])
            sage: f.sigma_invariants(4, formal=False, type='cycle')
            [170, 5195, 172700, 968615, 1439066, 638125, 0]

        TESTS::

            sage: F.<t> = FunctionField(GF(5))
            sage: P.<x,y> = ProjectiveSpace(F,1)
            sage: f = DynamicalSystem_projective([x^2 + (t/(t^2+1))*y^2, y^2], P)
            sage: f.sigma_invariants(1)
            [2, 4*t/(t^2 + 1), 0]
        """
        n = ZZ(n)
        if n < 1:
            raise ValueError("period must be a positive integer")
        dom = self.domain()
        if not is_ProjectiveSpace(dom):
            raise NotImplementedError("not implemented for subschemes")
        if dom.dimension_relative() > 1:
            raise NotImplementedError("only implemented for dimension 1")
        if not embedding is None:
            from sage.misc.superseded import deprecation
            deprecation(23333, "embedding keyword no longer used")
        if self.degree() <= 1:
            raise TypeError("must have degree at least 2")
        if not type in ['point', 'cycle']:
            raise ValueError("type must be either point or cycle")

        base_ring = dom.base_ring()
        if is_FractionField(base_ring):
            base_ring = base_ring.ring()
        if (is_PolynomialRing(base_ring) or is_MPolynomialRing(base_ring)):
            base_ring = base_ring.base_ring()
        elif base_ring in FunctionFields():
            base_ring = base_ring.constant_base_field()
        from sage.rings.number_field.order import is_NumberFieldOrder
        if not (base_ring in NumberFields() or is_NumberFieldOrder(base_ring)
                or (base_ring in FiniteFields())):
            raise NotImplementedError("incompatible base field, see documentation")

        #now we find the two polynomials for the resultant
        Fn = self.nth_iterate_map(n)
        fn = Fn.dehomogenize(1)
        R = fn.domain().coordinate_ring()
        S = PolynomialRing(FractionField(self.base_ring()), 'z', 2)
        phi = R.hom([S.gen(0)], S)
        psi = dom.coordinate_ring().hom([S.gen(0), 1], S)  #dehomogenize
        dfn = fn[0].derivative(R.gen())

        #polynomial to be evaluated at the periodic points
        mult_poly = phi(dfn.denominator())*S.gen(1) - phi(dfn.numerator()) #w-f'(z)

        #polynomial defining the periodic points
        x,y = dom.gens()
        if formal:
            fix_poly = self.dynatomic_polynomial(n)  #f(z)-z
        else:
            fix_poly = Fn[0]*y - Fn[1]*x #f(z) - z

        #check infinity
        inf = dom(1,0)
        inf_per = ZZ(1)
        Q = self(inf)
        while Q != inf and inf_per <= n:
            inf_per += 1
            Q = self(Q)
        #get multiplicity
        if inf_per <= n:
            e_inf = 0
            while (y**(e_inf + 1)).divides(fix_poly):
                e_inf += 1

        if type == 'cycle':
            #now we need to deal with having the correct number of factors
            #1 multiplier for each cycle. But we need to be careful about
            #the length of the cycle and the multiplicities
            good_res = 1
            if formal:
                #then we are working with the n-th dynatomic and just need
                #to take one multiplier per cycle

                #evaluate the resultant
                fix_poly = psi(fix_poly)
                res = fix_poly.resultant(mult_poly, S.gen(0))
                #take infinity into consideration
                if inf_per.divides(n):
                    res *= (S.gen(1) - self.multiplier(inf, n)[0,0])**e_inf
                res = res.univariate_polynomial()
                #adjust multiplicities
                L = res.factor()
                for p,e in L:
                    good_res *= p**(e/n)
            else:
                #For each d-th dynatomic for d dividing n, take
                #one multiplier per cycle; e.g., this treats a double 2
                #cycle as a single 4 cycle for n=4
                for d in n.divisors():
                    fix_poly_d = self.dynatomic_polynomial(d)
                    resd = mult_poly.resultant(psi(fix_poly_d), S.gen(0))
                    #check infinity
                    if inf_per == d:
                        e_inf_d = 0
                        while (y**(e_inf_d + 1)).divides(fix_poly_d):
                            e_inf_d += 1
                        resd *= (S.gen(1) - self.multiplier(inf, n)[0,0])**e_inf
                    resd = resd.univariate_polynomial()
                    Ld = resd.factor()
                    for pd,ed in Ld:
                        good_res *= pd**(ed/d)
            res = good_res
        else: #type is 'point'
            #evaluate the resultant
            fix_poly = psi(fix_poly)
            res = fix_poly.resultant(mult_poly, S.gen(0))
            #take infinity into consideration
            if inf_per.divides(n):
                res *= (S.gen(1) - self.multiplier(inf, n)[0,0])**e_inf
            res = res.univariate_polynomial()

        # the sigmas are the coefficients
        # needed to fix the signs and the order
        sig = res.coefficients(sparse=False)
        den = sig.pop(-1)
        sig.reverse()
        sig = [sig[i] * (-1)**(i+1) / den for i in range(len(sig))]
        return sig

    def reduced_form(self, **kwds):
        r"""
        Return reduced form of this dynamical system.

        The reduced form is the `SL(2, \ZZ)` equivalent morphism obtained
        by applying the binary form reduction algorithm from Stoll and
        Cremona [CS2003]_ to the homogeneous polynomial defining the periodic
        points (the dynatomic polynomial). The smallest period `n` with
        enough periodic points is used and without roots of too large
        multiplicity.

        This should also minimize the size  of the coefficients,
        but this is not always the case. By default the coefficient minimizing
        algorithm in [HS2018]_ is applied.

        See :meth:`sage.rings.polynomial.multi_polynomial.reduced_form` for
        the information on binary form reduction.

        Implemented by Rebecca Lauren Miller as part of GSOC 2016.
        Minimal height added by Ben Hutz July 2018.

        INPUT:

        keywords:

        - ``prec`` -- (default: 300) integer, desired precision

        - ``return_conjuagtion`` -- (default: ``True``) boolean; return
          an element of `SL(2, \ZZ)`

        - ``error_limit`` -- (default: 0.000001) a real number, sets
          the error tolerance

        - ``smallest_coeffs`` -- (default: True), boolean, whether to find the
          model with smallest coefficients

        - ``dynatomic`` -- (default: True) boolean, to use formal periodic points

        - ``start_n`` -- (default: 1), positive integer, firs period to rry to find
          appropriate binary form

        - ``emb`` -- (optional) embedding of based field into CC

        - ``algorithm`` -- (optional) which algorithm to use to find all
          minimal models. Can be one of the following:

          * ``'BM'`` -- Bruin-Molnar algorithm [BM2012]_
          * ``'HS'`` -- Hutz-Stoll algorithm [HS2018]_

        - ``check_minimal`` -- (default: True), boolean, whether to check
          if this map is a minimal model

        - ``smallest_coeffs`` -- (default: True), boolean, whether to find the
          model with smallest coefficients

        OUTPUT:

        - a projective morphism

        - a matrix

        EXAMPLES::

            sage: PS.<x,y> = ProjectiveSpace(QQ, 1)
            sage: f = DynamicalSystem_projective([x^3 + x*y^2, y^3])
            sage: m = matrix(QQ, 2, 2, [-201221, -1, 1, 0])
            sage: f = f.conjugate(m)
            sage: f.reduced_form(prec=50, smallest_coeffs=False) #needs 2 periodic
            Traceback (most recent call last):
            ...
            ValueError: accuracy of Newton's root not within tolerance(0.000066... > 1e-06), increase precision
            sage: f.reduced_form(smallest_coeffs=False)
            (
            Dynamical System of Projective Space of dimension 1 over Rational Field
              Defn: Defined on coordinates by sending (x : y) to
                    (x^3 + x*y^2 : y^3)
            ,
            <BLANKLINE>
            [     0     -1]
            [     1 201221]
            )

        ::

            sage: PS.<x,y> = ProjectiveSpace(ZZ, 1)
            sage: f = DynamicalSystem_projective([x^2+ x*y, y^2]) #needs 3 periodic
            sage: m = matrix(QQ, 2, 2, [-221, -1, 1, 0])
            sage: f = f.conjugate(m)
            sage: f.reduced_form(prec=200, smallest_coeffs=False)
            (
            Dynamical System of Projective Space of dimension 1 over Integer Ring
            Defn: Defined on coordinates by sending (x : y) to
            (-x^2 + x*y - y^2 : -y^2)
            ,
            [  0  -1]
            [  1 220]
            )

        ::

            sage: P.<x,y> = ProjectiveSpace(QQ, 1)
            sage: f = DynamicalSystem_projective([x^3, y^3])
            sage: f.reduced_form(smallest_coeffs=False)
            (
            Dynamical System of Projective Space of dimension 1 over Rational Field
              Defn: Defined on coordinates by sending (x : y) to
                    (x^3 : y^3)
            ,
            <BLANKLINE>
            [1 0]
            [0 1]
            )

        ::

            sage: PS.<X,Y> = ProjectiveSpace(QQ,1)
            sage: f = DynamicalSystem_projective([7365*X^4 + 12564*X^3*Y + 8046*X^2*Y^2 + 2292*X*Y^3 + 245*Y^4,\
            -12329*X^4 - 21012*X^3*Y - 13446*X^2*Y^2 - 3828*X*Y^3 - 409*Y^4])
            sage: f.reduced_form(prec=30, smallest_coeffs=False)
            Traceback (most recent call last):
            ...
            ValueError: accuracy of Newton's root not within tolerance(0.00008... > 1e-06), increase precision
            sage: f.reduced_form(smallest_coeffs=False)
            (
            Dynamical System of Projective Space of dimension 1 over Rational Field
              Defn: Defined on coordinates by sending (X : Y) to
                    (-7*X^4 - 12*X^3*Y - 42*X^2*Y^2 - 12*X*Y^3 - 7*Y^4 : -X^4 - 4*X^3*Y - 6*X^2*Y^2 - 4*X*Y^3 - Y^4),
            <BLANKLINE>
            [-1  2]
            [ 2 -5]
            )

        ::

            sage: P.<x,y> = ProjectiveSpace(RR, 1)
            sage: f = DynamicalSystem_projective([x^4, RR(sqrt(2))*y^4])
            sage: m = matrix(RR, 2, 2, [1,12,0,1])
            sage: f = f.conjugate(m)
            sage: g, m = f.reduced_form(smallest_coeffs=False); m
            [  1 -12]
            [  0   1]

        ::

            sage: P.<x,y> = ProjectiveSpace(CC, 1)
            sage: f = DynamicalSystem_projective([x^4, CC(sqrt(-2))*y^4])
            sage: m = matrix(CC, 2, 2, [1,12,0,1])
            sage: f = f.conjugate(m)
            sage: g, m = f.reduced_form(smallest_coeffs=False); m
            [  1 -12]
            [  0   1]

        ::

            sage: K.<w> = QuadraticField(2)
            sage: P.<x,y> = ProjectiveSpace(K, 1)
            sage: f = DynamicalSystem_projective([x^3, w*y^3])
            sage: m = matrix(K, 2, 2, [1,12,0,1])
            sage: f = f.conjugate(m)
            sage: f.reduced_form(smallest_coeffs=False)
            (
            Dynamical System of Projective Space of dimension 1 over Number Field in w with defining polynomial x^2 - 2 with w = 1.414213562373095?
              Defn: Defined on coordinates by sending (x : y) to                                                                                   
                    (x^3 : (w)*y^3)                                                                                                                ,
            <BLANKLINE>
            [  1 -12]
            [  0   1]
            )

        ::

            sage: R.<x> = QQ[]
            sage: K.<w> = NumberField(x^5+x-3, embedding=(x^5+x-3).roots(ring=CC)[0][0])
            sage: P.<x,y> = ProjectiveSpace(K, 1)
            sage: f = DynamicalSystem_projective([12*x^3, 2334*w*y^3])
            sage: m = matrix(K, 2, 2, [-12,1,1,0])
            sage: f = f.conjugate(m)
            sage: f.reduced_form(smallest_coeffs=False)
            (
            Dynamical System of Projective Space of dimension 1 over Number Field in w with defining polynomial x^5 + x - 3 with w = 1.132997565885066?
              Defn: Defined on coordinates by sending (x : y) to                                                                                       
                    (12*x^3 : (2334*w)*y^3)                                                                                                            ,
            <BLANKLINE>
            [  0  -1]
            [  1 -12]
            )

        ::

            sage: P.<x,y> = QQ[]
            sage: f = DynamicalSystem([-4*y^2, 9*x^2 - 12*x*y])
            sage: f.reduced_form()
            (
            Dynamical System of Projective Space of dimension 1 over Rational Field
              Defn: Defined on coordinates by sending (x : y) to
                    (2*x^2 - 2*y^2 : -x^2 - 2*y^2)
            ,
            <BLANKLINE>
            [ 2 -2]
            [ 3  0]
            )

        ::

            sage: P.<x,y> = QQ[]
            sage: f = DynamicalSystem([-2*x^3 - 9*x^2*y - 12*x*y^2 - 6*y^3 , y^3])
            sage: f.reduced_form()
            (
            Dynamical System of Projective Space of dimension 1 over Rational Field
              Defn: Defined on coordinates by sending (x : y) to
                    (x^3 + 3*x^2*y : 3*x*y^2 + y^3)
            ,
            <BLANKLINE>
            [-1 -2]
            [ 1  1]
            )

        ::

            sage: P.<x,y> = QQ[]
            sage: f = DynamicalSystem([4*x^2 - 7*y^2, 4*y^2])
            sage: f.reduced_form(start_n=2, dynatomic=False) #long time
            (
            Dynamical System of Projective Space of dimension 1 over Rational Field
              Defn: Defined on coordinates by sending (x : y) to
                    (x^2 - x*y - y^2 : y^2)
            ,
            <BLANKLINE>
            [ 2 -1]
            [ 0  2]
            )

        ::

            sage: P.<x,y> = QQ[]
            sage: f = DynamicalSystem([4*x^2 + y^2, 4*y^2])
            sage: f.reduced_form()  #long time
            (
            Dynamical System of Projective Space of dimension 1 over Rational Field
              Defn: Defined on coordinates by sending (x : y) to
                    (x^2 - x*y + y^2 : y^2)
            ,
            <BLANKLINE>
            [ 2 -1]
            [ 0  2]
            )
        """
        if self.domain().ambient_space().dimension_relative() != 1:
            return NotImplementedError('only implmeneted for dimension 1')
        return_conjugation = kwds.get('return_conjugation', True)
        emb = kwds.get('emb', None)
        prec = kwds.get('prec', 300)
        start_n = kwds.get('start_n', 1)
        algorithm = kwds.get('algorithm', None)
        dynatomic = algorithm = kwds.get('dynatomic', True)
        smallest_coeffs = kwds.get('smallest_coeffs', True)
        if smallest_coeffs:
            if self.base_ring() not in [ZZ,QQ]:
                raise NotImplementedError("smallest coeff only over ZZ or QQ")
            check_min = kwds.get('check_minimal', True)
            from sage.dynamics.arithmetic_dynamics.endPN_minimal_model import smallest_dynamical
            sm_f, m = smallest_dynamical(self, dynatomic=dynatomic, start_n=start_n,\
                 prec=prec, emb=emb, algorithm=algorithm, check_minimal=check_min)
        else:
            #reduce via covariant
            PS = self.domain()
            CR = PS.coordinate_ring()
            x,y = CR.gens()
            n = start_n # sometimes you get a problem later with 0,infty as roots
            pts_poly = self.dynatomic_polynomial(n)
            d = ZZ(pts_poly.degree())
            try:
                max_mult = max([ex for p,ex in pts_poly.factor()])
            except NotImplementedError: #not factorization in numerical rings
                CF = ComplexField(prec=prec)
                if pts_poly.base_ring() != CF:
                    if emb is None:
                        pts_poly_CF = pts_poly.change_ring(CF)
                    else:
                        pts_poly_CF = pts_poly.change_ring(emb)
                pp_d = pts_poly.degree()
                pts_poly_CF = pts_poly_CF.subs({pts_poly_CF.parent().gen(1):1}).univariate_polynomial()
                max_mult = max([pp_d - pts_poly_CF.degree()] + [ex for p,ex in pts_poly_CF.roots()])
            while ((d < 3) or (max_mult >= d/2) and (n < 5)):
                n = n+1
                if dynatomic:
                    pts_poly = self.dynatomic_polynomial(n)
                else:
                    gn = self.nth_iterate_map(n)
                    pts_poly = y*gn[0] - x*gn[1]
                d = ZZ(pts_poly.degree())
                try:
                    max_mult = max([ex for p,ex in pts_poly.factor()])
                except NotImplementedError: #not factorization in numerical rings
                    CF = ComplexField(prec=prec)
                    if pts_poly.base_ring() != CF:
                        if emb is None:
                            pts_poly_CF = pts_poly.change_ring(CF)
                        else:
                            pts_poly_CF = pts_poly.change_ring(emb)
                    pp_d = pts_poly.degree()
                    pts_poly_CF = pts_poly_CF.subs({pts_poly_CF.parent().gen(1):1}).univariate_polynomial()
                    max_mult = max([pp_d - pts_poly_CF.degree()] + [ex for p,ex in pts_poly_CF.roots()])
            assert(n<=4), "n > 4, failed to find usable poly"
            G,m = pts_poly.reduced_form(prec=prec, emb=emb, smallest_coeffs=False)
            sm_f = self.conjugate(m)

        if return_conjugation:
            return (sm_f, m)
        return sm_f

    def _is_preperiodic(self, P, err=0.1, return_period=False):
        r"""
        Determine if the point is preperiodic with respect to this
        dynamical system.

        .. NOTE::

            This is only implemented for projective space (not subschemes).

        ALGORITHM:

        We know that a point is preperiodic if and only if it has
        canonical height zero. However, we can only compute the canonical
        height up to numerical precision. This function first computes
        the canonical height of the point to the given error bound. If
        it is larger than that error bound, then it must not be preperiodic.
        If it is less than the error bound, then we expect preperiodic. In
        this case we begin computing the orbit stopping if either we
        determine the orbit is finite, or the height of the point is large
        enough that it must be wandering. We can determine the height
        cutoff by computing the height difference constant, i.e., the bound
        between the height and the canonical height of a point (which
        depends only on the map and not the point itself). If the height
        of the point is larger than the difference bound, then the canonical
        height cannot be zero so the point cannot be preperiodic.

        INPUT:

        - ``P`` -- a point of this dynamical system's codomain

        kwds:

        - ``error_bound`` -- (default: 0.1) a positive real number;
          sets the error_bound used in the canonical height computation
          and ``return_period`` a boolean which

        - ``return_period`` -- (default: ``False``) boolean; controls if
          the period is returned if the point is preperiodic

        OUTPUT:

        - boolean -- ``True`` if preperiodic

        - if ``return_period`` is ``True``, then ``(0,0)`` if wandering,
          and ``(m,n)`` if preperiod ``m`` and period ``n``

        EXAMPLES::

            sage: P.<x,y> = ProjectiveSpace(QQ,1)
            sage: f = DynamicalSystem_projective([x^3-3*x*y^2, y^3], domain=P)
            sage: Q = P(-1, 1)
            sage: f._is_preperiodic(Q)
            True

        Check that :trac:`23814` is fixed (works even if domain is not specified)::

            sage: R.<X> = PolynomialRing(QQ)
            sage: K.<a> = NumberField(X^2 + X - 1)
            sage: P.<x,y> = ProjectiveSpace(K,1)
            sage: f = DynamicalSystem_projective([x^2-2*y^2, y^2])
            sage: Q = P.point([a,1])
            sage: Q.is_preperiodic(f)
            True
        """
        if not is_ProjectiveSpace(self.codomain()):
            raise NotImplementedError("must be over projective space")
        if not self.is_morphism():
            raise TypeError("must be a morphism")
        if not P.codomain() == self.domain():
            raise TypeError("point must be in domain of map")

        h = self.canonical_height(P, error_bound = err)
        # we know canonical height 0 if and only if preperiodic
        # however precision issues can occur so we can only tell *not* preperiodic
        # if the value is larger than the error
        if h <= err:
            # if the canonical height is less than than the
            # error, then we suspect preperiodic so check
            # either we can find the cycle or the height is
            # larger than the difference between the canonical height
            # and the height, so the canonical height cannot be 0
            B = self.height_difference_bound()
            orbit = [P]
            n = 1 # to compute period
            Q = self(P)
            H = Q.global_height()
            while Q not in orbit and H <= B:
                orbit.append(Q)
                Q = self(Q)
                H = Q.global_height()
                n += 1
            if H <= B: #it must have been in the cycle
                if return_period:
                    m = orbit.index(Q)
                    return((m, n-m))
                else:
                    return True
        if return_period:
            return (0,0)
        else:
            return False

class DynamicalSystem_projective_field(DynamicalSystem_projective,
                                       SchemeMorphism_polynomial_projective_space_field):

    def lift_to_rational_periodic(self, points_modp, B=None):
        r"""
        Given a list of points in projective space over `\GF{p}`,
        determine if they lift to `\QQ`-rational periodic points.

        The map must be an endomorphism of projective space defined
        over `\QQ`.

        ALGORITHM:

        Use Hensel lifting to find a `p`-adic approximation for that
        rational point. The accuracy needed is determined by the height
        bound ``B``. Then apply the LLL algorithm to determine if the
        lift corresponds to a rational point.

        If the point is a point of high multiplicity (multiplier 1), the
        procedure can be very slow.

        INPUT:

        - ``points_modp`` -- a list or tuple of pairs containing a point
          in projective space over `\GF{p}` and the possible period

        - ``B`` -- (optional) a positive integer; the height bound for
          a rational preperiodic point

        OUTPUT: a list of projective points

        EXAMPLES::

            sage: P.<x,y> = ProjectiveSpace(QQ,1)
            sage: f = DynamicalSystem_projective([x^2 - y^2, y^2])
            sage: f.lift_to_rational_periodic([[P(0,1).change_ring(GF(7)), 4]])
            [[(0 : 1), 2]]

        ::

            There may be multiple points in the lift.
            sage: P.<x,y> = ProjectiveSpace(QQ,1)
            sage: f = DynamicalSystem_projective([-5*x^2 + 4*y^2, 4*x*y])
            sage: f.lift_to_rational_periodic([[P(1,0).change_ring(GF(3)), 1]]) # long time
            [[(1 : 0), 1], [(2/3 : 1), 1], [(-2/3 : 1), 1]]

        ::

            sage: P.<x,y> = ProjectiveSpace(QQ,1)
            sage: f = DynamicalSystem_projective([16*x^2 - 29*y^2, 16*y^2])
            sage: f.lift_to_rational_periodic([[P(3,1).change_ring(GF(13)), 3]])
            [[(-1/4 : 1), 3]]

        ::

            sage: P.<x,y,z> = ProjectiveSpace(QQ, 2)
            sage: f = DynamicalSystem_projective([76*x^2 - 180*x*y + 45*y^2 + 14*x*z + 45*y*z - 90*z^2, 67*x^2 - 180*x*y - 157*x*z + 90*y*z, -90*z^2])
            sage: f.lift_to_rational_periodic([[P(14,19,1).change_ring(GF(23)), 9]]) # long time
            [[(-9 : -4 : 1), 9]]
        """
        if not points_modp:
            return []

        if B is None:
            B = e ** self.height_difference_bound()

        p = points_modp[0][0].codomain().base_ring().characteristic()
        if p == 0:
            raise TypeError("must be positive characteristic")
        PS = self.domain()
        N = PS.dimension_relative()
        R = RealField()
        #compute the maximum p-adic precision needed to conclusively determine
        #if the rational point exists
        L = R((R(2 ** (N/2 + 1) * sqrt(N+1) * B**2).log()) / R(p).log() + 1).trunc()

        points = []
        for i in range(len(points_modp)):
            #[point mod p, period, current p-adic precision]
            points.append([points_modp[i][0].change_ring(QQ, check=False), points_modp[i][1], 1])
        good_points = []
        #shifts is used in non-Hensel lifting
        shifts = None
        #While there are still points to consider try to lift to next precision
        while points:
            q = points.pop()
            qindex = N
            #Find the last non-zero coordinate to use for normalizations
            while q[0][qindex] % p == 0:
                qindex -= 1
            T = q[0]
            n = q[1]
            k = q[2]
            T.scale_by(1 / T[qindex]) #normalize
            bad = 0
            #stop where we reach the needed precision or the point is bad
            while k < L and bad == 0:
                l = self._multipliermod(T, n, p, 2*k)
                l -= l.parent().one() #f^n(x) - x
                lp = l.change_ring(Zmod(p**k))
                ldet = lp.determinant()
                # if the matrix is invertible then we can Hensel lift
                if ldet % p != 0:
                    RQ = ZZ.quo(p**(2*k))
                    T.clear_denominators()
                    newT = T.change_ring(RQ, check=False)
                    fp = self.change_ring(RQ, check=False)
                    S = fp.nth_iterate(newT, n, normalize=False).change_ring(QQ, check=False)
                    T.scale_by(1 / T[qindex])
                    S.scale_by(1 / S[qindex])
                    newS = list(S)
                    for i in range(N + 1):
                        newS[i] = S[i] - T[i]
                        if newS[i] % (p**k) != 0 and i != N:
                            bad = 1
                            break
                    if bad == 1:
                        break
                    S = PS.point(newS, False)
                    S.scale_by(-1 / p**k)
                    vecs = [Zmod(p**k)(S._coords[iS]) for iS in range(N + 1)]
                    vecs.pop(qindex)
                    newvecs = list((lp.inverse()) * vector(vecs)) #l.inverse should be mod p^k!!
                    newS = []
                    [newS.append(QQ(newvecs[i])) for i in range(qindex)]
                    newS.append(0)
                    [newS.append(QQ(newvecs[i])) for i in range(qindex, N)]
                    for i in range(N + 1):
                        newS[i] = newS[i] % (p**k)
                    S = PS.point(newS, False) #don't check for [0,...,0]
                    newT = list(T)
                    for i in range(N + 1):
                        newT[i] += S[i] * (p**k)
                    T = PS.point(newT, False)
                    T.normalize_coordinates()
                    #Hensel gives us 2k for the newprecision
                    k = min(2*k, L)
                else:
                    #we are unable to Hensel Lift so must try all possible lifts
                    #to the next precision (k+1)
                    first = 0
                    newq = []
                    RQ = Zmod(p**(k+1))
                    fp = self.change_ring(RQ, check=False)
                    if shifts is None:
                        shifts = xmrange([p for i in range(N)])
                    for shift in shifts:
                        newT = [RQ(t) for t in T]  #T.change_ring(RQ, check = False)
                        shiftindex = 0
                        for i in range(N + 1):
                            if i != qindex:
                                newT[i] = newT[i] + shift[shiftindex] * p**k
                                shiftindex += 1
                        newT = fp.domain().point(newT, check=False)
                        TT = fp.nth_iterate(newT, n, normalize=False)
                        if TT == newT:
                            if first == 0:
                                newq.append(newT.change_ring(QQ, check=False))
                                newq.append(n)
                                newq.append(k + 1)
                                first = 1
                            else:
                                points.append([newT.change_ring(QQ, check=False), n, k+1])
                    if not newq:
                        bad = 1
                        break
                    else:
                        T = newq[0]
                        k += 1
            #given a p-adic lift of appropriate precision
            #perform LLL to find the "smallest" rational approximation
            #If this height is small enough, then it is a valid rational point
            if bad == 0:
                M = matrix(N + 2, N + 1)
                T.clear_denominators()
                for i in range(N + 1):
                    M[0, i] = T[i]
                    M[i+1, i] = p**L
                M[N+1, N] = p**L
                M = M.LLL()
                Q = []
                [Q.append(M[1, i]) for i in range(N + 1)]
                g = gcd(Q)
                #remove gcds since this is a projective point
                newB = B * g
                for i in range(N + 1):
                    if abs(Q[i]) > newB:
                        #height too big, so not a valid point
                        bad = 1
                        break
                if bad == 0:
                    P = PS.point(Q, False)
                    #check that it is actually periodic
                    newP = copy(P)
                    k = 1
                    done = False
                    while not done and k <= n:
                          newP = self(newP)
                          if newP == P:
                              if not ([P, k] in good_points):
                                  good_points.append([newP, k])
                              done = True
                          k += 1

        return(good_points)

    def rational_periodic_points(self, **kwds):
        r"""
        Determine the set of rational periodic points
        for this dynamical system.

        The map must be defined over `\QQ` and be an endomorphism of
        projective space. If the map is a polynomial endomorphism of
        `\mathbb{P}^1`, i.e. has a totally ramified fixed point, then
        the base ring can be an absolute number field.
        This is done by passing to the Weil restriction.

        The default parameter values are typically good choices for
        `\mathbb{P}^1`. If you are having trouble getting a particular
        map to finish, try first computing the possible periods, then
        try various different ``lifting_prime`` values.

        ALGORITHM:

        Modulo each prime of good reduction `p` determine the set of
        periodic points modulo `p`. For each cycle modulo `p` compute
        the set of possible periods (`mrp^e`). Take the intersection
        of the list of possible periods modulo several primes of good
        reduction to get a possible list of minimal periods of rational
        periodic points. Take each point modulo `p` associated to each
        of these possible periods and try to lift it to a rational point
        with a combination of `p`-adic approximation and the LLL basis
        reduction algorithm.

        See [Hutz2015]_.

        INPUT:

        kwds:

        - ``prime_bound`` -- (default: ``[1,20]``) a pair (list or tuple)
          of positive integers that represent the limits of primes to use
          in the reduction step or an integer that represents the upper bound

        - ``lifting_prime`` -- (default: 23) a prime integer; argument that
          specifies modulo which prime to try and perform the lifting

        - ``periods`` -- (optional) a list of positive integers that is
          the list of possible periods

        - ``bad_primes`` -- (optional) a list or tuple of integer primes;
          the primes of bad reduction

        - ``ncpus`` -- (default: all cpus) number of cpus to use in parallel

        OUTPUT: a list of rational points in projective space

        EXAMPLES::

            sage: P.<x,y> = ProjectiveSpace(QQ,1)
            sage: f = DynamicalSystem_projective([x^2-3/4*y^2, y^2])
            sage: sorted(f.rational_periodic_points(prime_bound=20, lifting_prime=7)) # long time
            [(-1/2 : 1), (1 : 0), (3/2 : 1)]

        ::

            sage: P.<x,y,z> = ProjectiveSpace(QQ,2)
            sage: f = DynamicalSystem_projective([2*x^3 - 50*x*z^2 + 24*z^3,
            ....:                                 5*y^3 - 53*y*z^2 + 24*z^3, 24*z^3])
            sage: sorted(f.rational_periodic_points(prime_bound=[1,20])) # long time
            [(-3 : -1 : 1), (-3 : 0 : 1), (-3 : 1 : 1), (-3 : 3 : 1), (-1 : -1 : 1),
             (-1 : 0 : 1), (-1 : 1 : 1), (-1 : 3 : 1), (0 : 1 : 0), (1 : -1 : 1),
             (1 : 0 : 0), (1 : 0 : 1), (1 : 1 : 1), (1 : 3 : 1), (3 : -1 : 1),
             (3 : 0 : 1), (3 : 1 : 1), (3 : 3 : 1), (5 : -1 : 1), (5 : 0 : 1),
             (5 : 1 : 1), (5 : 3 : 1)]

        ::

            sage: P.<x,y> = ProjectiveSpace(QQ,1)
            sage: f = DynamicalSystem_projective([-5*x^2 + 4*y^2, 4*x*y])
            sage: sorted(f.rational_periodic_points()) # long time
            [(-2 : 1), (-2/3 : 1), (2/3 : 1), (1 : 0), (2 : 1)]

        ::

            sage: R.<x> = QQ[]
            sage: K.<w> = NumberField(x^2-x+1)
            sage: P.<u,v> = ProjectiveSpace(K,1)
            sage: f = DynamicalSystem_projective([u^2 + v^2,v^2])
            sage: f.rational_periodic_points()
            [(w : 1), (1 : 0), (-w + 1 : 1)]

        ::

            sage: R.<x> = QQ[]
            sage: K.<w> = NumberField(x^2-x+1)
            sage: P.<u,v> = ProjectiveSpace(K,1)
            sage: f = DynamicalSystem_projective([u^2+v^2,u*v])
            sage: f.rational_periodic_points()
            Traceback (most recent call last):
            ...
            NotImplementedError: rational periodic points for number fields only implemented for polynomials
        """
        PS = self.domain()
        K = PS.base_ring()
        if K in NumberFields():
            if not K.is_absolute():
                raise TypeError("base field must be an absolute field")
            d = K.absolute_degree()
            #check that we are not over QQ
            if d > 1:
                if PS.dimension_relative() != 1:
                    raise NotImplementedError("rational periodic points for number fields only implemented in dimension 1")
                w = K.absolute_generator()
                #we need to dehomogenize for the Weil restriction and will check that point at infty
                #separately. We also check here that we are working with a polynomial. If the map
                #is not a polynomial, the Weil restriction will not be a morphism and we cannot
                #apply this algorithm.
                g = self.dehomogenize(1)
                inf = PS([1,0])
                k = 1
                if isinstance(g[0], FractionFieldElement):
                    g = self.dehomogenize(0)
                    inf = PS([0,1])
                    k = 0
                    if isinstance(g[0], FractionFieldElement):
                        raise NotImplementedError("rational periodic points for number fields only implemented for polynomials")
                #determine rational periodic points
                #infinity is a totally ramified fixed point for a polynomial
                periodic_points = set([inf])
                #compute the weil restriction
                G = g.weil_restriction()
                F = G.homogenize(d)
                #find the QQ rational periodic points for the weil restriction
                Fper = F.rational_periodic_points(**kwds)
                for P in Fper:
                    #take the 'good' points in the weil restriction and find the
                    #associated number field points.
                    if P[d] == 1:
                        pt = [sum([P[i]*w**i for i in range(d)])]
                        pt.insert(k,1)
                        Q = PS(pt)
                        #for each periodic point get the entire cycle
                        if not Q in periodic_points:
                            #check periodic not preperiodic and add all points in cycle
                            orb = set([Q])
                            Q2 = self(Q)
                            while Q2 not in orb:
                                orb.add(Q2)
                                Q2 = self(Q2)
                            if Q2 == Q:
                                periodic_points = periodic_points.union(orb)
                return list(periodic_points)
            else:
                primebound = kwds.pop("prime_bound", [1, 20])
                p = kwds.pop("lifting_prime", 23)
                periods = kwds.pop("periods", None)
                badprimes = kwds.pop("bad_primes", None)
                num_cpus = kwds.pop("ncpus", ncpus())

                if not isinstance(primebound, (list, tuple)):
                    try:
                        primebound = [1, ZZ(primebound)]
                    except TypeError:
                        raise TypeError("bound on primes must be an integer")
                else:
                    try:
                        primebound[0] = ZZ(primebound[0])
                        primebound[1] = ZZ(primebound[1])
                    except TypeError:
                        raise TypeError("prime bounds must be integers")

                if badprimes is None:
                    badprimes = self.primes_of_bad_reduction()
                if periods is None:
                    periods = self.possible_periods(prime_bound=primebound, bad_primes=badprimes, ncpus=num_cpus)
                PS = self.domain()
                periodic = set()
                while p in badprimes:
                    p = next_prime(p + 1)
                B = e ** self.height_difference_bound()

                f = self.change_ring(GF(p))
                all_points = f.possible_periods(True) #return the list of points and their periods.
                pos_points = []
                for i in range(len(all_points)):
                    if all_points[i][1] in periods and not (all_points[i] in pos_points):  #check period, remove duplicates
                        pos_points.append(all_points[i])
                periodic_points = self.lift_to_rational_periodic(pos_points,B)
                for p,n in periodic_points:
                    for k in range(n):
                        p.normalize_coordinates()
                        periodic.add(p)
                        p = self(p)
                return list(periodic)
        else:
            raise TypeError("base field must be an absolute number field")

    def all_rational_preimages(self, points):
        r"""
        Given a set of rational points in the domain of this
        dynamical system, return all the rational preimages of those points.

        In others words, all the rational points which have some
        iterate in the set points. This function repeatedly calls
        ``rational_preimages``. If the degree is at least two,
        by Northocott, this is always a finite set. The map must be
        defined over number fields and be an endomorphism.

        INPUT:

        - ``points`` -- a list of rational points in the domain of this map

        OUTPUT: a list of rational points in the domain of this map

        EXAMPLES::

            sage: P.<x,y> = ProjectiveSpace(QQ,1)
            sage: f = DynamicalSystem_projective([16*x^2 - 29*y^2, 16*y^2])
            sage: sorted(f.all_rational_preimages([P(-1,4)]))
            [(-7/4 : 1), (-5/4 : 1), (-3/4 : 1), (-1/4 : 1), (1/4 : 1), (3/4 : 1),
            (5/4 : 1), (7/4 : 1)]

        ::

            sage: P.<x,y,z> = ProjectiveSpace(QQ,2)
            sage: f = DynamicalSystem_projective([76*x^2 - 180*x*y + 45*y^2 + 14*x*z + 45*y*z - 90*z^2, 67*x^2 - 180*x*y - 157*x*z + 90*y*z, -90*z^2])
            sage: sorted(f.all_rational_preimages([P(-9,-4,1)]))
            [(-9 : -4 : 1), (0 : -1 : 1), (0 : 0 : 1), (0 : 1 : 1), (0 : 4 : 1),
             (1 : 0 : 1), (1 : 1 : 1), (1 : 2 : 1), (1 : 3 : 1)]

        A non-periodic example ::

            sage: P.<x,y> = ProjectiveSpace(QQ,1)
            sage: f = DynamicalSystem_projective([x^2 + y^2, 2*x*y])
            sage: sorted(f.all_rational_preimages([P(17,15)]))
            [(1/3 : 1), (3/5 : 1), (5/3 : 1), (3 : 1)]

        A number field example::

            sage: z = QQ['z'].0
            sage: K.<w> = NumberField(z^3 + (z^2)/4 - (41/16)*z + 23/64);
            sage: P.<x,y> = ProjectiveSpace(K,1)
            sage: f = DynamicalSystem_projective([16*x^2 - 29*y^2, 16*y^2])
            sage: sorted(f.all_rational_preimages([P(16*w^2 - 29,16)]), key=str)
            [(-w - 1/2 : 1),
             (-w : 1),
             (-w^2 + 21/16 : 1),
             (-w^2 + 29/16 : 1),
             (-w^2 - w + 25/16 : 1),
             (-w^2 - w + 33/16 : 1),
             (w + 1/2 : 1),
             (w : 1),
             (w^2 + w - 25/16 : 1),
             (w^2 + w - 33/16 : 1),
             (w^2 - 21/16 : 1),
             (w^2 - 29/16 : 1)]

        ::

            sage: K.<w> = QuadraticField(3)
            sage: P.<u,v> = ProjectiveSpace(K,1)
            sage: f = DynamicalSystem_projective([u^2+v^2, v^2])
            sage: f.all_rational_preimages(P(4))
            [(-w : 1), (w : 1)]
        """
        if self.domain().base_ring() not in NumberFields():
            raise TypeError("field won't return finite list of elements")
        if not isinstance(points, (list, tuple)):
            points = [points]

        preperiodic = set()
        while points != []:
            P = points.pop()
            preimages = self.rational_preimages(P)
            for i in range(len(preimages)):
                if not preimages[i] in preperiodic:
                    points.append(preimages[i])
                    preperiodic.add(preimages[i])
        return list(preperiodic)

    def rational_preperiodic_points(self, **kwds):
        r"""
        Determine the set of rational preperiodic points for
        this dynamical system.

        The map must be defined over `\QQ` and be an endomorphism of
        projective space. If the map is a polynomial endomorphism of
        `\mathbb{P}^1`, i.e. has a totally ramified fixed point, then
        the base ring can be an absolute number field.
        This is done by passing to the Weil restriction.

        The default parameter values are typically good choices for
        `\mathbb{P}^1`. If you are having trouble getting a particular
        map to finish, try first computing the possible periods, then
        try various different values for ``lifting_prime``.

        ALGORITHM:

        - Determines the list of possible periods.

        - Determines the rational periodic points from the possible periods.

        - Determines the rational preperiodic points from the rational
          periodic points by determining rational preimages.

        INPUT:

        kwds:

        - ``prime_bound`` -- (default: ``[1, 20]``) a pair (list or tuple)
          of positive integers that represent the limits of primes to use
          in the reduction step or an integer that represents the upper bound

        - ``lifting_prime`` -- (default: 23) a prime integer; specifies
          modulo which prime to try and perform the lifting

        - ``periods`` -- (optional) a list of positive integers that is
          the list of possible periods

        - ``bad_primes`` -- (optional) a list or tuple of integer primes;
          the primes of bad reduction

        - ``ncpus`` -- (default: all cpus) number of cpus to use in parallel

        OUTPUT: a list of rational points in projective space

        EXAMPLES::

            sage: PS.<x,y> = ProjectiveSpace(1,QQ)
            sage: f = DynamicalSystem_projective([x^2 -y^2, 3*x*y])
            sage: sorted(f.rational_preperiodic_points())
            [(-2 : 1), (-1 : 1), (-1/2 : 1), (0 : 1), (1/2 : 1), (1 : 0), (1 : 1),
            (2 : 1)]

        ::

            sage: PS.<x,y> = ProjectiveSpace(1,QQ)
            sage: f = DynamicalSystem_projective([5*x^3 - 53*x*y^2 + 24*y^3, 24*y^3])
            sage: sorted(f.rational_preperiodic_points(prime_bound=10))
            [(-1 : 1), (0 : 1), (1 : 0), (1 : 1), (3 : 1)]

        ::

            sage: PS.<x,y,z> = ProjectiveSpace(2,QQ)
            sage: f = DynamicalSystem_projective([x^2 - 21/16*z^2, y^2-2*z^2, z^2])
            sage: sorted(f.rational_preperiodic_points(prime_bound=[1,8], lifting_prime=7, periods=[2])) # long time
            [(-5/4 : -2 : 1), (-5/4 : -1 : 1), (-5/4 : 0 : 1), (-5/4 : 1 : 1), (-5/4
            : 2 : 1), (-1/4 : -2 : 1), (-1/4 : -1 : 1), (-1/4 : 0 : 1), (-1/4 : 1 :
            1), (-1/4 : 2 : 1), (1/4 : -2 : 1), (1/4 : -1 : 1), (1/4 : 0 : 1), (1/4
            : 1 : 1), (1/4 : 2 : 1), (5/4 : -2 : 1), (5/4 : -1 : 1), (5/4 : 0 : 1),
            (5/4 : 1 : 1), (5/4 : 2 : 1)]

        ::

            sage: K.<w> = QuadraticField(33)
            sage: PS.<x,y> = ProjectiveSpace(K,1)
            sage: f = DynamicalSystem_projective([x^2-71/48*y^2, y^2])
            sage: sorted(f.rational_preperiodic_points()) # long time
            [(-1/12*w - 1 : 1),
             (-1/6*w - 1/4 : 1),
             (-1/12*w - 1/2 : 1),
             (-1/6*w + 1/4 : 1),
             (1/12*w - 1 : 1),
             (1/12*w - 1/2 : 1),
             (-1/12*w + 1/2 : 1),
             (-1/12*w + 1 : 1),
             (1/6*w - 1/4 : 1),
             (1/12*w + 1/2 : 1),
             (1 : 0),
             (1/6*w + 1/4 : 1),
             (1/12*w + 1 : 1)]
        """
        PS = self.domain()
        K = PS.base_ring()
        if K not in NumberFields() or not K.is_absolute():
            raise TypeError("base field must be an absolute field")
        d = K.absolute_degree()
        #check that we are not over QQ
        if d > 1:
            if PS.dimension_relative() != 1:
                raise NotImplementedError("rational preperiodic points for number fields only implemented in dimension 1")
            w = K.absolute_generator()
            #we need to dehomogenize for the Weil restriction and will check that point at infty
            #separately. We also check here that we are working with a polynomial. If the map
            #is not a polynomial, the Weil restriction will not be a morphism and we cannot
            #apply this algorithm.
            g = self.dehomogenize(1)
            inf = PS([1,0])
            k = 1
            if isinstance(g[0], FractionFieldElement):
                g = self.dehomogenize(0)
                inf = PS([0,1])
                k = 0
                if isinstance(g[0], FractionFieldElement):
                    raise NotImplementedError("rational preperiodic points for number fields only implemented for polynomials")
            #determine rational preperiodic points
            #infinity is a totally ramified fixed point for a polynomial
            preper = set([inf])
            #compute the weil restriction
            G = g.weil_restriction()
            F = G.homogenize(d)
            #find the QQ rational preperiodic points for the weil restriction
            Fpre = F.rational_preperiodic_points(**kwds)
            for P in Fpre:
                #take the 'good' points in the weil restriction and find the
                #associated number field points.
                if P[d] == 1:
                    pt = [sum([P[i]*w**i for i in range(d)])]
                    pt.insert(k,1)
                    Q = PS(pt)
                    #for each preperiodic point get the entire connected component
                    if not Q in preper:
                        for t in self.connected_rational_component(Q):
                            preper.add(t)
            preper = list(preper)
        else:
            #input error checking done in possible_periods and rational_periodic_points
            badprimes = kwds.pop("bad_primes", None)
            periods = kwds.pop("periods", None)
            primebound = kwds.pop("prime_bound", [1, 20])
            num_cpus = kwds.pop("ncpus", ncpus())
            if badprimes is None:
                badprimes = self.primes_of_bad_reduction()
            if periods is None:
                #determine the set of possible periods
                periods = self.possible_periods(prime_bound=primebound,
                                                bad_primes=badprimes, ncpus=num_cpus)
            if periods == []:
                return([]) #no rational preperiodic points
            else:
                p = kwds.pop("lifting_prime", 23)
                #find the rational preperiodic points
                T = self.rational_periodic_points(prime_bound=primebound, lifting_prime=p,
                                                  periods=periods, bad_primes=badprimes,
                                                  ncpus=num_cpus)
                preper = self.all_rational_preimages(T) #find the preperiodic points
                preper = list(preper)
        return preper

    def rational_preperiodic_graph(self, **kwds):
        r"""
        Determine the directed graph of the rational preperiodic points
        for this dynamical system.

        The map must be defined over `\QQ` and be an endomorphism of
        projective space. If this map is a polynomial endomorphism of
        `\mathbb{P}^1`, i.e. has a totally ramified fixed point, then
        the base ring can be an absolute number field.
        This is done by passing to the Weil restriction.

        ALGORITHM:

        - Determines the list of possible periods.

        - Determines the rational periodic points from the possible periods.

        - Determines the rational preperiodic points from the rational
          periodic points by determining rational preimages.

        INPUT:

        kwds:

        - ``prime_bound`` -- (default: ``[1, 20]``) a pair (list or tuple)
          of positive integers that represent the limits of primes to use
          in the reduction step or an integer that represents the upper bound

        - ``lifting_prime`` -- (default: 23) a prime integer; specifies
          modulo which prime to try and perform the lifting

        - ``periods`` -- (optional) a list of positive integers that is
          the list of possible periods

        - ``bad_primes`` -- (optional) a list or tuple of integer primes;
          the primes of bad reduction

        - ``ncpus`` -- (default: all cpus) number of cpus to use in parallel

        OUTPUT:

        A digraph representing the orbits of the rational preperiodic
        points in projective space.

        EXAMPLES::

            sage: PS.<x,y> = ProjectiveSpace(1,QQ)
            sage: f = DynamicalSystem_projective([7*x^2 - 28*y^2, 24*x*y])
            sage: f.rational_preperiodic_graph()
            Looped digraph on 12 vertices

        ::

            sage: PS.<x,y> = ProjectiveSpace(1,QQ)
            sage: f = DynamicalSystem_projective([-3/2*x^3 +19/6*x*y^2, y^3])
            sage: f.rational_preperiodic_graph(prime_bound=[1,8])
            Looped digraph on 12 vertices

        ::

            sage: PS.<x,y,z> = ProjectiveSpace(2,QQ)
            sage: f = DynamicalSystem_projective([2*x^3 - 50*x*z^2 + 24*z^3,
            ....:                                 5*y^3 - 53*y*z^2 + 24*z^3, 24*z^3])
            sage: f.rational_preperiodic_graph(prime_bound=[1,11], lifting_prime=13) # long time
            Looped digraph on 30 vertices

        ::

            sage: K.<w> = QuadraticField(-3)
            sage: P.<x,y> = ProjectiveSpace(K,1)
            sage: f = DynamicalSystem_projective([x^2+y^2, y^2])
            sage: f.rational_preperiodic_graph() # long time
            Looped digraph on 5 vertices
        """
        #input checking done in .rational_preperiodic_points()
        preper = self.rational_preperiodic_points(**kwds)
        g = self._preperiodic_points_to_cyclegraph(preper)
        return g

    def connected_rational_component(self, P, n=0):
        r"""
        Computes the connected component of a rational preperiodic
        point ``P`` by this dynamical system.

        Will work for non-preperiodic points if ``n`` is positive.
        Otherwise this will not terminate.

        INPUT:

        - ``P`` -- a rational preperiodic point of this map

        - ``n`` -- (default: 0) integer; maximum distance from ``P`` to
          branch out; a value of 0 indicates no bound

        OUTPUT:

        A list of points connected to ``P`` up to the specified distance.

        EXAMPLES::

            sage: R.<x> = PolynomialRing(QQ)
            sage: K.<w> = NumberField(x^3+1/4*x^2-41/16*x+23/64)
            sage: PS.<x,y> = ProjectiveSpace(1,K)
            sage: f = DynamicalSystem_projective([x^2 - 29/16*y^2, y^2])
            sage: P = PS([w,1])
            sage: f.connected_rational_component(P)
            [(w : 1),
             (w^2 - 29/16 : 1),
             (-w^2 - w + 25/16 : 1),
             (w^2 + w - 25/16 : 1),
             (-w : 1),
             (-w^2 + 29/16 : 1),
             (w + 1/2 : 1),
             (-w - 1/2 : 1),
             (-w^2 + 21/16 : 1),
             (w^2 - 21/16 : 1),
             (w^2 + w - 33/16 : 1),
             (-w^2 - w + 33/16 : 1)]

        ::

            sage: PS.<x,y,z> = ProjectiveSpace(2,QQ)
            sage: f = DynamicalSystem_projective([x^2 - 21/16*z^2, y^2-2*z^2, z^2])
            sage: P = PS([17/16,7/4,1])
            sage: f.connected_rational_component(P,3)
            [(17/16 : 7/4 : 1),
             (-47/256 : 17/16 : 1),
             (-83807/65536 : -223/256 : 1),
             (-17/16 : -7/4 : 1),
             (-17/16 : 7/4 : 1),
             (17/16 : -7/4 : 1),
             (1386468673/4294967296 : -81343/65536 : 1),
             (-47/256 : -17/16 : 1),
             (47/256 : -17/16 : 1),
             (47/256 : 17/16 : 1),
             (-1/2 : -1/2 : 1),
             (-1/2 : 1/2 : 1),
             (1/2 : -1/2 : 1),
             (1/2 : 1/2 : 1)]

        """
        points = [[],[]] # list of points and a list of their corresponding levels
        points[0].append(P)
        points[1].append(0) # P is treated as level 0

        nextpoints = []
        nextpoints.append(P)

        level = 1
        foundall = False # whether done or not
        while not foundall:
            newpoints = []
            for Q in nextpoints:
                # forward image
                newpoints.append(self(Q))
                # preimages
                newpoints.extend(self.rational_preimages(Q))
            del nextpoints[:] # empty list
            # add any points that are not already in the connected component
            for Q in newpoints:
                if (Q not in points[0]):
                    points[0].append(Q)
                    points[1].append(level)
                    nextpoints.append(Q)
            # done if max level was achieved or if there were no more points to add
            if ((level + 1 > n and n != 0) or len(nextpoints) == 0):
                foundall = True
            level = level + 1

        return points[0]

    def conjugating_set(self, other):
        r"""
        Return the set of elements in PGL that conjugates one
        dynamical system to the other.

        Given two nonconstant rational functions of equal degree
        determine to see if there is an element of PGL that
        conjugates one rational function to another. It does this
        by taking the fixed points of one map and mapping
        them to all unique permutations of the fixed points of
        the other map. If there are not enough fixed points the
        function compares the mapping between rational preimages of
        fixed points and the rational preimages of the preimages of
        fixed points until there are enough points; such that there
        are `n+2` points with all `n+1` subsets linearly independent.

        ALGORITHM:

        Implementing invariant set algorithm from the paper [FMV2014]_.
        Given that the set of  `n` th preimages of fixed points is
        invariant under conjugation find all elements of PGL that
        take one set to another.

        INPUT:

        - ``other`` -- a nonconstant rational function of same degree
          as ``self``

        OUTPUT:

        Set of conjugating `n+1` by `n+1` matrices.

        AUTHORS:

        - Original algorithm written by Xander Faber, Michelle Manes,
          Bianca Viray [FMV2014]_.

        - Implimented by Rebecca Lauren Miller, as part of GSOC 2016.

        EXAMPLES::

            sage: P.<x,y> = ProjectiveSpace(QQ,1)
            sage: f = DynamicalSystem_projective([x^2 - 2*y^2, y^2])
            sage: m = matrix(QQbar, 2, 2, [-1, 3, 2, 1])
            sage: g = f.conjugate(m)
            sage: f.conjugating_set(g)
            [
            [-1  3]
            [ 2  1]
            ]

        ::

            sage: K.<w> = QuadraticField(-1)
            sage: P.<x,y> = ProjectiveSpace(K,1)
            sage: f = DynamicalSystem_projective([x^2 + y^2, x*y])
            sage: m = matrix(K, 2, 2, [1, 1, 2, 1])
            sage: g = f.conjugate(m)
            sage: f.conjugating_set(g) # long time
            [
            [1 1]  [-1 -1]
            [2 1], [ 2  1]
            ]

        ::

            sage: K.<i> = QuadraticField(-1)
            sage: P.<x,y> = ProjectiveSpace(K,1)
            sage: D8 = DynamicalSystem_projective([y^3, x^3])
            sage: sorted(D8.conjugating_set(D8)) # long time
            [
            [-1  0]  [-i  0]  [ 0 -1]  [ 0 -i]  [0 i]  [0 1]  [i 0]  [1 0]
            [ 0  1], [ 0  1], [ 1  0], [ 1  0], [1 0], [1 0], [0 1], [0 1]
            ]

        ::

            sage: P.<x,y> = ProjectiveSpace(QQ,1)
            sage: D8 = DynamicalSystem_projective([y^2, x^2])
            sage: D8.conjugating_set(D8)
            Traceback (most recent call last):
            ...
            ValueError: not enough rational preimages

        ::

            sage: P.<x,y> = ProjectiveSpace(GF(7),1)
            sage: D6 = DynamicalSystem_projective([y^2, x^2])
            sage: D6.conjugating_set(D6)
            [
            [1 0]  [0 1]  [0 2]  [4 0]  [2 0]  [0 4]
            [0 1], [1 0], [1 0], [0 1], [0 1], [1 0]
            ]

        ::

            sage: P.<x,y,z> = ProjectiveSpace(QQ,2)
            sage: f = DynamicalSystem_projective([x^2 + x*z, y^2, z^2])
            sage: f.conjugating_set(f) # long time
            [
            [1 0 0]
            [0 1 0]
            [0 0 1]
            ]
        """
        f = copy(self)
        g = copy(other)
        try:
            f.normalize_coordinates()
            g.normalize_coordinates()
        except (ValueError):
            pass
        if f.degree() != g.degree():# checks that maps are of equal degree
            return []
        n = f.domain().dimension_relative()
        L = Set(f.periodic_points(1))
        K = Set(g.periodic_points(1))
        if len(L) != len(K):  # checks maps have the same number of fixed points
            return []
        d = len(L)
        r = f.domain().base_ring()
        more = True
        if d >= n+2: # need at least n+2 points
            for i in Subsets(L, n+2):
                # make sure all n+1 subsets are linearly independent
                Ml = matrix(r, [list(s) for s in i])
                if not any(j == 0 for j in Ml.minors(n + 1)):
                    Tf = list(i)
                    more = False
                    break
        while more:
            #  finds preimages of fixed points
            Tl = [Q for i in L for Q in f.rational_preimages(i)]
            Tk = [Q for i in K for Q in g.rational_preimages(i)]
            if len(Tl) != len(Tk):
                return []
            L = L.union(Set(Tl))
            K = K.union(Set(Tk))
            if d == len(L): # if no new preimages then not enough points
                raise ValueError("not enough rational preimages")
            d = len(L)
            if d >= n + 2: # makes sure all n+1 subsets are linearly independent
                for i in Subsets(L, n+2):
                    Ml = matrix(r, [list(s) for s in i])
                    if not any(j == 0 for j in Ml.minors(n + 1)):
                        more = False
                        Tf = list(i)
                        break
        Conj = []
        for i in Arrangements(K,(n+2)):
            # try all possible conjugations between invariant sets
            try: # need all n+1 subsets linearly independent
                s = f.domain().point_transformation_matrix(i,Tf)# finds elements of PGL that maps one map to another
                if self.conjugate(s) == other:
                    Conj.append(s)
            except (ValueError):
                pass
        return Conj

    def is_conjugate(self, other):
        r"""
        Return whether or not two dynamical systems are conjugate.

        ALGORITHM:

        Implementing invariant set algorithm from the paper [FMV2014]_.
        Given that the set of `n` th preimages is invariant under
        conjugation this function finds whether two maps are conjugate.

        INPUT:

        - ``other`` -- a nonconstant rational function of same degree
          as ``self``

        OUTPUT: boolean

        AUTHORS:

        - Original algorithm written by Xander Faber, Michelle Manes,
          Bianca Viray [FMV2014]_.

        - Implimented by Rebecca Lauren Miller as part of GSOC 2016.

        EXAMPLES::

            sage: K.<w> = CyclotomicField(3)
            sage: P.<x,y> = ProjectiveSpace(K,1)
            sage: D8 = DynamicalSystem_projective([y^2, x^2])
            sage: D8.is_conjugate(D8)
            True

        ::

            sage: set_verbose(None)
            sage: P.<x,y> = ProjectiveSpace(QQbar,1)
            sage: f = DynamicalSystem_projective([x^2 + x*y,y^2])
            sage: m = matrix(QQbar, 2, 2, [1, 1, 2, 1])
            sage: g = f.conjugate(m)
            sage: f.is_conjugate(g) # long time
            True

        ::

            sage: P.<x,y> = ProjectiveSpace(GF(5),1)
            sage: f = DynamicalSystem_projective([x^3 + x*y^2,y^3])
            sage: m = matrix(GF(5), 2, 2, [1, 3, 2, 9])
            sage: g = f.conjugate(m)
            sage: f.is_conjugate(g)
            True

        ::

            sage: P.<x,y> = ProjectiveSpace(QQ,1)
            sage: f = DynamicalSystem_projective([x^2 + x*y,y^2])
            sage: g = DynamicalSystem_projective([x^3 + x^2*y, y^3])
            sage: f.is_conjugate(g)
            False

        ::

            sage: P.<x,y> = ProjectiveSpace(QQ,1)
            sage: f = DynamicalSystem_projective([x^2 + x*y, y^2])
            sage: g = DynamicalSystem_projective([x^2 - 2*y^2, y^2])
            sage: f.is_conjugate(g)
            False
        """
        f = copy(self)
        g = copy(other)
        try:
            f.normalize_coordinates()
            g.normalize_coordinates()
        except (ValueError):
            pass
        if f.degree() != g.degree(): # checks that maps are of equal degree
            return False
        n = f.domain().dimension_relative()
        L = Set(f.periodic_points(1))
        K = Set(g.periodic_points(1))
        if len(L) != len(K): # checks maps have the same number of fixed points
            return False
        d = len(L)
        r = f.domain().base_ring()
        more = True
        if d >= n+2: # need at least n+2 points
            for i in Subsets(L, n+2): # makes sure all n+1 subsets are linearly independent
                Ml = matrix(r, [list(s) for s in i])
                if not any(j == 0 for j in Ml.minors(n + 1)):
                    Tf = list(i)
                    more = False
                    break
        while more:
            # finds preimages of fixed points
            Tl = [Q for i in L for Q in f.rational_preimages(i)]
            Tk = [Q for i in K for Q in g.rational_preimages(i)]
            if len(Tl) != len(Tk):
                return False
            L = L.union(Set(Tl))
            K = K.union(Set(Tk))
            if d == len(L):# if no new preimages then not enough points
                raise ValueError("not enough rational preimages")
            d = len(L)
            if d >= n + 2:
                # make sure all n+1 subsets are linearly independent
                for i in Subsets(L, n+2): # checks at least n+1 are linearly independent
                    Ml = matrix(r, [list(s) for s in i])
                    if not any(j == 0 for j in Ml.minors(n + 1)):
                        more = False
                        Tf = list(i)
                        break
        for i in Arrangements(K, n+2):
            # try all possible conjugations between invariant sets
            try: # need all n+1 subsets linearly independent
                s = f.domain().point_transformation_matrix(i,Tf) # finds elements of PGL that maps one map to another
                if self.conjugate(s) == other:
                    return True
            except (ValueError):
                pass
        return False

    def is_polynomial(self):
        r"""
        Check to see if the dynamical system has a totally ramified
        fixed point.

        The function must be defined over an absolute number field or a
        finite field.

        OUTPUT: boolean

        EXAMPLES::

            sage: R.<x> = QQ[]
            sage: K.<w> = QuadraticField(7)
            sage: P.<x,y> = ProjectiveSpace(K, 1)
            sage: f = DynamicalSystem_projective([x**2 + 2*x*y - 5*y**2, 2*x*y])
            sage: f.is_polynomial()
            False

        ::

            sage: R.<x> = QQ[]
            sage: K.<w> = QuadraticField(7)
            sage: P.<x,y> = ProjectiveSpace(K, 1)
            sage: f = DynamicalSystem_projective([x**2 - 7*x*y, 2*y**2])
            sage: m = matrix(K, 2, 2, [w, 1, 0, 1])
            sage: f = f.conjugate(m)
            sage: f.is_polynomial()
            True

        ::

            sage: K.<w> = QuadraticField(4/27)
            sage: P.<x,y> = ProjectiveSpace(K,1)
            sage: f = DynamicalSystem_projective([x**3 + w*y^3,x*y**2])
            sage: f.is_polynomial()
            False

        ::

            sage: K = GF(3**2, prefix='w')
            sage: P.<x,y> = ProjectiveSpace(K,1)
            sage: f = DynamicalSystem_projective([x**2 + K.gen()*y**2, x*y])
            sage: f.is_polynomial()
            False

        ::

            sage: PS.<x,y> = ProjectiveSpace(QQ, 1)
            sage: f = DynamicalSystem_projective([6*x^2+12*x*y+7*y^2, 12*x*y + 42*y^2])
            sage: f.is_polynomial()
            False

        TESTS:

        See :trac:`25242`::

            sage: P.<x,y> = ProjectiveSpace(QQ, 1)
            sage: F = DynamicalSystem([x^2+ y^2, x*y])
            sage: F2 = F.conjugate(matrix(QQ,2,2, [1,2,3,5]))
            sage: F2.is_polynomial()
            False
        """
        if self.codomain().dimension_relative() != 1:
            raise NotImplementedError("space must have dimension equal to 1")
        K = self.base_ring()
        if not K in FiniteFields() and (not K in NumberFields() or not K.is_absolute()):
            raise NotImplementedError("must be over an absolute number field or finite field")
        if K in FiniteFields():
            q = K.characteristic()
            deg = K.degree()
            var = K.variable_name()
        g = self
        #get polynomial defining fixed points
        G = self.dehomogenize(1).dynatomic_polynomial(1)
        # see if infty = (1,0) is fixed
        if G.degree() <= g.degree():
            #check if infty is totally ramified
            if len((g[1]).factor()) == 1:
                return True
        #otherwise we need to create the tower of extensions
        #which contain the fixed points. We do
        #this successively so we can exit early if
        #we find one and not go all the way to the splitting field
        i = 0 #field index
        if G.degree() != 0:
            G = G.polynomial(G.variable(0))
        while G.degree() != 0:
            Y = G.factor()
            R = G.parent()
            u = G
            for p,e in Y:
                if p.degree() == 1:
                    if len((g[0]*p[1] + g[1]*p[0]).factor()) == 1:
                        return True
                    G = R(G/(p**e)) # we already checked this root
                else:
                    u = p #need to extend to get these roots
            if G.degree() != 0:
                #create the next extension
                if K == QQ:
                    from sage.rings.number_field.number_field import NumberField
                    L = NumberField(u, 't'+str(i))
                    i += 1
                    phi = K.embeddings(L)[0]
                    K = L
                elif K in FiniteFields():
                    deg = deg*G.degree()
                    K = GF(q**(deg), prefix=var)
                else:
                    L = K.extension(u, 't'+str(i))
                    i += 1
                    phi1 = K.embeddings(L)[0]
                    K = L
                    L = K.absolute_field('t'+str(i))
                    i += 1
                    phi = K.embeddings(L)[0]*phi1
                    K = L
                if K in FiniteFields():
                    G = G.change_ring(K)
                    g = g.change_ring(K)
                else:
                    G = G.change_ring(phi)
                    g = g.change_ring(phi)
        return False

    def normal_form(self, return_conjugation=False):
        r"""
        Return a normal form in the moduli space of dynamical systems.

        Currently implemented only for polynomials. The totally ramified
        fixed point is moved to infinity and the map is conjugated to the form
        `x^n + a_{n-2} x^{n-2} + \cdots + a_{0}`. Note that for finite fields
        we can only remove the `(n-1)`-st term when the characteristic
        does not divide `n`.

        INPUT:

        - ``return_conjugation`` -- (default: ``False``) boolean; if ``True``,
          then return the conjugation element of PGL along with the embedding
          into the new field

        OUTPUT:

        - :class:`SchemeMorphism_polynomial`

        - (optional) an element of PGL as a matrix

        - (optional) the field embedding

        EXAMPLES::

            sage: P.<x,y> = ProjectiveSpace(QQ, 1)
            sage: f = DynamicalSystem_projective([x^2 + 2*x*y - 5*x^2, 2*x*y])
            sage: f.normal_form()
            Traceback (most recent call last):
            ...
            NotImplementedError: map is not a polynomial

        ::

            sage: R.<x> = QQ[]
            sage: K.<w> = NumberField(x^2 - 5)
            sage: P.<x,y> = ProjectiveSpace(K,1)
            sage: f = DynamicalSystem_projective([x^2 + w*x*y, y^2])
            sage: g,m,psi = f.normal_form(return_conjugation = True);m
            [     1 -1/2*w]
            [     0      1]
            sage: f.change_ring(psi).conjugate(m) == g
            True

        ::

            sage: P.<x,y> = ProjectiveSpace(QQ,1)
            sage: f = DynamicalSystem_projective([13*x^2 + 4*x*y + 3*y^2, 5*y^2])
            sage: f.normal_form()
            Dynamical System of Projective Space of dimension 1 over Rational Field
              Defn: Defined on coordinates by sending (x : y) to
                    (5*x^2 + 9*y^2 : 5*y^2)

        ::

            sage: K = GF(3^3, prefix = 'w')
            sage: P.<x,y> = ProjectiveSpace(K,1)
            sage: f = DynamicalSystem_projective([x^3 + 2*x^2*y + 2*x*y^2 + K.gen()*y^3, y^3])
            sage: f.normal_form()
            Dynamical System of Projective Space of dimension 1 over Finite Field in w3 of size 3^3
                  Defn: Defined on coordinates by sending (x : y) to
                        (x^3 + x^2*y + x*y^2 + (-w3)*y^3 : y^3)

        ::

            sage: P.<x,y> = ProjectiveSpace(GF(3),1)
            sage: f = DynamicalSystem_projective([2*x**3 + x**2*y, y**3])
            sage: g,m,psi = f.normal_form(return_conjugation=True); psi
            Ring morphism:
              From: Finite Field of size 3
              To:   Finite Field in z2 of size 3^2
              Defn: 1 |--> 1
            
        """
        #defines the field of fixed points
        if self.codomain().dimension_relative() != 1:
            raise NotImplementedError("space must have dimension equal to 1")
        K = self.base_ring()
        if not K in FiniteFields() and (not K in NumberFields() or not K.is_absolute()):
            raise NotImplementedError("must be over an absolute number field or finite field")
        if K in FiniteFields():
            q = K.characteristic()
            var = K.variable_name()
        psi = K.hom([K.gen()]) #identity hom for return_embedding
        g = self
        G = self.dehomogenize(1).dynatomic_polynomial(1)
        done = False
        bad = True
        #check infty = (1,0) is fixed
        if G.degree() <= g.degree():
            #check infty totally ramified
            if len((g[1]).factor()) == 1:
                T = self.domain()(1,0)
                bad = False
                done = True
                m = matrix(K, 2, 2, [1,0,0,1])
        #otherwise we need to create the tower of extensions
        #which contain the fixed points. We do
        #this successively so we can early exit if
        #we find one and not go all the way to the splitting field
        i = 0
        if G.degree() != 0:
            G = G.polynomial(G.variable(0))
        else:
            #no other fixed points
            raise NotImplementedError("map is not a polynomial")
        #check other fixed points
        while not done:
            Y = G.factor()
            R = G.parent()
            done = True
            for p,e in Y:
                if p.degree() == 1:
                    if len((g[0]*p[1] + g[1]*p[0]).factor()) == 1:
                        T = self.domain()(-p[0], p[1])
                        bad = False
                        done = True
                        break # bc only 1 totally ramified fixed pt
                    G = R(G/p)
                else:
                    done = False
                    u = p
            if not done:
                #extend
                if K == QQ:
                    from sage.rings.number_field.number_field import NumberField
                    L = NumberField(u, 't'+str(i))
                    i += 1
                    phi = K.embeddings(L)[0]
                    K = L
                elif K in FiniteFields():
                    K, phi = K.extension(G.degree(), map=True)
                else:
                    L = K.extension(u, 't'+str(i))
                    i += 1
                    phi1 = K.embeddings(L)[0]
                    K = L
                    L = K.absolute_field('t'+str(i))
                    i += 1
                    phi = K.embeddings(L)[0]*phi1
                    K = L
                psi = phi * psi
                #switch to the new field
                G = G.change_ring(phi)
                g = g.change_ring(phi)
        if bad:
            raise NotImplementedError("map is not a polynomial")
        #conjugate to normal form
        Q = T.codomain()
        #moved totally ramified fixed point to infty
        target = [T, Q(T[0]+1, 1), Q(T[0]+2, 1)]
        source = [Q(1, 0), Q(0, 1), Q(1, 1)]
        m = Q.point_transformation_matrix(source, target)
        N = g.base_ring()
        d = g.degree()
        gc = g.conjugate(m)
        #make monic
        R = PolynomialRing(N, 'z')
        v = N(gc[1].coefficient([0,d])/gc[0].coefficient([d,0]))
        #need a (d-1)-st root to make monic
        u = R.gen(0)**(d-1) - v
        if d != 2 and u.is_irreducible():
            #we need to extend again
            if N in FiniteFields():
                M, phi = N.extension(d-1, map=True)
            else:
                L = N.extension(u,'t'+str(i))
                i += 1
                phi1 = N.embeddings(L)[0]
                M = L.absolute_field('t'+str(i))
                phi = L.embeddings(M)[0]*phi1
            psi = phi*psi
            if M in FiniteFields():
                gc = gc.change_ring(M)
            else:
                gc = gc.change_ring(phi)
            m = matrix(M, 2, 2, [phi(s) for t in list(m) for s in t])
            rv = phi(v).nth_root(d-1)
        else: #root is already in the field
            M = N
            rv = v.nth_root(d-1)
        mc = matrix(M, 2, 2, [rv,0,0,1])
        gcc = gc.conjugate(mc)
        if not (M in FiniteFields() and q.divides(d)):
            #remove 2nd order term
            mc2 = matrix(M, 2, 2, [1, M((-gcc[0].coefficient([d-1, 1])
                / (d*gcc[1].coefficient([0, d]))).constant_coefficient()), 0, 1])
        else:
            mc2 = mc.parent().one()
        gccc = gcc.conjugate(mc2)
        if return_conjugation:
            return gccc, m * mc * mc2, psi
        return gccc

    def reduce_base_field(self):
        """
        Return this map defined over the field of definition of the coefficients.

        The base field of the map could be strictly larger than
        the field where all of the coefficients are defined. This function
        reduces the base field to the minimal possible. This can be done when
        the base ring is a number field, QQbar, a finite field, or algebraic
        closure of a finite field.

        OUTPUT: A dynamical system

        EXAMPLES::

            sage: K.<t> = GF(2^3)
            sage: P.<x,y,z> = ProjectiveSpace(K, 2)
            sage: f = DynamicalSystem_projective([x^2 + y^2, y^2, z^2+z*y])
            sage: f.reduce_base_field()
            Dynamical System of Projective Space of dimension 2 over Finite Field of size 2
              Defn: Defined on coordinates by sending (x : y : z) to
                    (x^2 + y^2 : y^2 : y*z + z^2)

        ::

            sage: P.<x,y,z> = ProjectiveSpace(QQbar, 2)
            sage: f = DynamicalSystem_projective([x^2 + QQbar(sqrt(3))*y^2, y^2, QQbar(sqrt(2))*z^2])
            sage: f.reduce_base_field()
            Dynamical System of Projective Space of dimension 2 over Number Field in a with
            defining polynomial y^4 - 4*y^2 + 1 with a = 1.931851652578137?
              Defn: Defined on coordinates by sending (x : y : z) to
                    (x^2 + (a^2 - 2)*y^2 : y^2 : (a^3 - 3*a)*z^2)

        ::

            sage: R.<x> = QQ[]
            sage: K.<v> = NumberField(x^3-2, embedding=(x^3-2).roots(ring=CC)[0][0])
            sage: R.<x> = QQ[]
            sage: L.<w> = NumberField(x^6 + 9*x^4 - 4*x^3 + 27*x^2 + 36*x + 31, \
            ....: embedding=(x^6 + 9*x^4 - 4*x^3 + 27*x^2 + 36*x + 31).roots(ring=CC)[0][0])
            sage: P.<x,y> = ProjectiveSpace(L,1)
            sage: f = DynamicalSystem([L(v)*x^2 + y^2, x*y])
            sage: f.reduce_base_field().base_ring().is_isomorphic(K)
            True

        ::

            sage: K.<v> = CyclotomicField(5)
            sage: A.<x,y> = ProjectiveSpace(K, 1)
            sage: f = DynamicalSystem_projective([3*x^2 + y^2, x*y])
            sage: f.reduce_base_field()
            Dynamical System of Projective Space of dimension 1 over Rational Field
              Defn: Defined on coordinates by sending (x : y) to
                    (3*x^2 + y^2 : x*y)
        """
        return self.as_scheme_morphism().reduce_base_field().as_dynamical_system()

class DynamicalSystem_projective_finite_field(DynamicalSystem_projective_field,
                                              SchemeMorphism_polynomial_projective_space_finite_field):
    def orbit_structure(self, P):
        r"""
        Return the pair ``[m,n]``, where ``m`` is the preperiod and ``n``
        is the period of the point ``P`` by this dynamical system.

        Every point is preperiodic over a finite field so every point
        will be preperiodic.

        INPUT:

        - ``P`` -- a point in the domain of this map

        OUTPUT: a list ``[m,n]`` of integers

        EXAMPLES::

            sage: P.<x,y,z> = ProjectiveSpace(GF(5),2)
            sage: f = DynamicalSystem_projective([x^2 + y^2,y^2, z^2 + y*z], domain=P)
            sage: f.orbit_structure(P(2,1,2))
            [0, 6]

        ::

            sage: P.<x,y,z> = ProjectiveSpace(GF(7),2)
            sage: X = P.subscheme(x^2-y^2)
            sage: f = DynamicalSystem_projective([x^2, y^2, z^2], domain=X)
            sage: f.orbit_structure(X(1,1,2))
            [0, 2]

        ::

            sage: P.<x,y> = ProjectiveSpace(GF(13),1)
            sage: f = DynamicalSystem_projective([x^2 - y^2, y^2], domain=P)
            sage: f.orbit_structure(P(3,4))
            [2, 3]

        ::

            sage: R.<t> = GF(13^3)
            sage: P.<x,y> = ProjectiveSpace(R,1)
            sage: f = DynamicalSystem_projective([x^2 - y^2, y^2], domain=P)
            sage: f.orbit_structure(P(t, 4))
            [11, 6]
        """
        orbit = []
        index = 1
        Q = copy(P)
        Q.normalize_coordinates()
        F = copy(self)
        F.normalize_coordinates()
        while not Q in orbit:
            orbit.append(Q)
            Q = F(Q)
            Q.normalize_coordinates()
            index += 1
        I = orbit.index(Q)
        return([I, index-I-1])

    def cyclegraph(self):
        r"""
        Return the digraph of all orbits of this dynamical system.

        Over a finite field this is a finite graph. For subscheme domains, only points
        on the subscheme whose image are also on the subscheme are in the digraph.

        OUTPUT: a digraph

        EXAMPLES::

            sage: P.<x,y> = ProjectiveSpace(GF(13),1)
            sage: f = DynamicalSystem_projective([x^2-y^2, y^2])
            sage: f.cyclegraph()
            Looped digraph on 14 vertices

        ::

            sage: P.<x,y,z> = ProjectiveSpace(GF(3^2,'t'),2)
            sage: f = DynamicalSystem_projective([x^2+y^2, y^2, z^2+y*z])
            sage: f.cyclegraph()
            Looped digraph on 91 vertices

        ::

            sage: P.<x,y,z> = ProjectiveSpace(GF(7),2)
            sage: X = P.subscheme(x^2-y^2)
            sage: f = DynamicalSystem_projective([x^2, y^2, z^2], domain=X)
            sage: f.cyclegraph()
            Looped digraph on 15 vertices

        ::

            sage: P.<x,y,z> = ProjectiveSpace(GF(3),2)
            sage: f = DynamicalSystem_projective([x*z-y^2, x^2-y^2, y^2-z^2])
            sage: f.cyclegraph()
            Looped digraph on 13 vertices

        ::

            sage: P.<x,y,z> = ProjectiveSpace(GF(3),2)
            sage: X = P.subscheme([x-y])
            sage: f = DynamicalSystem_projective([x^2-y^2, x^2-y^2, y^2-z^2], domain=X)
            sage: f.cyclegraph()
            Looped digraph on 4 vertices
        """
        V = []
        E = []
        if is_ProjectiveSpace(self.domain()):
            for P in self.domain():
                V.append(P)
                try:
                    Q = self(P)
                    Q.normalize_coordinates()
                    E.append([Q])
                except ValueError: #indeterminacy
                    E.append([])
        else:
            X = self.domain()
            for P in X.ambient_space():
                try:
                    XP = X.point(P)
                    V.append(XP)
                    try:
                        Q = self(XP)
                        Q.normalize_coordinates()
                        E.append([Q])
                    except ValueError: #indeterminacy
                        E.append([])
                except TypeError:  # not a point on the scheme
                    pass
        from sage.graphs.digraph import DiGraph
        g = DiGraph(dict(zip(V, E)), loops=True)
        return g

    def possible_periods(self, return_points=False):
        r"""
        Return the list of possible minimal periods of a periodic point
        over `\QQ` and (optionally) a point in each cycle.

        ALGORITHM:

        See [Hutz2009]_.

        INPUT:

        - ``return_points`` -- (default: ``False``) boolean; if ``True``,
          then return the points as well as the possible periods

        OUTPUT:

        A list of positive integers, or a list of pairs of projective
        points and periods if ``return_points`` is ``True``.

        EXAMPLES::

            sage: P.<x,y> = ProjectiveSpace(GF(23),1)
            sage: f = DynamicalSystem_projective([x^2-2*y^2, y^2])
            sage: f.possible_periods()
            [1, 5, 11, 22, 110]

        ::

            sage: P.<x,y> = ProjectiveSpace(GF(13),1)
            sage: f = DynamicalSystem_projective([x^2-y^2, y^2])
            sage: sorted(f.possible_periods(True))
            [[(0 : 1), 2], [(1 : 0), 1], [(3 : 1), 3], [(3 : 1), 36]]

        ::

            sage: PS.<x,y,z> = ProjectiveSpace(2,GF(7))
            sage: f = DynamicalSystem_projective([-360*x^3 + 760*x*z^2,
            ....:                                 y^3 - 604*y*z^2 + 240*z^3, 240*z^3])
            sage: f.possible_periods()
            [1, 2, 4, 6, 12, 14, 28, 42, 84]

        .. TODO::

            - do not return duplicate points

            - improve hash to reduce memory of point-table
        """
        return _fast_possible_periods(self, return_points)

    def automorphism_group(self, absolute=False, iso_type=False, return_functions=False):
        r"""
        Return the subgroup of `PGL2` that is the automorphism group of this
        dynamical system.

        Only for dimension 1. The automorphism group is the set of `PGL2`
        elements that fixed the map under conjugation. See [FMV2014]_
        for the algorithm.

        INPUT:

        - ``absolute``-- (default: ``False``) boolean; if ``True``, then
          return the absolute automorphism group and a field of definition

        - ``iso_type`` -- (default: ``False``) boolean; if ``True``, then
          return the isomorphism type of the automorphism group

        - ``return_functions`` -- (default: ``False``) boolean; ``True``
          returns elements as linear fractional transformations and
          ``False`` returns elements as `PGL2` matrices

        OUTPUT: a list of elements of the automorphism group

        AUTHORS:

        - Original algorithm written by Xander Faber, Michelle Manes,
          Bianca Viray

        - Modified by Joao Alberto de Faria, Ben Hutz, Bianca Thompson

        EXAMPLES::

            sage: R.<x,y> = ProjectiveSpace(GF(7^3,'t'),1)
            sage: f = DynamicalSystem_projective([x^2-y^2, x*y])
            sage: f.automorphism_group()
            [
            [1 0]  [6 0]
            [0 1], [0 1]
            ]

        ::

            sage: R.<x,y> = ProjectiveSpace(GF(3^2,'t'),1)
            sage: f = DynamicalSystem_projective([x^3,y^3])
            sage: lst, label = f.automorphism_group(return_functions=True, iso_type=True) # long time
            sage: sorted(lst, key=str), label # long time
            ([(2*x + 1)/(x + 1),
              (2*x + 1)/x,
              (2*x + 2)/(x + 2),
              (2*x + 2)/x,
              (x + 1)/(x + 2),
              (x + 1)/x,
              (x + 2)/(x + 1),
              (x + 2)/x,
              1/(x + 1),
              1/(x + 2),
              1/x,
              2*x,
              2*x + 1,
              2*x + 2,
              2*x/(x + 1),
              2*x/(x + 2),
              2/(x + 1),
              2/(x + 2),
              2/x,
              x,
              x + 1,
              x + 2,
              x/(x + 1),
              x/(x + 2)],
             'PGL(2,3)')

        ::

            sage: R.<x,y> = ProjectiveSpace(GF(2^5,'t'),1)
            sage: f = DynamicalSystem_projective([x^5,y^5])
            sage: f.automorphism_group(return_functions=True, iso_type=True)
            ([x, 1/x], 'Cyclic of order 2')

        ::

            sage: R.<x,y> = ProjectiveSpace(GF(3^4,'t'),1)
            sage: f = DynamicalSystem_projective([x^2+25*x*y+y^2, x*y+3*y^2])
            sage: f.automorphism_group(absolute=True)
            [Univariate Polynomial Ring in w over Finite Field in b of size 3^4,
             [
             [1 0]
             [0 1]
             ]]
        """
        if self.domain().dimension_relative() != 1:
            raise NotImplementedError("must be dimension 1")
        else:
            f = self.dehomogenize(1)
            z = f[0].parent().gen()
        self.normalize_coordinates()
        if (self.degree() == 1) or (self.degree() == 0):
            raise NotImplementedError("Rational function of degree 1 not implemented.")
        if f[0].denominator() != 1:
            F = f[0].numerator().polynomial(z) / f[0].denominator().polynomial(z)
        else:
            F = f[0].numerator().polynomial(z)
        from .endPN_automorphism_group import automorphism_group_FF
        return(automorphism_group_FF(F, absolute, iso_type, return_functions))
<|MERGE_RESOLUTION|>--- conflicted
+++ resolved
@@ -1607,18 +1607,9 @@
             Dynamical System of Projective Space of dimension 1 over Number Field in i with defining polynomial x^2 + 1
               Defn: Defined on coordinates by sending (x : y) to
                     ((1/3*i)*x^2 + (1/2*i)*y^2 : (-i)*y^2)
-<<<<<<< HEAD
-                    
-            .. TODO::
-            
-            Use the left and right action functionality to replace the code below with
-            #return DynamicalSystem_projective(M.inverse()*self*M, domain=self.codomain())
-            once there is a function to pass to the smallest field of definition.
-            
-=======
 
         TESTS::
-        
+
             sage: R = ZZ
             sage: P.<x,y>=ProjectiveSpace(R,1)
             sage: f=DynamicalSystem_projective([x^2 + y^2,y^2])
@@ -1631,8 +1622,12 @@
             Dynamical System of Projective Space of dimension 1 over Integer Ring
               Defn: Defined on coordinates by sending (x : y) to
                     (8*x^2 + 16*x*y + 7*y^2 : -24*x^2 - 40*x*y - 16*y^2)
-           
->>>>>>> ac8cf16c
+
+        .. TODO::
+
+            Use the left and right action functionality to replace the code below with
+            #return DynamicalSystem_projective(M.inverse()*self*M, domain=self.codomain())
+            once there is a function to pass to the smallest field of definition.
         """
         if not (M.is_square() == 1 and M.determinant() != 0
             and M.ncols() == self.domain().ambient_space().dimension_relative() + 1):
