--- conflicted
+++ resolved
@@ -462,10 +462,7 @@
         # the same of the output lines.
         lines = preparse(''.join(lines)).splitlines(keepends=True)
     return lines
-<<<<<<< HEAD
-=======
-
->>>>>>> 9d686f22
+
 
 SagePromptTransformer = PromptStripper(prompt_re=re.compile(r'^(\s*(:?sage: |\.\.\.\.: ))+'))
 
