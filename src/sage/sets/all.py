<<<<<<< HEAD
from sage.misc.lazy_import import lazy_import

lazy_import('sage.sets.real_set', 'RealSet')

from set import Set, is_Set, EnumeratedSet
=======
from set import Set, is_Set
>>>>>>> 80e319d4
from integer_range import IntegerRange
from non_negative_integers import NonNegativeIntegers
from positive_integers import PositiveIntegers
from finite_enumerated_set import FiniteEnumeratedSet
from sage.misc.lazy_import import lazy_import
lazy_import('sage.sets.recursively_enumerated_set','RecursivelyEnumeratedSet')
from totally_ordered_finite_set import TotallyOrderedFiniteSet
from disjoint_union_enumerated_sets import DisjointUnionEnumeratedSets
from primes import Primes

from family import Family

from disjoint_set import DisjointSet
from finite_set_maps import FiniteSetMaps
<|MERGE_RESOLUTION|>--- conflicted
+++ resolved
@@ -1,12 +1,8 @@
-<<<<<<< HEAD
 from sage.misc.lazy_import import lazy_import
 
 lazy_import('sage.sets.real_set', 'RealSet')
 
-from set import Set, is_Set, EnumeratedSet
-=======
 from set import Set, is_Set
->>>>>>> 80e319d4
 from integer_range import IntegerRange
 from non_negative_integers import NonNegativeIntegers
 from positive_integers import PositiveIntegers
