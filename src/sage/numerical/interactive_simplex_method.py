r"""
Interactive Simplex Method

This module, meant for **educational purposes only**, supports learning and
exploring of the simplex method.

Do you want to solve Linear Programs efficiently? use
:class:`MixedIntegerLinearProgram` instead.

The methods implemented here allow solving Linear Programming Problems (LPPs) in
a number of ways, may require explicit (and correct!) description of steps and
are likely to be much slower than "regular" LP solvers. If, however, you want to
learn how the simplex method works and see what happens in different situations
using different strategies, but don't want to deal with tedious arithmetic, this
module is for you!

Historically it was created to complement the Math 373 course on Mathematical
Programming and Optimization at the University of Alberta, Edmonton, Canada.

AUTHORS:

- Andrey Novoseltsev (2013-03-16): initial version.

- Matthias Koeppe, Peijun Xiao (2015-07-05): allow different output styles.

EXAMPLES:

Most of the module functionality is demonstrated on the following problem.

.. admonition:: Corn & Barley

    A farmer has 1000 acres available to grow corn and barley.
    Corn has a net profit of 10 dollars per acre while barley has a net
    profit of 5 dollars per acre.
    The farmer has 1500 kg of fertilizer available with 3 kg per acre
    needed for corn and 1 kg per acre needed for barley.
    The farmer wants to maximize profit.
    (Sometimes we also add one more constraint to make the initial dictionary
    infeasible: the farmer has to use at least 40% of the available land.)

Using variables `C` and `B` for land used to grow corn and barley respectively,
in acres, we can construct the following LP problem::

    sage: A = ([1, 1], [3, 1])
    sage: b = (1000, 1500)
    sage: c = (10, 5)
    sage: P = InteractiveLPProblem(A, b, c, ["C", "B"], variable_type=">=")
    sage: P
    LP problem (use 'view(...)' or '%display typeset' for details)

It is recommended to copy-paste such examples into your own worksheet, so that
you can run these commands with typeset mode on (``%display typeset``) and get

.. MATH::

    \begin{array}{l}
    \begin{array}{lcrcrcl}
     \max \mspace{-6mu}&\mspace{-6mu}  \mspace{-6mu}&\mspace{-6mu} 10 C \mspace{-6mu}&\mspace{-6mu} + \mspace{-6mu}&\mspace{-6mu} 5 B \mspace{-6mu} \\
     \mspace{-6mu}&\mspace{-6mu}  \mspace{-6mu}&\mspace{-6mu} C \mspace{-6mu}&\mspace{-6mu} + \mspace{-6mu}&\mspace{-6mu} B \mspace{-6mu}&\mspace{-6mu} \leq \mspace{-6mu}&\mspace{-6mu} 1000 \\
     \mspace{-6mu}&\mspace{-6mu}  \mspace{-6mu}&\mspace{-6mu} 3 C \mspace{-6mu}&\mspace{-6mu} + \mspace{-6mu}&\mspace{-6mu} B \mspace{-6mu}&\mspace{-6mu} \leq \mspace{-6mu}&\mspace{-6mu} 1500 \\
    \end{array} \\
    C, B \geq 0
    \end{array}

Since it has only two variables, we can solve it graphically::

    sage: P.plot()
    Graphics object consisting of 19 graphics primitives


The simplex method can be applied only to :class:`problems in standard form
<InteractiveLPProblemStandardForm>`, which can be created either directly ::

    sage: InteractiveLPProblemStandardForm(A, b, c, ["C", "B"])
    LP problem (use ...)

or from an already constructed problem of "general type"::

    sage: P = P.standard_form()

In this case the problem does not require any modifications to be written in
standard form, but this step is still necessary to enable methods related to
the simplex method.

The simplest way to use the simplex method is::

    sage: P.run_simplex_method()
    \begin{equation*}
    ...
    The optimal value: $6250$. An optimal solution: $\left(250,\,750\right)$.

(This method produces quite long formulas which have been omitted here.)
But, of course, it is much more fun to do most of the steps by hand. Let's start
by creating the initial dictionary::

    sage: D = P.initial_dictionary()
    sage: D
    LP problem dictionary (use ...)

Using typeset mode as recommended, you'll see

.. MATH::

    \renewcommand{\arraystretch}{1.5}
    \begin{array}{|rcrcrcr|}
    \hline
    x_{3} \mspace{-6mu}&\mspace{-6mu} = \mspace{-6mu}&\mspace{-6mu} 1000 \mspace{-6mu}&\mspace{-6mu} - \mspace{-6mu}&\mspace{-6mu} C \mspace{-6mu}&\mspace{-6mu} - \mspace{-6mu}&\mspace{-6mu} B\\
    x_{4} \mspace{-6mu}&\mspace{-6mu} = \mspace{-6mu}&\mspace{-6mu} 1500 \mspace{-6mu}&\mspace{-6mu} - \mspace{-6mu}&\mspace{-6mu} 3 C \mspace{-6mu}&\mspace{-6mu} - \mspace{-6mu}&\mspace{-6mu} B\\
    \hline
    z \mspace{-6mu}&\mspace{-6mu} = \mspace{-6mu}&\mspace{-6mu} 0 \mspace{-6mu}&\mspace{-6mu} + \mspace{-6mu}&\mspace{-6mu} 10 C \mspace{-6mu}&\mspace{-6mu} + \mspace{-6mu}&\mspace{-6mu} 5 B\\
    \hline
    \end{array}

With the initial or any other dictionary you can perform a number of checks::

    sage: D.is_feasible()
    True
    sage: D.is_optimal()
    False

You can look at many of its pieces and associated data::

    sage: D.basic_variables()
    (x3, x4)
    sage: D.basic_solution()
    (0, 0)
    sage: D.objective_value()
    0

Most importantly, you can perform steps of the simplex method by picking an
entering variable, a leaving variable, and updating the dictionary::

    sage: D.enter("C")
    sage: D.leave(4)
    sage: D.update()

If everything was done correctly, the new dictionary is still feasible and the
objective value did not decrease::

    sage: D.is_feasible()
    True
    sage: D.objective_value()
    5000

If you are unsure about picking entering and leaving variables, you can use
helper methods that will try their best to tell you what are your next
options::

    sage: D.possible_entering()
    [B]
    sage: D.possible_leaving()
    Traceback (most recent call last):
    ...
    ValueError: leaving variables can be determined
     for feasible dictionaries with a set entering variable
     or for dual feasible dictionaries

It is also possible to obtain :meth:`feasible sets <InteractiveLPProblem.feasible_set>`
and :meth:`final dictionaries <InteractiveLPProblemStandardForm.final_dictionary>` of
problems, work with :class:`revised dictionaries <LPRevisedDictionary>`,
and use the dual simplex method!

.. NOTE::

    Currently this does not have a display format for the terminal.

Classes and functions
---------------------
"""
# ****************************************************************************
#       Copyright (C) 2013 Andrey Novoseltsev <novoselt@gmail.com>
#
#  Distributed under the terms of the GNU General Public License (GPL)
#  as published by the Free Software Foundation; either version 2 of
#  the License, or (at your option) any later version.
#                  https://www.gnu.org/licenses/
# ****************************************************************************

import operator
import re

from copy import copy

from sage.misc.abstract_method import abstract_method
from sage.geometry.all import Polyhedron
from sage.matrix.all import (column_matrix,
                             identity_matrix,
                             matrix,
                             random_matrix)
from sage.misc.all import (LatexExpr,
                           cached_function,
                           cached_method,
                           latex,
                           randint,
                           random)
from sage.misc.html import HtmlFragment
from sage.misc.misc import get_main_globals
from sage.modules.all import random_vector, vector
from sage.plot.all import Graphics, arrow, line, point, rainbow, text
from sage.rings.all import Infinity, PolynomialRing, QQ, RDF, ZZ
from sage.structure.all import SageObject
from sage.symbolic.all import SR


# We produce rather complicated LaTeX code which needs some tweaks to be
# displayed nicely by MathJax, which make it look slightly different from real
# LaTeX. We use our own variable as it may be convenient to override it.
# Hopefully, some day there will be no need in it at all and only "if" parts
# will have to be left.
generate_real_LaTeX = False

def _assemble_arrayl(lines, stretch=None):
    r"""
    Return ``lines`` assembled in a left-justified array.

    INPUT:

    - ``lines`` -- a list of strings suitable for math mode typesetting

    - ``stretch`` -- (default: None) if given, a command setting
      ``\arraystretch`` to this value will be added before the array

    OUTPUT:

    - a :class:`LatexExpr`

    EXAMPLES::

        sage: from sage.numerical.interactive_simplex_method \
        ....:     import _assemble_arrayl
        sage: lines = ["1 + 1", "2"]
        sage: print(_assemble_arrayl(lines))
        %notruncate
        \begin{array}{l}
        1 + 1\\
        2
        \end{array}
        sage: print(_assemble_arrayl(lines, 1.5))
        %notruncate
        \renewcommand{\arraystretch}{1.500000}
        \begin{array}{l}
        1 + 1\\
        2
        \end{array}
    """
    # Even simple LP problems tend to generate long output, so we prohibit
    # truncation in the notebook cells and hope for the best!
    return LatexExpr(("" if generate_real_LaTeX else "%notruncate\n") +
                     ("" if stretch is None else
                      "\\renewcommand{\\arraystretch}{%f}\n" % stretch) +
                     "\\begin{array}{l}\n" +
                     "\\\\\n".join(lines) +
                     "\n\\end{array}")


def _latex_product(coefficients, variables,
                   separator=None, head=None, tail=None,
                   drop_plus=True, allow_empty=False):
    r"""
    Generate LaTeX code for a linear function.

    This function is intended for internal use by LaTeX methods of LP problems
    and their dictionaries.

    INPUT:

    - ``coefficients`` -- a list of coefficients

    - ``variables`` -- a list of variables

    - ``separator`` -- (default: ``"&"`` with some extra space adjustment) a
      string to be inserted between elements of the generated expression

    - ``head`` -- either ``None`` (default) or a list of entries to be
      added to the beginning of the output

    - ``tail`` -- either ``None`` (default) or a list of entries to be
      added to the end of the output

    - ``drop_plus`` -- (default: ``True``) whether to drop the leading plus
      sign or not

    - ``allow_empty`` -- (default: ``False``) whether to allow empty output or
      produce at least "0"

    OUTPUT:

    - A string joining ``head``, each sign and coefficient-variable product,
      and ``tail`` using ``separator``. Strings in ``head`` and ``tail`` are
      used as is except for "<=", "==", and ">=", which are replaced by LaTeX
      commands. Other elements in ``head`` in ``tail`` are processed by
      :func:`latex`.

    TESTS::

        sage: from sage.numerical.interactive_simplex_method import \
        ....:       _latex_product
        sage: var("x, y")
        (x, y)
        sage: print(_latex_product([-1, 3], [x, y]))
        - \mspace{-6mu}&\mspace{-6mu} x \mspace{-6mu}&\mspace{-6mu} + \mspace{-6mu}&\mspace{-6mu} 3 y
    """
    entries = []
    for c, v in zip(coefficients, variables):
        if c == 0:
            entries.extend(["", ""])
            continue
        sign = "+"
        if latex(c).strip().startswith("-"):
            sign = "-"
            c = - c
        if c == 1:
            t = latex(v)
        else:
            t = latex(c)
            if SR(c).operator() in [operator.add, operator.sub]:
                t = r"\left( " + t + r" \right)"
            t += " " + latex(v)
        entries.extend([sign, t])
    if drop_plus:   # Don't start with +
        for i, e in enumerate(entries):
            if e:   # The first non-empty
                if e == "+":
                    entries[i] = ""
                break
    if not (allow_empty or any(entries)):   # Return at least 0
        entries[-1] = "0"
    latex_relations = {"<=": r"\leq", "==": "=", ">=": r"\geq"}
    if head is not None:
        for e in reversed(head):
            if not isinstance(e, str):
                e = latex(e)
            elif e in latex_relations:
                e = latex_relations[e]
            entries.insert(0, e)
    if tail is not None:
        for e in tail:
            if not isinstance(e, str):
                e = latex(e)
            elif e in latex_relations:
                e = latex_relations[e]
            entries.append(e)
    if separator is None:
        if generate_real_LaTeX:
            separator = " & "
        else:
            separator = r" \mspace{-6mu}&\mspace{-6mu} "
    return separator.join(entries)


@cached_function
def variable(R, v):
    r"""
    Interpret ``v`` as a variable of ``R``.

    INPUT:

    - ``R`` -- a polynomial ring

    - ``v`` -- a variable of ``R`` or convertible into ``R``, a string
      with the name of a variable of ``R`` or an index of a variable in ``R``

    OUTPUT:

    - a variable of ``R``

    EXAMPLES::

        sage: from sage.numerical.interactive_simplex_method \
        ....:     import variable
        sage: R = PolynomialRing(QQ, "x3, y5, x5, y")
        sage: R.inject_variables()
        Defining x3, y5, x5, y
        sage: variable(R, "x3")
        x3
        sage: variable(R, x3)
        x3
        sage: variable(R, 3)
        x3
        sage: variable(R, 0)
        Traceback (most recent call last):
        ...
        ValueError: there is no variable with the given index
        sage: variable(R, 5)
        Traceback (most recent call last):
        ...
        ValueError: the given index is ambiguous
        sage: variable(R, 2 * x3)
        Traceback (most recent call last):
        ...
        ValueError: cannot interpret given data as a variable
        sage: variable(R, "z")
        Traceback (most recent call last):
        ...
        ValueError: cannot interpret given data as a variable
    """
    if v in ZZ:
        v = str(v)
        tail = re.compile(r"\d+$")
        matches = []
        for g in R.gens():
            match = tail.search(str(g))
            if match is not None and match.group() == v:
                matches.append(g)
        if not matches:
            raise ValueError("there is no variable with the given index")
        if len(matches) > 1:
            raise ValueError("the given index is ambiguous")
        return matches[0]
    else:
        try:
            v = R(v)
            if v in R.gens():
                return v
        except TypeError:
            pass
        raise ValueError("cannot interpret given data as a variable")


available_styles = {
    "UAlberta": {
        "primal decision": "x",
        "primal slack": "x",
        "dual decision": "y",
        "dual slack": "y",
        "primal objective": "z",
        "dual objective": "z",
        "auxiliary objective": "w",
        },
    "Vanderbei": {
        "primal decision": "x",
        "primal slack": "w",
        "dual decision": "y",
        "dual slack": "z",
        "primal objective": "zeta",
        "dual objective": "xi",
        "auxiliary objective": "xi",
        },
    }

current_style = 'UAlberta'

def default_variable_name(variable):
    r"""
    Return default variable name for the current :func:`style`.

    INPUT:

    - ``variable`` - a string describing requested name

    OUTPUT:

    - a string with the requested name for current style

    EXAMPLES::

        sage: sage.numerical.interactive_simplex_method.default_variable_name("primal slack")
        'x'
        sage: sage.numerical.interactive_simplex_method.style('Vanderbei')
        'Vanderbei'
        sage: sage.numerical.interactive_simplex_method.default_variable_name("primal slack")
        'w'
        sage: sage.numerical.interactive_simplex_method.style('UAlberta')
        'UAlberta'
    """
    return available_styles[current_style][variable]

def style(new_style=None):
    r"""
    Set or get the current style of problems and dictionaries.

    INPUT:

    - ``new_style`` -- a string or ``None`` (default)

    OUTPUT:

    - a string with current style (same as ``new_style`` if it was given)

    If the input is not recognized as a valid style, a ``ValueError`` exception
    is raised.

    Currently supported styles are:

    - 'UAlberta' (default):  Follows the style used in the Math 373 course
      on Mathematical Programming and Optimization at the University of
      Alberta, Edmonton, Canada; based on Chvatal's book.

      - Objective functions of dictionaries are printed at the bottom.

      Variable names default to

      - `z` for primal objective

      - `z` for dual objective

      - `w` for auxiliary objective

      - `x_1, x_2, \dots, x_n` for primal decision variables

      - `x_{n+1}, x_{n+2}, \dots, x_{n+m}` for primal slack variables

      - `y_1, y_2, \dots, y_m` for dual decision variables

      - `y_{m+1}, y_{m+2}, \dots, y_{m+n}` for dual slack variables

    - 'Vanderbei':  Follows the style of Robert Vanderbei's textbook,
      Linear Programming -- Foundations and Extensions.

      - Objective functions of dictionaries are printed at the top.

      Variable names default to

      - `zeta` for primal objective

      - `xi` for dual objective

      - `xi` for auxiliary objective

      - `x_1, x_2, \dots, x_n` for primal decision variables

      - `w_1, w_2, \dots, w_m` for primal slack variables

      - `y_1, y_2, \dots, y_m` for dual decision variables

      - `z_1, z_2, \dots, z_n` for dual slack variables

    EXAMPLES::

        sage: sage.numerical.interactive_simplex_method.style()
        'UAlberta'
        sage: sage.numerical.interactive_simplex_method.style('Vanderbei')
        'Vanderbei'
        sage: sage.numerical.interactive_simplex_method.style('Doesntexist')
        Traceback (most recent call last):
        ...
        ValueError: Style must be one of: UAlberta, Vanderbei
        sage: sage.numerical.interactive_simplex_method.style('UAlberta')
        'UAlberta'
    """
    global current_style
    if new_style is not None:
        if new_style not in available_styles:
            raise ValueError("Style must be one of: {}".format(
                             ", ".join(available_styles.keys())))
        current_style = new_style
    return current_style


class InteractiveLPProblem(SageObject):
    r"""
    Construct an LP (Linear Programming) problem.

    .. NOTE::

        This class is for **educational purposes only**: if you want to solve
        Linear Programs efficiently, use :class:`MixedIntegerLinearProgram`
        instead.

    This class supports LP problems with "variables on the left" constraints.

    INPUT:

    - ``A`` -- a matrix of constraint coefficients

    - ``b`` -- a vector of constraint constant terms

    - ``c`` -- a vector of objective coefficients

    - ``x`` -- (default: ``"x"``) a vector of decision variables or a
      string giving the base name

    - ``constraint_type`` -- (default: ``"<="``) a string specifying constraint
      type(s): either ``"<="``, ``">="``, ``"=="``, or a list of them

    - ``variable_type`` -- (default: ``""``) a string specifying variable
      type(s): either ``">="``, ``"<="``, ``""`` (the empty string), or a
      list of them, corresponding, respectively, to non-negative,
      non-positive, and free variables

    - ``problem_type`` -- (default: ``"max"``) a string specifying the
      problem type: ``"max"``, ``"min"``, ``"-max"``, or ``"-min"``

    - ``base_ring`` -- (default: the fraction field of a common ring for all
      input coefficients) a field to which all input coefficients will be
      converted

    - ``is_primal`` -- (default: ``True``) whether this problem is primal or
      dual: each problem is of course dual to its own dual, this flag is mostly
      for internal use and affects default variable names only

    - ``objective_constant_term`` -- (default: 0) a constant term of the
      objective

    EXAMPLES:

    We will construct the following problem:

    .. MATH::

        \begin{array}{l}
        \begin{array}{lcrcrcl}
         \max \mspace{-6mu}&\mspace{-6mu}  \mspace{-6mu}&\mspace{-6mu} 10 C \mspace{-6mu}&\mspace{-6mu} + \mspace{-6mu}&\mspace{-6mu} 5 B \mspace{-6mu} \\
         \mspace{-6mu}&\mspace{-6mu}  \mspace{-6mu}&\mspace{-6mu} C \mspace{-6mu}&\mspace{-6mu} + \mspace{-6mu}&\mspace{-6mu} B \mspace{-6mu}&\mspace{-6mu} \leq \mspace{-6mu}&\mspace{-6mu} 1000 \\
         \mspace{-6mu}&\mspace{-6mu}  \mspace{-6mu}&\mspace{-6mu} 3 C \mspace{-6mu}&\mspace{-6mu} + \mspace{-6mu}&\mspace{-6mu} B \mspace{-6mu}&\mspace{-6mu} \leq \mspace{-6mu}&\mspace{-6mu} 1500 \\
        \end{array} \\
        C, B \geq 0
        \end{array}

    ::

        sage: A = ([1, 1], [3, 1])
        sage: b = (1000, 1500)
        sage: c = (10, 5)
        sage: P = InteractiveLPProblem(A, b, c, ["C", "B"], variable_type=">=")

    Same problem, but more explicitly::

        sage: P = InteractiveLPProblem(A, b, c, ["C", "B"],
        ....:     constraint_type="<=", variable_type=">=")

    Even more explicitly::

        sage: P = InteractiveLPProblem(A, b, c, ["C", "B"], problem_type="max",
        ....:     constraint_type=["<=", "<="], variable_type=[">=", ">="])

    Using the last form you should be able to represent any LP problem, as long
    as all like terms are collected and in constraints variables and constants
    are on different sides.
    """

    def __init__(self, A, b, c, x="x",
                 constraint_type="<=", variable_type="", problem_type="max",
                 base_ring=None, is_primal=True, objective_constant_term=0):
        r"""
        See :class:`InteractiveLPProblem` for documentation.

        TESTS::

            sage: A = ([1, 1], [3, 1])
            sage: b = (1000, 1500)
            sage: c = (10, 5)
            sage: P = InteractiveLPProblem(A, b, c, ["C", "B"], variable_type=">=")
            sage: TestSuite(P).run()
        """
        super(InteractiveLPProblem, self).__init__()
        A = matrix(A)
        b = vector(b)
        c = vector(c)
        if base_ring is None:
            base_ring = vector(A.list() + list(b) + list(c)).base_ring()
        base_ring = base_ring.fraction_field()
        A = A.change_ring(base_ring)
        A.set_immutable()
        m, n = A.nrows(), A.ncols()
        b = b.change_ring(base_ring)
        b.set_immutable()
        if b.degree() != m:
            raise ValueError("A and b have incompatible dimensions")
        c = c.change_ring(base_ring)
        c.set_immutable()
        if c.degree() != n:
            raise ValueError("A and c have incompatible dimensions")
        if isinstance(x, str):
            x = ["{}{:d}".format(x, i) for i in range(1, n+1)]
        else:
            x = [str(_) for _ in x]
            if len(x) != n:
                raise ValueError("A and x have incompatible dimensions")
        R = PolynomialRing(base_ring, x, order="neglex")
        x = vector(R, R.gens()) # All variables as a vector
        self._Abcx = A, b, c, x
        self._constant_term = objective_constant_term

        if constraint_type in ["<=", ">=", "=="]:
            constraint_type = (constraint_type, ) * m
        else:
            constraint_type = tuple(constraint_type)
            if any(ct not in ["<=", ">=", "=="] for ct in constraint_type):
                raise ValueError("unknown constraint type")
            if len(constraint_type) != m:
                raise ValueError("wrong number of constraint types")
        self._constraint_types = constraint_type

        if variable_type in ["<=", ">=", ""]:
            variable_type = (variable_type, ) * n
        else:
            variable_type = tuple(variable_type)
            if any(vt not in ["<=", ">=", ""] for vt in variable_type):
                raise ValueError("unknown variable type")
            if len(variable_type) != n:
                raise ValueError("wrong number of variable types")
        self._variable_types = variable_type

        if problem_type.startswith("-"):
            self._is_negative = True
            problem_type = problem_type[1:]
        else:
            self._is_negative = False
        if problem_type not in ["max", "min"]:
            raise ValueError("unknown problem type")
        self._problem_type = problem_type

        self._is_primal = is_primal

    def __eq__(self, other):
        r"""
        Check if two LP problems are equal.

        INPUT:

        - ``other`` -- anything

        OUTPUT:

        - ``True`` if ``other`` is an :class:`InteractiveLPProblem` with all details the
          same as ``self``, ``False`` otherwise.

        TESTS::

            sage: A = ([1, 1], [3, 1])
            sage: b = (1000, 1500)
            sage: c = (10, 5)
            sage: P = InteractiveLPProblem(A, b, c, ["C", "B"], variable_type=">=")
            sage: P2 = InteractiveLPProblem(A, b, c, ["C", "B"], variable_type=">=")
            sage: P == P2
            True
            sage: P3 = InteractiveLPProblem(A, c, b, ["C", "B"], variable_type=">=")
            sage: P == P3
            False
        """
        return (isinstance(other, InteractiveLPProblem) and
                self.Abcx() == other.Abcx() and
                self._constant_term == other._constant_term and
                self._problem_type == other._problem_type and
                self._is_negative == other._is_negative and
                self._constraint_types == other._constraint_types and
                self._variable_types == other._variable_types)

    def _latex_(self):
        r"""
        Return a LaTeX representation of ``self``.

        OUTPUT:

        - a string

        TESTS::

            sage: A = ([1, 1], [3, 1])
            sage: b = (1000, 1500)
            sage: c = (10, 5)
            sage: P = InteractiveLPProblem(A, b, c, ["C", "B"], variable_type=">=")
            sage: print(P._latex_())
            \begin{array}{l}
            \begin{array}{lcrcrcl}
             \max \mspace{-6mu}&\mspace{-6mu}  \mspace{-6mu}&\mspace{-6mu} 10 C \mspace{-6mu}&\mspace{-6mu} + \mspace{-6mu}&\mspace{-6mu} 5 B \mspace{-6mu}&\mspace{-6mu}  \mspace{-6mu}&\mspace{-6mu} \\
             \mspace{-6mu}&\mspace{-6mu}  \mspace{-6mu}&\mspace{-6mu} C \mspace{-6mu}&\mspace{-6mu} + \mspace{-6mu}&\mspace{-6mu} B \mspace{-6mu}&\mspace{-6mu} \leq \mspace{-6mu}&\mspace{-6mu} 1000 \\
             \mspace{-6mu}&\mspace{-6mu}  \mspace{-6mu}&\mspace{-6mu} 3 C \mspace{-6mu}&\mspace{-6mu} + \mspace{-6mu}&\mspace{-6mu} B \mspace{-6mu}&\mspace{-6mu} \leq \mspace{-6mu}&\mspace{-6mu} 1500 \\
            \end{array} \\
            C, B \geq 0
            \end{array}
        """
        A, b, c, x = self.Abcx()
        lines = []
        lines.append(r"\begin{array}{l}")
        if generate_real_LaTeX:
            lines[-1] += r" \setlength{\arraycolsep}{0.125em}"
        lines.append(r"\begin{array}{l" + "cr" * len(x) + "cl}")
        head = [r"{} \{}".format("- " if self._is_negative else "",
                                 self._problem_type)]
        if self._constant_term == 0:
            tail = ["", ""]
        elif latex(self._constant_term).strip().startswith("-"):
            tail = ["-", - self._constant_term]
        else:
            tail = ["+", self._constant_term]
        lines.append(_latex_product(c, x, head=head, tail=tail) + r"\\")
        for Ai, ri, bi in zip(A.rows(), self._constraint_types, b):
            lines.append(_latex_product(Ai, x, head=[""], tail=[ri, bi]) +
                         r" \\")
        lines.append(r"\end{array} \\")
        if set(self._variable_types) == set([">="]):
            lines.append(r"{} \geq 0".format(", ".join(map(latex, x))))
        else:
            lines.append(r",\ ".join(r"{} {} 0".format(
                                latex(xj), r"\geq" if vt == ">=" else r"\leq")
                            for xj, vt in zip(x, self._variable_types) if vt))
        lines.append(r"\end{array}")
        return  "\n".join(lines)

    def _repr_(self):
        r"""
        Return a string representation of ``self``.

        OUTPUT:

        - a string

        TESTS::

            sage: A = ([1, 1], [3, 1])
            sage: b = (1000, 1500)
            sage: c = (10, 5)
            sage: P = InteractiveLPProblem(A, b, c, ["C", "B"], variable_type=">=")
            sage: print(P._repr_())
            LP problem (use ...)
        """
        return "LP problem (use 'view(...)' or '%display typeset' for details)"

    def _solution(self, x):
        r"""
        Return ``x`` as a normalized solution of ``self``.

        INPUT:

        - ``x`` -- anything that can be interpreted as a solution of this
          problem, e.g. a vector or a list of correct length or a single
          element list with such a vector

        OUTPUT:

        - ``x`` as a vector

        EXAMPLES::

            sage: A = ([1, 1], [3, 1])
            sage: b = (1000, 1500)
            sage: c = (10, 5)
            sage: P = InteractiveLPProblem(A, b, c, variable_type=">=")
            sage: P._solution([100, 200])
            (100, 200)
            sage: P._solution([[100, 200]])
            (100, 200)
            sage: P._solution([1000])
            Traceback (most recent call last):
            ...
            TypeError: given input is not a solution for this problem
        """
        S = self.c().parent()
        try:
            return S(x)
        except TypeError:
            if len(x) == 1:
                try:
                    return S(x[0])
                except TypeError:
                    pass
        raise TypeError("given input is not a solution for this problem")

    @cached_method
    def _solve(self):
        r"""
        Return an optimal solution and the optimal value of ``self``.

        OUTPUT:

        - A pair consisting of a vector and a number. If the problem is
          infeasible, both components are ``None``. If the problem is
          unbounded, the first component is ``None`` and the second is
          `\pm \infty`.

        This function uses "brute force" solution technique of evaluating the
        objective at all vertices of the feasible set and taking into account
        its rays and lines.

        EXAMPLES::

            sage: A = ([1, 1], [3, 1])
            sage: b = (1000, 1500)
            sage: c = (10, 5)
            sage: P = InteractiveLPProblem(A, b, c, ["C", "B"], variable_type=">=")
            sage: P._solve()
            ((250, 750), 6250)
        """
        F = self.feasible_set()
        R = F.base_ring()
        A, b, c, x = self._Abcx
        if F.n_vertices() == 0:
            return (None, None)
        elif c.is_zero():
            M, S = 0, F.vertices()[0]
        elif self._problem_type == "max":
            if any(c * vector(R, ray) > 0 for ray in F.rays()) or \
               any(c * vector(R, line) != 0 for line in F.lines()):
                M, S = Infinity, None
            else:
                M, S = max((c * vector(R, v), v) for v in F.vertices())
        elif self._problem_type == "min":
            if any(c * vector(R, ray) < 0 for ray in F.rays()) or \
               any(c * vector(R, line) != 0 for line in F.lines()):
                M, S = -Infinity, None
            else:
                M, S = min((c * vector(R, v), v) for v in F.vertices())
        if S is not None:
            S = vector(R, S)
            S.set_immutable()
            M += self._constant_term
        if self._is_negative:
            M = - M
        return S, M

    def Abcx(self):
        r"""
        Return `A`, `b`, `c`, and `x` of ``self`` as a tuple.

        OUTPUT:

        - a tuple

        EXAMPLES::

            sage: A = ([1, 1], [3, 1])
            sage: b = (1000, 1500)
            sage: c = (10, 5)
            sage: P = InteractiveLPProblem(A, b, c, ["C", "B"], variable_type=">=")
            sage: P.Abcx()
            (
            [1 1]
            [3 1], (1000, 1500), (10, 5), (C, B)
            )
        """
        return self._Abcx

    def add_constraint(self, coefficients, constant_term, constraint_type="<="):
        r"""
        Return a new LP problem by adding a constraint to``self``.

        INPUT:

        - ``coefficients`` -- coefficients of the new constraint

        - ``constant_term`` -- a constant term of the new constraint

        - ``constraint_type`` -- (default: ``"<="``) a string indicating
          the constraint type of the new constraint

        OUTPUT:

        - an :class:`LP problem <InteractiveLPProblem>`

        EXAMPLES::

            sage: A = ([1, 1], [3, 1])
            sage: b = (1000, 1500)
            sage: c = (10, 5)
            sage: P = InteractiveLPProblem(A, b, c)
            sage: P1 = P.add_constraint(([2, 4]), 2000, "<=")
            sage: P1.Abcx()
            (
            [1 1]
            [3 1]
            [2 4], (1000, 1500, 2000), (10, 5), (x1, x2)
            )
            sage: P1.constraint_types()
            ('<=', '<=', '<=')
            sage: P.Abcx()
            (
            [1 1]
            [3 1], (1000, 1500), (10, 5), (x1, x2)
            )
            sage: P.constraint_types()
            ('<=', '<=')
            sage: P2 = P.add_constraint(([2, 4, 6]), 2000, "<=")
            Traceback (most recent call last):
            ...
            TypeError: number of columns must be the same, not 2 and 3
            sage: P3 = P.add_constraint(([2, 4]), 2000, "<")
            Traceback (most recent call last):
            ...
            ValueError: unknown constraint type
        """
        A, b, c, x = self.Abcx()
        A = A.stack(matrix(coefficients))
        b = tuple(b) + (constant_term,)
        if self._is_negative:
            problem_type = "-" + self.problem_type()
        else:
            problem_type = self.problem_type()
        return InteractiveLPProblem(A, b, c, x,
                    constraint_type=self._constraint_types + (constraint_type,),
                    variable_type=self.variable_types(),
                    problem_type=problem_type,
                    base_ring=self.base_ring(),
                    is_primal=self._is_primal,
                    objective_constant_term=self.objective_constant_term())

    def base_ring(self):
        r"""
        Return the base ring of ``self``.

        .. NOTE::

            The base ring of LP problems is always a field.

        OUTPUT:

        - a ring

        EXAMPLES::

            sage: A = ([1, 1], [3, 1])
            sage: b = (1000, 1500)
            sage: c = (10, 5)
            sage: P = InteractiveLPProblem(A, b, c, ["C", "B"], variable_type=">=")
            sage: P.base_ring()
            Rational Field

            sage: c = (10, 5.)
            sage: P = InteractiveLPProblem(A, b, c, ["C", "B"], variable_type=">=")
            sage: P.base_ring()
            Real Field with 53 bits of precision
        """
        return self._Abcx[0].base_ring()

    def constant_terms(self):
        r"""
        Return constant terms of constraints of ``self``, i.e. `b`.

        OUTPUT:

        - a vector

        EXAMPLES::

            sage: A = ([1, 1], [3, 1])
            sage: b = (1000, 1500)
            sage: c = (10, 5)
            sage: P = InteractiveLPProblem(A, b, c, ["C", "B"], variable_type=">=")
            sage: P.constant_terms()
            (1000, 1500)
            sage: P.b()
            (1000, 1500)
        """
        return self._Abcx[1]

    def constraint_coefficients(self):
        r"""
        Return coefficients of constraints of ``self``, i.e. `A`.

        OUTPUT:

        - a matrix

        EXAMPLES::

            sage: A = ([1, 1], [3, 1])
            sage: b = (1000, 1500)
            sage: c = (10, 5)
            sage: P = InteractiveLPProblem(A, b, c, ["C", "B"], variable_type=">=")
            sage: P.constraint_coefficients()
            [1 1]
            [3 1]
            sage: P.A()
            [1 1]
            [3 1]
        """
        return self._Abcx[0]

    def constraint_types(self):
        r"""
        Return a tuple listing the constraint types of all rows.

        OUTPUT:

        - a tuple of strings

        EXAMPLES::

            sage: A = ([1, 1], [3, 1])
            sage: b = (1000, 1500)
            sage: c = (10, 5)
            sage: P = InteractiveLPProblem(A, b, c, ["C", "B"], variable_type=">=", constraint_type=["<=", "=="])
            sage: P.constraint_types()
            ('<=', '==')
        """
        return self._constraint_types

    def decision_variables(self):
        r"""
        Return decision variables of ``self``, i.e. `x`.

        OUTPUT:

        - a vector

        EXAMPLES::

            sage: A = ([1, 1], [3, 1])
            sage: b = (1000, 1500)
            sage: c = (10, 5)
            sage: P = InteractiveLPProblem(A, b, c, ["C", "B"], variable_type=">=")
            sage: P.decision_variables()
            (C, B)
            sage: P.x()
            (C, B)
        """
        return self._Abcx[3]

    def dual(self, y=None):
        r"""
        Construct the dual LP problem for ``self``.

        INPUT:

        - ``y`` -- (default: depends on :func:`style`)
          a vector of dual decision variables or a string giving the base name

        OUTPUT:

        - an :class:`InteractiveLPProblem`

        EXAMPLES::

            sage: A = ([1, 1], [3, 1])
            sage: b = (1000, 1500)
            sage: c = (10, 5)
            sage: P = InteractiveLPProblem(A, b, c, ["C", "B"], variable_type=">=")
            sage: DP = P.dual()
            sage: DP.b() == P.c()
            True
            sage: DP.dual(["C", "B"]) == P
            True

        TESTS::

            sage: DP.standard_form().objective_name()
            -z
            sage: sage.numerical.interactive_simplex_method.style("Vanderbei")
            'Vanderbei'
            sage: P.dual().standard_form().objective_name()
            -xi
            sage: sage.numerical.interactive_simplex_method.style("UAlberta")
            'UAlberta'
            sage: P.dual().standard_form().objective_name()
            -z
        """
        A, c, b, x = self.Abcx()
        A = A.transpose()
        if y is None:
            y = default_variable_name(
                "dual decision" if self.is_primal() else "primal decision")
        problem_type = "min" if self._problem_type == "max" else "max"
        constraint_type = []
        for vt in self._variable_types:
            if (vt == ">=" and problem_type == "min" or
                vt == "<=" and problem_type == "max"):
                constraint_type.append(">=")
            elif (vt == "<=" and problem_type == "min" or
                vt == ">=" and problem_type == "max"):
                constraint_type.append("<=")
            else:
                constraint_type.append("==")
        variable_type = []
        for ct in self._constraint_types:
            if (ct == ">=" and problem_type == "min" or
                ct == "<=" and problem_type == "max"):
                variable_type.append("<=")
            elif (ct == "<=" and problem_type == "min" or
                ct == ">=" and problem_type == "max"):
                variable_type.append(">=")
            else:
                variable_type.append("")
        if self._is_negative:
            problem_type = "-" + problem_type
        return InteractiveLPProblem(A, b, c, y,
            constraint_type, variable_type, problem_type,
            is_primal=not self.is_primal(),
            objective_constant_term=self._constant_term)

    @cached_method
    def feasible_set(self):
        r"""
        Return the feasible set of ``self``.

        OUTPUT:

        - a :mod:`Polyhedron <sage.geometry.polyhedron.constructor>`

        EXAMPLES::

            sage: A = ([1, 1], [3, 1])
            sage: b = (1000, 1500)
            sage: c = (10, 5)
            sage: P = InteractiveLPProblem(A, b, c, ["C", "B"], variable_type=">=")
            sage: P.feasible_set()
            A 2-dimensional polyhedron in QQ^2
            defined as the convex hull of 4 vertices
        """
        ieqs = []
        eqns = []
        for a, r, b in zip(self.A().rows(), self._constraint_types, self.b()):
            if r == "<=":
                ieqs.append([b] + list(-a))
            elif r == ">=":
                ieqs.append([-b] + list(a))
            else:
                eqns.append([-b] + list(a))
        for n, r in zip(identity_matrix(self.n()).rows(), self._variable_types):
            if r == "<=":
                ieqs.append([0] + list(-n))
            elif r == ">=":
                ieqs.append([0] + list(n))
        if self.base_ring() is QQ:
            R = QQ
        else:
            R = RDF
            ieqs = [[R(_) for _ in ieq] for ieq in ieqs]
            eqns = [[R(_) for _ in eqn] for eqn in eqns]
        return Polyhedron(ieqs=ieqs, eqns=eqns, base_ring=R)

    def is_bounded(self):
        r"""
        Check if ``self`` is bounded.

        OUTPUT:

        - ``True`` is ``self`` is bounded, ``False`` otherwise

        EXAMPLES::

            sage: A = ([1, 1], [3, 1])
            sage: b = (1000, 1500)
            sage: c = (10, 5)
            sage: P = InteractiveLPProblem(A, b, c, ["C", "B"], variable_type=">=")
            sage: P.is_bounded()
            True

        Note that infeasible problems are always bounded::

            sage: b = (-1000, 1500)
            sage: P = InteractiveLPProblem(A, b, c, variable_type=">=")
            sage: P.is_feasible()
            False
            sage: P.is_bounded()
            True
        """
        return self.optimal_solution() is not None or not self.is_feasible()

    def is_feasible(self, *x):
        r"""
        Check if ``self`` or given solution is feasible.

        INPUT:

        - (optional) anything that can be interpreted as a valid solution for
          this problem, i.e. a sequence of values for all decision variables

        OUTPUT:

        - ``True`` is this problem or given solution is feasible, ``False``
          otherwise

        EXAMPLES::

            sage: A = ([1, 1], [3, 1])
            sage: b = (1000, 1500)
            sage: c = (10, 5)
            sage: P = InteractiveLPProblem(A, b, c, variable_type=">=")
            sage: P.is_feasible()
            True
            sage: P.is_feasible(100, 200)
            True
            sage: P.is_feasible(1000, 200)
            False
            sage: P.is_feasible([1000, 200])
            False
            sage: P.is_feasible(1000)
            Traceback (most recent call last):
            ...
            TypeError: given input is not a solution for this problem
        """
        if x:
            return self.feasible_set().contains(self._solution(x))
        return self.optimal_value() is not None

    def is_negative(self):
        r"""
        Return `True` when the problem is of type ``"-max"`` or ``"-min"``.

        EXAMPLES::

            sage: A = ([1, 1], [3, 1])
            sage: b = (1000, 1500)
            sage: c = (10, 5)
            sage: P = InteractiveLPProblem(A, b, c, ["C", "B"], variable_type=">=")
            sage: P.is_negative()
            False
            sage: P = InteractiveLPProblem(A, b, c, ["C", "B"], variable_type=">=", problem_type="-min")
            sage: P.is_negative()
            True
        """
        return self._is_negative

    def is_primal(self):
        r"""
        Check if we consider this problem to be primal or dual.

        This distinction affects only some automatically chosen variable names.

        OUTPUT:

        - boolean

        EXAMPLES::

            sage: A = ([1, 1], [3, 1])
            sage: b = (1000, 1500)
            sage: c = (10, 5)
            sage: P = InteractiveLPProblem(A, b, c, ["C", "B"], variable_type=">=")
            sage: P.is_primal()
            True
            sage: P.dual().is_primal()
            False
        """
        return self._is_primal

    def is_optimal(self, *x):
        r"""
        Check if given solution is feasible.

        INPUT:

        - anything that can be interpreted as a valid solution for
          this problem, i.e. a sequence of values for all decision variables

        OUTPUT:

        - ``True`` is the given solution is optimal, ``False`` otherwise

        EXAMPLES::

            sage: A = ([1, 1], [3, 1])
            sage: b = (1000, 1500)
            sage: c = (15, 5)
            sage: P = InteractiveLPProblem(A, b, c, variable_type=">=")
            sage: P.is_optimal(100, 200)
            False
            sage: P.is_optimal(500, 0)
            True
            sage: P.is_optimal(499, 3)
            True
            sage: P.is_optimal(501, -3)
            False
        """
        return (self.optimal_value() == self.objective_value(*x) and
                self.is_feasible(*x))

    def n_constraints(self):
        r"""
        Return the number of constraints of ``self``, i.e. `m`.

        OUTPUT:

        - an integer

        EXAMPLES::

            sage: A = ([1, 1], [3, 1])
            sage: b = (1000, 1500)
            sage: c = (10, 5)
            sage: P = InteractiveLPProblem(A, b, c, ["C", "B"], variable_type=">=")
            sage: P.n_constraints()
            2
            sage: P.m()
            2
        """
        return self._Abcx[0].nrows()

    def n_variables(self):
        r"""
        Return the number of decision variables of ``self``, i.e. `n`.

        OUTPUT:

        - an integer

        EXAMPLES::

            sage: A = ([1, 1], [3, 1])
            sage: b = (1000, 1500)
            sage: c = (10, 5)
            sage: P = InteractiveLPProblem(A, b, c, ["C", "B"], variable_type=">=")
            sage: P.n_variables()
            2
            sage: P.n()
            2
        """
        return self._Abcx[0].ncols()

    def objective_coefficients(self):
        r"""
        Return coefficients of the objective of ``self``, i.e. `c`.

        OUTPUT:

        - a vector

        EXAMPLES::

            sage: A = ([1, 1], [3, 1])
            sage: b = (1000, 1500)
            sage: c = (10, 5)
            sage: P = InteractiveLPProblem(A, b, c, ["C", "B"], variable_type=">=")
            sage: P.objective_coefficients()
            (10, 5)
            sage: P.c()
            (10, 5)
        """
        return self._Abcx[2]

    def objective_constant_term(self):
        r"""
        Return the constant term of the objective.

        OUTPUT:

        - a number

        EXAMPLES::

            sage: A = ([1, 1], [3, 1])
            sage: b = (1000, 1500)
            sage: c = (10, 5)
            sage: P = InteractiveLPProblem(A, b, c, ["C", "B"], variable_type=">=")
            sage: P.objective_constant_term()
            0
            sage: P.optimal_value()
            6250
            sage: P = InteractiveLPProblem(A, b, c, ["C", "B"],
            ....:       variable_type=">=", objective_constant_term=-1250)
            sage: P.objective_constant_term()
            -1250
            sage: P.optimal_value()
            5000
        """
        return self._constant_term

    def objective_value(self, *x):
        r"""
        Return the value of the objective on the given solution.

        INPUT:

        - anything that can be interpreted as a valid solution for
          this problem, i.e. a sequence of values for all decision variables

        OUTPUT:

        - the value of the objective on the given solution taking into account
          :meth:`objective_constant_term` and :meth:`is_negative`

        EXAMPLES::

            sage: A = ([1, 1], [3, 1])
            sage: b = (1000, 1500)
            sage: c = (10, 5)
            sage: P = InteractiveLPProblem(A, b, c, variable_type=">=")
            sage: P.objective_value(100, 200)
            2000
        """
        v = self.c() * self._solution(x) + self._constant_term
        return - v if self._is_negative else v

    def optimal_solution(self):
        r"""
        Return **an** optimal solution of ``self``.

        OUTPUT:

        - a vector or ``None`` if there are no optimal solutions

        EXAMPLES::

            sage: A = ([1, 1], [3, 1])
            sage: b = (1000, 1500)
            sage: c = (10, 5)
            sage: P = InteractiveLPProblem(A, b, c, ["C", "B"], variable_type=">=")
            sage: P.optimal_solution()
            (250, 750)
        """
        return self._solve()[0]

    def optimal_value(self):
        r"""
        Return the optimal value for ``self``.

        OUTPUT:

        - a number if the problem is bounded, `\pm \infty` if it is unbounded,
          or ``None`` if it is infeasible

        EXAMPLES::

            sage: A = ([1, 1], [3, 1])
            sage: b = (1000, 1500)
            sage: c = (10, 5)
            sage: P = InteractiveLPProblem(A, b, c, ["C", "B"], variable_type=">=")
            sage: P.optimal_value()
            6250
        """
        return self._solve()[1]

    def plot(self, *args, **kwds):
        r"""
        Return a plot for solving ``self`` graphically.

        INPUT:

        - ``xmin``, ``xmax``, ``ymin``, ``ymax`` -- bounds for the axes, if
          not given, an attempt will be made to pick reasonable values

        - ``alpha`` -- (default: 0.2) determines how opaque are shadows

        OUTPUT:

        - a plot

        This only works for problems with two decision variables. On the plot
        the black arrow indicates the direction of growth of the objective. The
        lines perpendicular to it are level curves of the objective. If there
        are optimal solutions, the arrow originates in one of them and the
        corresponding level curve is solid: all points of the feasible set
        on it are optimal solutions. Otherwise the arrow is placed in the
        center. If the problem is infeasible or the objective is zero, a plot
        of the feasible set only is returned.

        EXAMPLES::

            sage: A = ([1, 1], [3, 1])
            sage: b = (1000, 1500)
            sage: c = (10, 5)
            sage: P = InteractiveLPProblem(A, b, c, ["C", "B"], variable_type=">=")
            sage: p = P.plot()
            sage: p.show()

        In this case the plot works better with the following axes ranges::

            sage: p = P.plot(0, 1000, 0, 1500)
            sage: p.show()

        TESTS:

        We check that zero objective can be dealt with::

            sage: InteractiveLPProblem(A, b, (0, 0), ["C", "B"], variable_type=">=").plot()
            Graphics object consisting of 8 graphics primitives
        """
        FP = self.plot_feasible_set(*args, **kwds)
        c = self.c().n().change_ring(QQ)
        if c.is_zero():
            return FP
        xmin = FP.xmin()
        xmax = FP.xmax()
        ymin = FP.ymin()
        ymax = FP.ymax()
        xmin, xmax, ymin, ymax = map(QQ, [xmin, xmax, ymin, ymax])
        start = self.optimal_solution()
        start = vector(QQ, start.n() if start is not None
                            else [xmin + (xmax-xmin)/2, ymin + (ymax-ymin)/2])
        length = min(xmax - xmin, ymax - ymin) / 5
        end = start + (c * length / c.norm()).n().change_ring(QQ)
        result = FP + point(start, color="black", size=50, zorder=10)
        result += arrow(start, end, color="black", zorder=10)
        ieqs = [(xmax, -1, 0), (- xmin, 1, 0),
                (ymax, 0, -1), (- ymin, 0, 1)]
        box = Polyhedron(ieqs=ieqs)
        d = vector([c[1], -c[0]])
        for i in range(-10, 11):
            level = Polyhedron(vertices=[start + i*(end-start)], lines=[d])
            level = box.intersection(level)
            if level.vertices():
                if i == 0 and self.is_bounded():
                    result += line(level.vertices(), color="black",
                                   thickness=2)
                else:
                    result += line(level.vertices(), color="black",
                                   linestyle="--")
        result.set_axes_range(xmin, xmax, ymin, ymax)
        result.axes_labels(FP.axes_labels())    #FIXME: should be preserved!
        return result

    def plot_feasible_set(self, xmin=None, xmax=None, ymin=None, ymax=None,
                          alpha=0.2):
        r"""
        Return a plot of the feasible set of ``self``.

        INPUT:

        - ``xmin``, ``xmax``, ``ymin``, ``ymax`` -- bounds for the axes, if
          not given, an attempt will be made to pick reasonable values

        - ``alpha`` -- (default: 0.2) determines how opaque are shadows

        OUTPUT:

        - a plot

        This only works for a problem with two decision variables. The plot
        shows boundaries of constraints with a shadow on one side for
        inequalities. If the :meth:`feasible_set` is not empty and at least
        part of it is in the given boundaries, it will be shaded gray and `F`
        will be placed in its middle.

        EXAMPLES::

            sage: A = ([1, 1], [3, 1])
            sage: b = (1000, 1500)
            sage: c = (10, 5)
            sage: P = InteractiveLPProblem(A, b, c, ["C", "B"], variable_type=">=")
            sage: p = P.plot_feasible_set()
            sage: p.show()

        In this case the plot works better with the following axes ranges::

            sage: p = P.plot_feasible_set(0, 1000, 0, 1500)
            sage: p.show()
        """
        if self.n() != 2:
            raise ValueError("only problems with 2 variables can be plotted")
        A, b, c, x = self.Abcx()
        if self.base_ring() is not QQ:
            # Either we use QQ or crash
            A = A.n().change_ring(QQ)
            b = b.n().change_ring(QQ)
        F = self.feasible_set()
        if ymax is None:
            ymax = max([abs(bb) for bb in b] + [v[1] for v in F.vertices()])
        if ymin is None:
            ymin = min([-ymax/4.0] + [v[1] for v in F.vertices()])
        if xmax is None:
            xmax = max([1.5*ymax] + [v[0] for v in F.vertices()])
        if xmin is None:
            xmin = min([-xmax/4.0] + [v[0] for v in F.vertices()])
        xmin, xmax, ymin, ymax = map(QQ, [xmin, xmax, ymin, ymax])
        pad = max(xmax - xmin, ymax - ymin) / 20
        ieqs = [(xmax, -1, 0), (- xmin, 1, 0),
                (ymax, 0, -1), (- ymin, 0, 1)]
        box = Polyhedron(ieqs=ieqs)
        F = box.intersection(F)
        result = Graphics()
        colors = rainbow(self.m() + 2)
        for Ai, ri, bi, color in zip(A.rows(), self._constraint_types,
                                           b, colors[:-2]):
            border = box.intersection(Polyhedron(eqns=[[-bi] + list(Ai)]))
            vertices = border.vertices()
            if not vertices:
                continue
            label = r"${}$".format(_latex_product(Ai, x, " ", tail=[ri, bi]))
            result += line(vertices, color=color, legend_label=label)
            if ri == "<=":
                ieqs = [[bi] + list(-Ai), [-bi+pad*Ai.norm().n()] + list(Ai)]
            elif ri == ">=":
                ieqs = [[-bi] + list(Ai), [bi+pad*Ai.norm().n()] + list(-Ai)]
            else:
                continue
            ieqs = [ [QQ(_) for _ in ieq] for ieq in ieqs]
            halfplane = box.intersection(Polyhedron(ieqs=ieqs))
            result += halfplane.render_solid(alpha=alpha, color=color)
        # Same for variables, but no legend
        for ni, ri, color in zip((QQ**2).gens(), self._variable_types,
                                 colors[-2:]):
            border = box.intersection(Polyhedron(eqns=[[0] + list(ni)]))
            if not border.vertices():
                continue
            if ri == "<=":
                ieqs = [[0] + list(-ni), [pad] + list(ni)]
            elif ri == ">=":
                ieqs = [[0] + list(ni), [pad] + list(-ni)]
            else:
                continue
            ieqs = [ [QQ(_) for _ in ieq] for ieq in ieqs]
            halfplane = box.intersection(Polyhedron(ieqs=ieqs))
            result += halfplane.render_solid(alpha=alpha, color=color)
        if F.vertices():
            result += F.render_solid(alpha=alpha, color="gray")
            result += text("$F$", F.center(),
                           fontsize=20, color="black", zorder=5)
        result.set_axes_range(xmin, xmax, ymin, ymax)
        result.axes_labels(["${}$".format(latex(xi)) for xi in x])
        result.legend(True)
        result.set_legend_options(fancybox=True, handlelength=1.5, loc=1,
                                  shadow=True)
        result._extra_kwds["aspect_ratio"] = 1
        result.set_aspect_ratio(1)
        return result

    def problem_type(self):
        r"""
        Return the problem type.

        Needs to be used together with ``is_negative``.

        OUTPUT:

        - a string, one of ``"max"``, ``"min"``.

        EXAMPLES::

            sage: A = ([1, 1], [3, 1])
            sage: b = (1000, 1500)
            sage: c = (10, 5)
            sage: P = InteractiveLPProblem(A, b, c, ["C", "B"], variable_type=">=")
            sage: P.problem_type()
            'max'
            sage: P = InteractiveLPProblem(A, b, c, ["C", "B"], variable_type=">=", problem_type="-min")
            sage: P.problem_type()
            'min'
        """
        return self._problem_type

    def standard_form(self, transformation=False, **kwds):
        r"""
        Construct the LP problem in standard form equivalent to ``self``.

        INPUT:

        - ``transformation`` -- (default: ``False``) if ``True``, a map
          converting solutions of the problem in standard form to the original
          one will be returned as well

        - you can pass (as keywords only) ``slack_variables``,
          ``auxiliary_variable``,``objective_name`` to the constructor of
          :class:`InteractiveLPProblemStandardForm`

        OUTPUT:

        - an :class:`InteractiveLPProblemStandardForm` by itself or a tuple
          with variable transformation as the second component

        EXAMPLES::

            sage: A = ([1, 1], [3, 1])
            sage: b = (1000, 1500)
            sage: c = (10, 5)
            sage: P = InteractiveLPProblem(A, b, c, variable_type=">=")
            sage: DP = P.dual()
            sage: DPSF = DP.standard_form()
            sage: DPSF.b()
            (-10, -5)
            sage: DPSF.slack_variables()
            (y3, y4)
            sage: DPSF = DP.standard_form(slack_variables=["L", "F"])
            sage: DPSF.slack_variables()
            (L, F)
            sage: DPSF, f = DP.standard_form(True)
            sage: f
            Vector space morphism represented by the matrix:
            [1 0]
            [0 1]
            Domain: Vector space of dimension 2 over Rational Field
            Codomain: Vector space of dimension 2 over Rational Field

        A more complicated transformation map::

            sage: P = InteractiveLPProblem(A, b, c, variable_type=["<=", ""],
            ....:                          objective_constant_term=42)
            sage: PSF, f = P.standard_form(True)
            sage: f
            Vector space morphism represented by the matrix:
            [-1  0]
            [ 0  1]
            [ 0 -1]
            Domain: Vector space of dimension 3 over Rational Field
            Codomain: Vector space of dimension 2 over Rational Field
            sage: PSF.optimal_solution()
            (0, 1000, 0)
            sage: P.optimal_solution()
            (0, 1000)
            sage: P.is_optimal(PSF.optimal_solution())
            Traceback (most recent call last):
            ...
            TypeError: given input is not a solution for this problem
            sage: P.is_optimal(f(PSF.optimal_solution()))
            True
            sage: PSF.optimal_value()
            5042
            sage: P.optimal_value()
            5042

        TESTS:

        Above also works for the equivalent minimization problem::

            sage: c = (-10, -5)
            sage: P = InteractiveLPProblem(A, b, c, variable_type=["<=", ""],
            ....:                          objective_constant_term=-42,
            ....:                          problem_type="min")
            sage: PSF, f = P.standard_form(True)
            sage: PSF.optimal_solution()
            (0, 1000, 0)
            sage: P.optimal_solution()
            (0, 1000)
            sage: PSF.optimal_value()
            -5042
            sage: P.optimal_value()
            -5042

        """
        A, b, c, x = self.Abcx()
        f = identity_matrix(self.n()).columns()
        if not all(ct == "<=" for ct in self._constraint_types):
            newA = []
            newb = []
            for ct, Ai, bi in zip(self._constraint_types, A, b):
                if ct in ["<=", "=="]:
                    newA.append(Ai)
                    newb.append(bi)
                if ct in [">=", "=="]:
                    newA.append(-Ai)
                    newb.append(-bi)
            A = matrix(newA)
            b = vector(newb)
        if not all(vt == ">=" for vt in self._variable_types):
            newA = []
            newc = []
            newx = []
            newf = []
            for vt, Aj, cj, xj, fj in zip(
                                self._variable_types, A.columns(), c, x, f):
                xj = str(xj)
                if vt in [">=", ""]:
                    newA.append(Aj)
                    newc.append(cj)
                    newf.append(fj)
                if vt == ">=":
                    newx.append(xj)
                if vt == "":
                    newx.append(xj + "_p")
                if vt in ["<=", ""]:
                    newA.append(-Aj)
                    newc.append(-cj)
                    newx.append(xj + "_n")
                    newf.append(-fj)
            A = column_matrix(newA)
            c = vector(newc)
            x = newx
            f = newf

        objective_name = SR(kwds.get("objective_name", default_variable_name(
            "primal objective" if self.is_primal() else "dual objective")))
        is_negative = self._is_negative
        constant_term = self._constant_term
        if self._problem_type == "min":
            is_negative = not is_negative
            c = - c
            constant_term = - constant_term
            objective_name = - objective_name
        kwds["objective_name"] = objective_name
        kwds["problem_type"] = "-max" if is_negative else "max"
        kwds["is_primal"] = self.is_primal()
        kwds["objective_constant_term"] = constant_term
        P = InteractiveLPProblemStandardForm(A, b, c, x, **kwds)
        f = P.c().parent().hom(f, self.c().parent())
        return (P, f) if transformation else P

    def variable_types(self):
        r"""
        Return a tuple listing the variable types of all decision variables.

        OUTPUT:

        - a tuple of strings

        EXAMPLES::

            sage: A = ([1, 1], [3, 1])
            sage: b = (1000, 1500)
            sage: c = (10, 5)
            sage: P = InteractiveLPProblem(A, b, c, ["C", "B"], variable_type=[">=", ""])
            sage: P.variable_types()
            ('>=', '')
        """
        return self._variable_types

    # Aliases for the standard notation
    A = constraint_coefficients
    b = constant_terms
    c = objective_coefficients
    x = decision_variables
    m = n_constraints
    n = n_variables


class InteractiveLPProblemStandardForm(InteractiveLPProblem):
    r"""
    Construct an LP (Linear Programming) problem in standard form.

    .. NOTE::

        This class is for **educational purposes only**: if you want to solve
        Linear Programs efficiently, use :class:`MixedIntegerLinearProgram`
        instead.

    The used standard form is:

    .. MATH::

        \begin{array}{l}
        \pm \max cx \\
        Ax \leq b \\
        x \geq 0
        \end{array}

    INPUT:

    - ``A`` -- a matrix of constraint coefficients

    - ``b`` -- a vector of constraint constant terms

    - ``c`` -- a vector of objective coefficients

    - ``x`` -- (default: ``"x"``) a vector of decision variables or a string
      the base name giving

    - ``problem_type`` -- (default: ``"max"``) a string specifying the
      problem type: either ``"max"`` or ``"-max"``

    - ``slack_variables`` -- (default: depends on :func:`style`)
      a vector of slack variables or a string giving the base name

    - ``auxiliary_variable`` -- (default: same as ``x`` parameter with adjoined
      ``"0"`` if it was given as a string, otherwise ``"x0"``) the auxiliary
      name, expected to be the same as the first decision variable for
      auxiliary problems

    - ``base_ring`` -- (default: the fraction field of a common ring for all
      input coefficients) a field to which all input coefficients will be
      converted

    - ``is_primal`` -- (default: ``True``) whether this problem is primal or
      dual: each problem is of course dual to its own dual, this flag is mostly
      for internal use and affects default variable names only

    - ``objective_name`` -- a string or a symbolic expression for the
      objective used in dictionaries, default depends on :func:`style`

    - ``objective_constant_term`` -- (default: 0) a constant term of the
      objective

    EXAMPLES::

        sage: A = ([1, 1], [3, 1])
        sage: b = (1000, 1500)
        sage: c = (10, 5)
        sage: P = InteractiveLPProblemStandardForm(A, b, c)

    Unlike :class:`InteractiveLPProblem`, this class does not allow you to adjust types of
    constraints (they are always ``"<="``) and variables (they are always
    ``">="``), and the problem type may only be ``"max"`` or ``"-max"``.
    You may give custom names to slack and auxiliary variables, but in
    most cases defaults should work::

        sage: P.decision_variables()
        (x1, x2)
        sage: P.slack_variables()
        (x3, x4)
    """

    def __init__(self, A, b, c, x="x", problem_type="max",
                 slack_variables=None, auxiliary_variable=None,
                 base_ring=None, is_primal=True, objective_name=None,
                 objective_constant_term=0):
        r"""
        See :class:`InteractiveLPProblemStandardForm` for documentation.

        TESTS::

            sage: A = ([1, 1], [3, 1])
            sage: b = (1000, 1500)
            sage: c = (10, 5)
            sage: P = InteractiveLPProblemStandardForm(A, b, c)
            sage: TestSuite(P).run()
        """
        if problem_type not in ("max", "-max"):
            raise ValueError("problems in standard form must be of (negative) "
                             "maximization type")
        super(InteractiveLPProblemStandardForm, self).__init__(
            A, b, c, x,
            problem_type=problem_type,
            constraint_type="<=",
            variable_type=">=",
            base_ring=base_ring,
            is_primal=is_primal,
            objective_constant_term=objective_constant_term)
        n, m = self.n(), self.m()
        if slack_variables is None:
            slack_variables = default_variable_name(
                "primal slack" if is_primal else "dual slack")
        if isinstance(slack_variables, str):
            if style() == "UAlberta":
                indices = range(n + 1, n + m + 1)
            if style() == 'Vanderbei':
                indices = range(1, m + 1)
            slack_variables = ["{}{:d}".format(slack_variables, i)
                               for i in indices]
        else:
            slack_variables = [str(s) for s in slack_variables]
            if len(slack_variables) != m:
                raise ValueError("wrong number of slack variables")
        if auxiliary_variable is None:
           auxiliary_variable = x + "0" if isinstance(x, str) else "x0"
        names = [str(auxiliary_variable)]
        names.extend([str(s) for s in self.x()])
        names.extend(slack_variables)
        if names[0] == names[1]:
            names.pop(0)
        R = PolynomialRing(self.base_ring(), names, order="neglex")
        self._R = R
        x = vector(R.gens()[-n-m:-m])
        x.set_immutable()
        self._Abcx = self._Abcx[:-1] + (x, )
        if objective_name is None:
            objective_name = default_variable_name(
                "primal objective" if is_primal else "dual objective")
        self._objective_name = SR(objective_name)

    @staticmethod
    def random_element(m, n, bound=5, special_probability=0.2,
                       **kwds):
        r"""
        Construct a random ``InteractiveLPProblemStandardForm``.

        INPUT:

        - ``m`` -- the number of constraints/basic variables

        - ``n`` -- the number of decision/non-basic variables

        - ``bound`` -- (default: 5) a bound on coefficients

        - ``special_probability`` -- (default: 0.2) probability of
          constructing a problem whose initial dictionary is allowed
          to be primal infeasible or dual feasible

        All other keyword arguments are passed to the constructor.

        EXAMPLES::

            sage: InteractiveLPProblemStandardForm.random_element(3, 4)
            LP problem (use typeset mode to see details)
        """
        if not kwds.pop('is_primal', True):
            raise NotImplementedError('only random primal problems are implemented')
        A = random_matrix(ZZ, m, n, x=-bound, y=bound).change_ring(QQ)
        if special_probability < random():
            b = random_vector(ZZ, m, x=0, y=bound).change_ring(QQ)
        else:   # Allow infeasible dictionary
            b = random_vector(ZZ, m, x=-bound, y=bound).change_ring(QQ)
        if special_probability < random():
            c = random_vector(ZZ, n, x=-bound, y=bound).change_ring(QQ)
        else:   # Make dual feasible dictionary
            c = random_vector(ZZ, n, x=-bound, y=0).change_ring(QQ)
        return InteractiveLPProblemStandardForm(A, b, c, **kwds)

    def add_constraint(self, coefficients, constant_term, slack_variable=None):
        r"""
        Return a new LP problem by adding a constraint to``self``.

        INPUT:

        - ``coefficients`` -- coefficients of the new constraint

        - ``constant_term`` -- a constant term of the new constraint

        - ``slack_variable`` -- (default: depends on :func:`style`)
          a string giving the name of the slack variable of the new constraint

        OUTPUT:

        - an :class:`LP problem in standard form <InteractiveLPProblemStandardForm>`

        EXAMPLES::

            sage: A = ([1, 1], [3, 1])
            sage: b = (1000, 1500)
            sage: c = (10, 5)
            sage: P = InteractiveLPProblemStandardForm(A, b, c)
            sage: P.Abcx()
            (
            [1 1]
            [3 1], (1000, 1500), (10, 5), (x1, x2)
            )
            sage: P.slack_variables()
            (x3, x4)
            sage: P1 = P.add_constraint(([2, 4]), 2000)
            sage: P1.Abcx()
            (
            [1 1]
            [3 1]
            [2 4], (1000, 1500, 2000), (10, 5), (x1, x2)
            )
            sage: P1.slack_variables()
            (x3, x4, x5)
            sage: P2 = P.add_constraint(([2, 4]), 2000, slack_variable='c')
            sage: P2.slack_variables()
            (x3, x4, c)
            sage: P3 = P.add_constraint(([2, 4, 6]), 2000)
            Traceback (most recent call last):
            ...
            TypeError: number of columns must be the same, not 2 and 3
        """
        A, b, c, x = self.Abcx()
        A = A.stack(matrix(coefficients))
        b = tuple(b) + (constant_term,)
        if self._is_negative:
            problem_type = "-" + self.problem_type()
        else:
            problem_type = self.problem_type()
        if slack_variable is None:
            slack_variable = default_variable_name(
                "primal slack" if self._is_primal else "dual slack")
            if style() == "UAlberta":
                index = self.n() + self.m() + 1
            if style() == 'Vanderbei':
                index = self.m() + 1
            slack_variable = "{}{:d}".format(slack_variable, index)
        return InteractiveLPProblemStandardForm(
                    A, b, c, x,
                    problem_type=problem_type,
                    slack_variables=tuple(self.slack_variables()) + (slack_variable,),
                    auxiliary_variable=self.auxiliary_variable(),
                    base_ring=self.base_ring(),
                    is_primal=self._is_primal,
                    objective_name=self._objective_name,
                    objective_constant_term=self.objective_constant_term())

    def auxiliary_problem(self, objective_name=None):
        r"""
        Construct the auxiliary problem for ``self``.

        INPUT:

        - ``objective_name`` -- a string or a symbolic expression for the
          objective used in dictionaries, default depends on :func:`style`

        OUTPUT:

        - an :class:`LP problem in standard form <InteractiveLPProblemStandardForm>`

        The auxiliary problem with the auxiliary variable `x_0` is

        .. MATH::

            \begin{array}{l}
            \max - x_0 \\
            - x_0 + A_i x \leq b_i \text{ for all } i \\
            x \geq 0
            \end{array}\ .

        Such problems are used when the :meth:`initial_dictionary` is
        infeasible.

        EXAMPLES::

            sage: A = ([1, 1], [3, 1], [-1, -1])
            sage: b = (1000, 1500, -400)
            sage: c = (10, 5)
            sage: P = InteractiveLPProblemStandardForm(A, b, c)
            sage: AP = P.auxiliary_problem()
        """
        X = self.coordinate_ring().gens()
        m, n = self.m(), self.n()
        if len(X) == m + n:
            raise ValueError("auxiliary variable is already among decision "
                             "ones")
        F = self.base_ring()
        A = column_matrix(F, [-1] * m).augment(self.A())
        c = vector(F, [-1] + [0] * n)
        if objective_name is None:
            objective_name = default_variable_name("auxiliary objective")
        return InteractiveLPProblemStandardForm(
            A, self.b(), c,
            X[:-m], slack_variables=X[-m:], auxiliary_variable=X[0],
            objective_name=objective_name)

    def auxiliary_variable(self):
        r"""
        Return the auxiliary variable of ``self``.

        Note that the auxiliary variable may or may not be among
        :meth:`~InteractiveLPProblem.decision_variables`.

        OUTPUT:

        - a variable of the :meth:`coordinate_ring` of ``self``

        EXAMPLES::

            sage: A = ([1, 1], [3, 1], [-1, -1])
            sage: b = (1000, 1500, -400)
            sage: c = (10, 5)
            sage: P = InteractiveLPProblemStandardForm(A, b, c)
            sage: P.auxiliary_variable()
            x0
            sage: P.decision_variables()
            (x1, x2)
            sage: AP = P.auxiliary_problem()
            sage: AP.auxiliary_variable()
            x0
            sage: AP.decision_variables()
            (x0, x1, x2)
        """
        return self._R.gen(0)

    def coordinate_ring(self):
        r"""
        Return the coordinate ring of ``self``.

        OUTPUT:

        - a polynomial ring over the :meth:`~InteractiveLPProblem.base_ring` of ``self`` in
          the :meth:`auxiliary_variable`, :meth:`~InteractiveLPProblem.decision_variables`,
          and :meth:`slack_variables` with "neglex" order

        EXAMPLES::

            sage: A = ([1, 1], [3, 1], [-1, -1])
            sage: b = (1000, 1500, -400)
            sage: c = (10, 5)
            sage: P = InteractiveLPProblemStandardForm(A, b, c)
            sage: P.coordinate_ring()
            Multivariate Polynomial Ring in x0, x1, x2, x3, x4, x5
            over Rational Field
            sage: P.base_ring()
            Rational Field
            sage: P.auxiliary_variable()
            x0
            sage: P.decision_variables()
            (x1, x2)
            sage: P.slack_variables()
            (x3, x4, x5)
        """
        return self._R

    def dictionary(self, *x_B):
        r"""
        Construct a dictionary for ``self`` with given basic variables.

        INPUT:

        - basic variables for the dictionary to be constructed

        OUTPUT:

        - a :class:`dictionary <LPDictionary>`

        .. NOTE::

            This is a synonym for ``self.revised_dictionary(x_B).dictionary()``,
            but basic variables are mandatory.

        EXAMPLES::

            sage: A = ([1, 1], [3, 1])
            sage: b = (1000, 1500)
            sage: c = (10, 5)
            sage: P = InteractiveLPProblemStandardForm(A, b, c)
            sage: D = P.dictionary("x1", "x2")
            sage: D.basic_variables()
            (x1, x2)
        """
        if not x_B:
            raise ValueError("basic variables must be given explicitly")
        return self.revised_dictionary(*x_B).dictionary()

    def feasible_dictionary(self, auxiliary_dictionary):
        r"""
        Construct a feasible dictionary for ``self``.

        INPUT:

        - ``auxiliary_dictionary`` -- an optimal dictionary for the
          :meth:`auxiliary_problem` of ``self`` with the optimal value `0` and
          a non-basic auxiliary variable

        OUTPUT:

        - a feasible :class:`dictionary <LPDictionary>` for ``self``

        EXAMPLES::

            sage: A = ([1, 1], [3, 1], [-1, -1])
            sage: b = (1000, 1500, -400)
            sage: c = (10, 5)
            sage: P = InteractiveLPProblemStandardForm(A, b, c)
            sage: AP = P.auxiliary_problem()
            sage: D = AP.initial_dictionary()
            sage: D.enter(0)
            sage: D.leave(5)
            sage: D.update()
            sage: D.enter(1)
            sage: D.leave(0)
            sage: D.update()
            sage: D.is_optimal()
            True
            sage: D.objective_value()
            0
            sage: D.basic_solution()
            (0, 400, 0)
            sage: D = P.feasible_dictionary(D)
            sage: D.is_optimal()
            False
            sage: D.is_feasible()
            True
            sage: D.objective_value()
            4000
            sage: D.basic_solution()
            (400, 0)
        """
        # It is good to have sanity checks in this function, but they are a bit
        # problematic with numerical dictionaries, so we do only few.
        x0 = self.auxiliary_variable()
        if x0 not in auxiliary_dictionary.nonbasic_variables():
            raise ValueError("the auxiliary variable must be non-basic")
        if not auxiliary_dictionary.is_feasible():
            raise ValueError("the auxiliary dictionary must be feasible")
        A, b, c, v, B, N, z = auxiliary_dictionary._AbcvBNz
        B = tuple(B)
        N = tuple(N)
        k = N.index(x0)
        N = N[:k] + N[k+1:]
        n = len(c)
        A = A.matrix_from_columns(list(range(k)) + list(range(k + 1, n)))
        b = copy(b)
        c = vector(self.base_ring(), n - 1)
        v = self._constant_term
        for cj, xj in zip(*self.Abcx()[-2:]):
            if xj in N:
                c[N.index(xj)] += cj
            else:
                i = B.index(xj)
                c -= cj * A[i]
                v += cj * b[i]
        B = [self._R(_) for _ in B]
        N = [self._R(_) for _ in N]
        return LPDictionary(A, b, c, v, B, N, self.objective_name())

    def final_dictionary(self):
        r"""
        Return the final dictionary of the simplex method applied to ``self``.

        See :meth:`run_simplex_method` for the description of possibilities.

        OUTPUT:

        - a :class:`dictionary <LPDictionary>`

        EXAMPLES::

            sage: A = ([1, 1], [3, 1])
            sage: b = (1000, 1500)
            sage: c = (10, 5)
            sage: P = InteractiveLPProblemStandardForm(A, b, c)
            sage: D = P.final_dictionary()
            sage: D.is_optimal()
            True

        TESTS::

            sage: P.final_dictionary() is P.final_dictionary()
            False
        """
        try:
            D = self._final_dictionary
            # Since dictionaries are "highly mutable", forget the returned one.
            del self._final_dictionary
            return D
        except AttributeError:
            self.run_simplex_method()
            return self.final_dictionary()

    def final_revised_dictionary(self):
        r"""
        Return the final dictionary of the revised simplex method applied
        to ``self``.

        See :meth:`run_revised_simplex_method` for the description of
        possibilities.

        OUTPUT:

        - a :class:`revised dictionary <LPRevisedDictionary>`

        EXAMPLES::

            sage: A = ([1, 1], [3, 1])
            sage: b = (1000, 1500)
            sage: c = (10, 5)
            sage: P = InteractiveLPProblemStandardForm(A, b, c)
            sage: D = P.final_revised_dictionary()
            sage: D.is_optimal()
            True

        TESTS::

            sage: P.final_revised_dictionary() is P.final_revised_dictionary()
            False
        """
        try:
            D = self._final_revised_dictionary
            # Since dictionaries are "highly mutable", forget the returned one.
            del self._final_revised_dictionary
            return D
        except AttributeError:
            self.run_revised_simplex_method()
            return self.final_revised_dictionary()

    def initial_dictionary(self):
        r"""
        Construct the initial dictionary of ``self``.

        The initial dictionary "defines" :meth:`slack_variables` in terms
        of the :meth:`~InteractiveLPProblem.decision_variables`, i.e. it has slack
        variables as basic ones.

        OUTPUT:

        - a :class:`dictionary <LPDictionary>`

        EXAMPLES::

            sage: A = ([1, 1], [3, 1])
            sage: b = (1000, 1500)
            sage: c = (10, 5)
            sage: P = InteractiveLPProblemStandardForm(A, b, c)
            sage: D = P.initial_dictionary()
        """
        A, b, c, x = self.Abcx()
        x = self._R.gens()
        m, n = self.m(), self.n()
        return LPDictionary(A, b, c, self._constant_term, x[-m:], x[-m-n:-m],
                            self.objective_name())

    def inject_variables(self, scope=None, verbose=True):
        r"""
        Inject variables of ``self`` into ``scope``.

        INPUT:

        - ``scope`` -- namespace (default: global)

        - ``verbose`` -- if ``True`` (default), names of injected variables
          will be printed

        OUTPUT:

        - none

        EXAMPLES::

            sage: A = ([1, 1], [3, 1])
            sage: b = (1000, 1500)
            sage: c = (10, 5)
            sage: P = InteractiveLPProblemStandardForm(A, b, c)
            sage: P.inject_variables()
            Defining x0, x1, x2, x3, x4
            sage: 3*x1 + x2
            x2 + 3*x1
        """
        if scope is None:
            scope = get_main_globals()
        try:
            self._R.inject_variables(scope, verbose)
        except AttributeError:
            pass

    def objective_name(self):
        r"""
        Return the objective name used in dictionaries for this problem.

        OUTPUT:

        - a symbolic expression

        EXAMPLES::

            sage: A = ([1, 1], [3, 1], [-1, -1])
            sage: b = (1000, 1500, -400)
            sage: c = (10, 5)
            sage: P = InteractiveLPProblemStandardForm(A, b, c)
            sage: P.objective_name()
            z
            sage: sage.numerical.interactive_simplex_method.style("Vanderbei")
            'Vanderbei'
            sage: P = InteractiveLPProblemStandardForm(A, b, c)
            sage: P.objective_name()
            zeta
            sage: sage.numerical.interactive_simplex_method.style("UAlberta")
            'UAlberta'
            sage: P = InteractiveLPProblemStandardForm(A, b, c, objective_name="custom")
            sage: P.objective_name()
            custom
        """
        return self._objective_name

    def revised_dictionary(self, *x_B):
        r"""
        Construct a revised dictionary for ``self``.

        INPUT:

        - basic variables for the dictionary to be constructed; if not given,
          :meth:`slack_variables` will be used, perhaps with the
          :meth:`auxiliary_variable` to give a feasible dictionary

        OUTPUT:

        - a :class:`revised dictionary <LPRevisedDictionary>`

        EXAMPLES::

            sage: A = ([1, 1], [3, 1])
            sage: b = (1000, 1500)
            sage: c = (10, 5)
            sage: P = InteractiveLPProblemStandardForm(A, b, c)
            sage: D = P.revised_dictionary("x1", "x2")
            sage: D.basic_variables()
            (x1, x2)

        If basic variables are not given the initial dictionary is
        constructed::

            sage: P.revised_dictionary().basic_variables()
            (x3, x4)
            sage: P.initial_dictionary().basic_variables()
            (x3, x4)

        Unless it is infeasible, in which case a feasible dictionary for the
        auxiliary problem is constructed::

            sage: A = ([1, 1], [3, 1], [-1,-1])
            sage: b = (1000, 1500, -400)
            sage: P = InteractiveLPProblemStandardForm(A, b, c)
            sage: P.initial_dictionary().is_feasible()
            False
            sage: P.revised_dictionary().basic_variables()
            (x3, x4, x0)
        """
        if not x_B:
            x_B = list(self.slack_variables())
            bm = min(self.b())
            if bm < 0:
                x_B[self.b().list().index(bm)] = self.auxiliary_variable()
        return LPRevisedDictionary(self, x_B)

    def run_revised_simplex_method(self):
        r"""
        Apply the revised simplex method and return all steps.

        OUTPUT:

        - :class:`~sage.misc.html.HtmlFragment` with HTML/`\LaTeX` code of
          all encountered dictionaries

        .. NOTE::

            You can access the :meth:`final_revised_dictionary`, which can be
            one of the following:

            - an optimal dictionary with the :meth:`auxiliary_variable` among
              :meth:`~LPRevisedDictionary.basic_variables` and a non-zero
              optimal value indicating
              that ``self`` is infeasible;

            - a non-optimal dictionary that has marked entering
              variable for which there is no choice of the leaving variable,
              indicating that ``self`` is unbounded;

            - an optimal dictionary.

        EXAMPLES::

            sage: A = ([1, 1], [3, 1], [-1, -1])
            sage: b = (1000, 1500, -400)
            sage: c = (10, 5)
            sage: P = InteractiveLPProblemStandardForm(A, b, c)
            sage: P.run_revised_simplex_method()
            \begin{equation*}
            ...
            \end{equation*}
            Entering: $x_{1}$. Leaving: $x_{0}$.
            \begin{equation*}
            ...
            \end{equation*}
            Entering: $x_{5}$. Leaving: $x_{4}$.
            \begin{equation*}
            ...
            \end{equation*}
            Entering: $x_{2}$. Leaving: $x_{3}$.
            \begin{equation*}
            ...
            \end{equation*}
            The optimal value: $6250$. An optimal solution: $\left(250,\,750\right)$.
        """
        d = self.revised_dictionary()
        output = [d.run_simplex_method()]
        if d.is_optimal():
            if self.auxiliary_variable() in d.basic_variables():
                output.append("The problem is infeasible.")
            else:
                v = d.objective_value()
                if self._is_negative:
                    v = - v
                output.append(("The optimal value: ${}$. "
                               "An optimal solution: ${}$.").format(
                               latex(v), latex(d.basic_solution())))
        self._final_revised_dictionary = d
        return HtmlFragment("\n".join(output))

    def run_simplex_method(self):
        r"""
        Apply the simplex method and return all steps and intermediate states.

        OUTPUT:

        - :class:`~sage.misc.html.HtmlFragment` with HTML/`\LaTeX` code of
          all encountered dictionaries

        .. NOTE::

            You can access the :meth:`final_dictionary`, which can be one
            of the following:

            - an optimal dictionary for the :meth:`auxiliary_problem` with a
              non-zero optimal value indicating that ``self`` is infeasible;

            - a non-optimal dictionary for ``self`` that has marked entering
              variable for which there is no choice of the leaving variable,
              indicating that ``self`` is unbounded;

            - an optimal dictionary for ``self``.

        EXAMPLES::

            sage: A = ([1, 1], [3, 1], [-1, -1])
            sage: b = (1000, 1500, -400)
            sage: c = (10, 5)
            sage: P = InteractiveLPProblemStandardForm(A, b, c)
            sage: P.run_simplex_method()
            \begin{equation*}
            ...
            \end{equation*}
            The initial dictionary is infeasible, solving auxiliary problem.
            ...
            Entering: $x_{0}$. Leaving: $x_{5}$.
            ...
            Entering: $x_{1}$. Leaving: $x_{0}$.
            ...
            Back to the original problem.
            ...
            Entering: $x_{5}$. Leaving: $x_{4}$.
            ...
            Entering: $x_{2}$. Leaving: $x_{3}$.
            ...
            The optimal value: $6250$. An optimal solution: $\left(250,\,750\right)$.
        """
        output = []
        d = self.initial_dictionary()
        if not d.is_feasible():
            output.append(d._html_())
            output.append("The initial dictionary is infeasible, "
                          "solving auxiliary problem.")
            # Phase I
            ad = self.auxiliary_problem().initial_dictionary()
            ad.enter(self.auxiliary_variable())
            ad.leave(min(zip(ad.constant_terms(), ad.basic_variables()))[1])
            output.append(ad.run_simplex_method())
            if ad.objective_value() < 0:
                output.append("The original problem is infeasible.")
                self._final_dictionary = ad
            else:
                output.append("Back to the original problem.")
                d = self.feasible_dictionary(ad)
        if d.is_feasible():
            # Phase II
            output.append(d.run_simplex_method())
            if d.is_optimal():
                v = d.objective_value()
                if self._is_negative:
                    v = - v
                output.append(("The optimal value: ${}$. "
                               "An optimal solution: ${}$.").format(
                               latex(v), latex(d.basic_solution())))
            self._final_dictionary = d
        return HtmlFragment("\n".join(output))

    def slack_variables(self):
        r"""
        Return slack variables of ``self``.

        Slack variables are differences between the constant terms and
        left hand sides of the constraints.

        If you want to give custom names to slack variables, you have to do so
        during construction of the problem.

        OUTPUT:

        - a tuple

        EXAMPLES::

            sage: A = ([1, 1], [3, 1])
            sage: b = (1000, 1500)
            sage: c = (10, 5)
            sage: P = InteractiveLPProblemStandardForm(A, b, c)
            sage: P.slack_variables()
            (x3, x4)
            sage: P = InteractiveLPProblemStandardForm(A, b, c, ["C", "B"],
            ....:     slack_variables=["L", "F"])
            sage: P.slack_variables()
            (L, F)
        """
        return self._R.gens()[-self.m():]


class LPAbstractDictionary(SageObject):
    r"""
    Abstract base class for dictionaries for LP problems.

    Instantiating this class directly is meaningless, see :class:`LPDictionary`
    and :class:`LPRevisedDictionary` for useful extensions.
    """

    def __init__(self):
        r"""
        Initialize internal fields for entering and leaving variables.

        TESTS::

            sage: A = ([1, 1], [3, 1])
            sage: b = (1000, 1500)
            sage: c = (10, 5)
            sage: P = InteractiveLPProblemStandardForm(A, b, c)
            sage: D = P.initial_dictionary()    # indirect doctest
        """
        super(LPAbstractDictionary, self).__init__()
        self._entering = None
        self._leaving = None

    def _html_(self):
        r"""
        Return an HTML representation of ``self``.

        OUTPUT:

        - a string

        TESTS::

            sage: A = ([1, 1], [3, 1])
            sage: b = (1000, 1500)
            sage: c = (10, 5)
            sage: P = InteractiveLPProblemStandardForm(A, b, c)
            sage: D = P.initial_dictionary()
            sage: print(D._html_())
            \begin{equation*}
            ...
            \end{equation*}
        """
        return HtmlFragment("\n".join([r"\begin{equation*}",
                                       latex(self),
                                       r"\end{equation*}"]))

    def _preupdate_output(self, direction):
        r"""
        Return auxiliary output before the update step.

        Called from :meth:`run_simplex_method`.

        INPUT:

        - ``direction`` -- a string specifying the type of the simplex method
          used, either "primal" or "dual"

        OUTPUT:

        - :class:`~sage.misc.html.HtmlFragment`.

        TESTS::

            sage: A = ([1, 1], [3, 1])
            sage: b = (1000, 1500)
            sage: c = (10, 5)
            sage: P = InteractiveLPProblemStandardForm(A, b, c)
            sage: D = P.initial_dictionary()
            sage: D.enter(1)
            sage: D.leave(4)
            sage: D._preupdate_output("primal")
            Entering: $x_{1}$. Leaving: $x_{4}$.
            sage: D._preupdate_output("dual")
            Leaving: $x_{4}$. Entering: $x_{1}$.
        """
        entering = "Entering: ${}$. ".format(latex(self.entering()))
        leaving = "Leaving: ${}$. ".format(latex(self.leaving()))
        if direction == "primal":
            return HtmlFragment(entering + leaving)
        elif direction =="dual":
            return HtmlFragment(leaving + entering)
        else:
            raise ValueError("direction must be either primal or dual")

    def _repr_(self):
        r"""
        Return a string representation of ``self``.

        OUTPUT:

        - a string

        TESTS::

            sage: A = ([1, 1], [3, 1])
            sage: b = (1000, 1500)
            sage: c = (10, 5)
            sage: P = InteractiveLPProblemStandardForm(A, b, c)
            sage: D = P.initial_dictionary()
            sage: print(D._repr_())
            LP problem dictionary (use ...)
            sage: D = P.revised_dictionary()
            sage: print(D._repr_())
            LP problem dictionary (use ...)
        """
        return "LP problem dictionary (use 'view(...)' or '%display typeset' for details)"

    @abstract_method
    def add_row(self, nonbasic_coefficients, constant, basic_variable=None):
        r"""
        Return a dictionary with an additional row based on a given dictionary.

        INPUT:

        - ``nonbasic_coefficients``-- a list of the coefficients for the
          new row (with which nonbasic variables are subtracted in the relation
          for the new basic variable)

        - ``constant``--  the constant term for the new row

        - ``basic_variable``-- (default: depends on :func:`style`)
          a string giving the name of the basic variable of the new row

        OUTPUT:

        - a new dictionary of the same class

        EXAMPLES::

            sage: A = ([-1, 1, 7], [8, 2, 13], [34, 17, 12])
            sage: b = (2, 17, 6)
            sage: c = (55/10, 21/10, 14/30)
            sage: P = InteractiveLPProblemStandardForm(A, b, c)
            sage: D = P.dictionary("x1", "x2", "x4")
            sage: D1 = D.add_row([7, 11, 19], 42, basic_variable='c')
            sage: D1.row_coefficients("c")
            (7, 11, 19)
        """

    def base_ring(self):
        r"""
        Return the base ring of ``self``, i.e. the ring of coefficients.

        OUTPUT:

        - a ring

        EXAMPLES::

            sage: A = ([1, 1], [3, 1])
            sage: b = (1000, 1500)
            sage: c = (10, 5)
            sage: P = InteractiveLPProblemStandardForm(A, b, c)
            sage: D = P.initial_dictionary()
            sage: D.base_ring()
            Rational Field
            sage: D = P.revised_dictionary()
            sage: D.base_ring()
            Rational Field
        """
        return self.coordinate_ring().base_ring()

    @abstract_method
    def basic_variables(self):
        r"""
        Return the basic variables of ``self``.

        OUTPUT:

        - a vector

        EXAMPLES::

            sage: A = ([1, 1], [3, 1])
            sage: b = (1000, 1500)
            sage: c = (10, 5)
            sage: P = InteractiveLPProblemStandardForm(A, b, c)
            sage: D = P.initial_dictionary()
            sage: D.basic_variables()
            (x3, x4)
        """

    def basic_solution(self, include_slack_variables=False):
        r"""
        Return the basic solution of ``self``.

        The basic solution associated to a dictionary is obtained by setting to
        zero all :meth:`~LPDictionary.nonbasic_variables`, in which case
        :meth:`~LPDictionary.basic_variables` have to be equal to
        :meth:`~LPDictionary.constant_terms` in equations.
        It may refer to values of :meth:`~InteractiveLPProblem.decision_variables` only or
        include :meth:`~InteractiveLPProblemStandardForm.slack_variables` as well.

        INPUT:

        - ``include_slack_variables`` -- (default: ``False``) if ``True``,
          values of slack variables will be appended at the end

        OUTPUT:

        - a vector

        EXAMPLES::

            sage: A = ([1, 1], [3, 1])
            sage: b = (1000, 1500)
            sage: c = (10, 5)
            sage: P = InteractiveLPProblemStandardForm(A, b, c)
            sage: D = P.initial_dictionary()
            sage: D.basic_solution()
            (0, 0)
            sage: D.basic_solution(True)
            (0, 0, 1000, 1500)
            sage: D = P.revised_dictionary()
            sage: D.basic_solution()
            (0, 0)
            sage: D.basic_solution(True)
            (0, 0, 1000, 1500)
        """
        vv = list(zip(self.basic_variables(), self.constant_terms()))
        N = self.nonbasic_variables()
        vv += [(v, 0) for v in N]
        vv.sort()   # We use neglex order
        v = [value for _, value in vv]
        return vector(self.base_ring(),
                      v if include_slack_variables else v[:len(N)])

    @abstract_method
    def column_coefficients(self, v):
        r"""
        Return the coefficients of a nonbasic variable.

        INPUT:

        - ``v`` -- a nonbasic variable of ``self``, can be given as a string, an
          actual variable, or an integer interpreted as the index of a variable

        OUTPUT:

        - a vector of coefficients of a nonbasic variable

        EXAMPLES::

            sage: A = ([1, 1], [3, 1])
            sage: b = (1000, 1500)
            sage: c = (10, 5)
            sage: P = InteractiveLPProblemStandardForm(A, b, c)
            sage: D = P.revised_dictionary()
            sage: D.column_coefficients(1)
            (1, 3)
        """

    @abstract_method
    def constant_terms(self):
        r"""
        Return the constant terms of relations of ``self``.

        OUTPUT:

        - a vector.

        EXAMPLES::

            sage: A = ([1, 1], [3, 1])
            sage: b = (1000, 1500)
            sage: c = (10, 5)
            sage: P = InteractiveLPProblemStandardForm(A, b, c)
            sage: D = P.initial_dictionary()
            sage: D.constant_terms()
            (1000, 1500)
        """

    def coordinate_ring(self):
        r"""
        Return the coordinate ring of ``self``.

        OUTPUT:

        - a polynomial ring in
          :meth:`~InteractiveLPProblemStandardForm.auxiliary_variable`,
          :meth:`~InteractiveLPProblem.decision_variables`, and
          :meth:`~InteractiveLPProblemStandardForm.slack_variables` of ``self`` over the
          :meth:`base_ring`

        EXAMPLES::

            sage: A = ([1, 1], [3, 1])
            sage: b = (1000, 1500)
            sage: c = (10, 5)
            sage: P = InteractiveLPProblemStandardForm(A, b, c)
            sage: D = P.initial_dictionary()
            sage: D.coordinate_ring()
            Multivariate Polynomial Ring in x0, x1, x2, x3, x4
            over Rational Field
            sage: D = P.revised_dictionary()
            sage: D.coordinate_ring()
            Multivariate Polynomial Ring in x0, x1, x2, x3, x4
            over Rational Field
        """
        return self.basic_variables()[0].parent()

    def dual_ratios(self):
        r"""
        Return ratios used to determine the entering variable based on leaving.

        OUTPUT:

        - A list of pairs `(r_j, x_j)` where `x_j` is a non-basic variable and
          `r_j = c_j / a_{ij}` is the ratio of the objective coefficient `c_j`
          to the coefficient `a_{ij}` of `x_j` in the relation for the leaving
          variable `x_i`:

          .. MATH::

              x_i = b_i - \cdots - a_{ij} x_j - \cdots.

          The order of pairs matches the order of
          :meth:`~LPDictionary.nonbasic_variables`,
          but only `x_j` with negative `a_{ij}` are considered.

        EXAMPLES::

            sage: A = ([1, 1], [3, 1], [-1, -1])
            sage: b = (1000, 1500, -400)
            sage: c = (10, 5)
            sage: P = InteractiveLPProblemStandardForm(A, b, c)
            sage: D = P.dictionary(2, 3, 5)
            sage: D.leave(3)
            sage: D.dual_ratios()
            [(5/2, x1), (5, x4)]
            sage: D = P.revised_dictionary(2, 3, 5)
            sage: D.leave(3)
            sage: D.dual_ratios()
            [(5/2, x1), (5, x4)]
        """
        return [(c / a, x) for c, a, x in zip(self.objective_coefficients(),
                                              self.leaving_coefficients(),
                                            self.nonbasic_variables()) if a < 0]

    def enter(self, v):
        r"""
        Set ``v`` as the entering variable of ``self``.

        INPUT:

        - ``v`` -- a non-basic variable of ``self``, can be given as a string,
          an actual variable, or an integer interpreted as the index of a
          variable. It is also possible to enter ``None`` to reset choice.

        OUTPUT:

        - none, but the selected variable will be used as entering by methods
          that require an entering variable and the corresponding column
          will be typeset in green

        EXAMPLES::

            sage: A = ([1, 1], [3, 1])
            sage: b = (1000, 1500)
            sage: c = (10, 5)
            sage: P = InteractiveLPProblemStandardForm(A, b, c)
            sage: D = P.initial_dictionary()
            sage: D.enter("x1")

        We can also use indices of variables::

            sage: D.enter(1)

        Or variable names without quotes after injecting them::

            sage: P.inject_variables()
            Defining x0, x1, x2, x3, x4
            sage: D.enter(x1)

        The same works for revised dictionaries as well::

            sage: D = P.revised_dictionary()
            sage: D.enter(x1)
        """
        if v is not None:
            v = variable(self.coordinate_ring(), v)
            if v not in self.nonbasic_variables():
                raise ValueError("entering variable must be non-basic")
        self._entering = v

    def entering(self):
        r"""
        Return the currently chosen entering variable.

        OUTPUT:

        - a variable if the entering one was chosen, otherwise ``None``

        EXAMPLES::

            sage: A = ([1, 1], [3, 1])
            sage: b = (1000, 1500)
            sage: c = (10, 5)
            sage: P = InteractiveLPProblemStandardForm(A, b, c)
            sage: D = P.initial_dictionary()
            sage: D.entering() is None
            True
            sage: D.enter(1)
            sage: D.entering()
            x1
        """
        return self._entering

    def entering_coefficients(self):
        r"""
        Return coefficients of the entering variable.

        OUTPUT:

        - a vector

        EXAMPLES::

            sage: A = ([1, 1], [3, 1])
            sage: b = (1000, 1500)
            sage: c = (10, 5)
            sage: P = InteractiveLPProblemStandardForm(A, b, c)
            sage: D = P.initial_dictionary()
            sage: D.enter(1)
            sage: D.entering_coefficients()
            (1, 3)
        """
        if self._entering is None:
            raise ValueError("entering variable must be chosen to compute "
                             "its coefficients")
        return self.column_coefficients(self._entering)

    def is_dual_feasible(self):
        r"""
        Check if ``self`` is dual feasible.

        OUTPUT:

        - ``True`` if all :meth:`~LPDictionary.objective_coefficients` are
          non-positive, ``False`` otherwise

        EXAMPLES::

            sage: A = ([1, 1], [3, 1])
            sage: b = (1000, 1500)
            sage: c = (10, 5)
            sage: P = InteractiveLPProblemStandardForm(A, b, c)
            sage: D = P.initial_dictionary()
            sage: D.is_dual_feasible()
            False
            sage: D = P.revised_dictionary()
            sage: D.is_dual_feasible()
            False
        """
        return all(ci <= 0 for ci in self.objective_coefficients())

    def is_feasible(self):
        r"""
        Check if ``self`` is feasible.

        OUTPUT:

        - ``True`` if all :meth:`~LPDictionary.constant_terms` are
          non-negative, ``False`` otherwise

        EXAMPLES::

            sage: A = ([1, 1], [3, 1])
            sage: b = (1000, 1500)
            sage: c = (10, 5)
            sage: P = InteractiveLPProblemStandardForm(A, b, c)
            sage: D = P.initial_dictionary()
            sage: D.is_feasible()
            True
            sage: D = P.revised_dictionary()
            sage: D.is_feasible()
            True
        """
        return all(bi >= 0 for bi in self.constant_terms())

    def is_optimal(self):
        r"""
        Check if ``self`` is optimal.

        OUTPUT:

        - ``True`` if ``self`` :meth:`is_feasible` and :meth:`is_dual_feasible`
          (i.e. all :meth:`~LPDictionary.constant_terms` are non-negative and
          all :meth:`~LPDictionary.objective_coefficients` are non-positive),
          ``False`` otherwise.

        EXAMPLES::

            sage: A = ([1, 1], [3, 1])
            sage: b = (1000, 1500)
            sage: c = (10, 5)
            sage: P = InteractiveLPProblemStandardForm(A, b, c)
            sage: D = P.initial_dictionary()
            sage: D.is_optimal()
            False
            sage: D = P.revised_dictionary()
            sage: D.is_optimal()
            False
            sage: D = P.revised_dictionary(1, 2)
            sage: D.is_optimal()
            True
        """
        return self.is_feasible() and self.is_dual_feasible()

    def leave(self, v):
        r"""
        Set ``v`` as the leaving variable of ``self``.

        INPUT:

        - ``v`` -- a basic variable of ``self``, can be given as a string, an
          actual variable, or an integer interpreted as the index of a
          variable. It is also possible to leave ``None`` to reset choice.

        OUTPUT:

        - none, but the selected variable will be used as leaving by methods
          that require a leaving variable and the corresponding row will be
          typeset in red

        EXAMPLES::

            sage: A = ([1, 1], [3, 1])
            sage: b = (1000, 1500)
            sage: c = (10, 5)
            sage: P = InteractiveLPProblemStandardForm(A, b, c)
            sage: D = P.initial_dictionary()
            sage: D.leave("x4")

        We can also use indices of variables::

            sage: D.leave(4)

        Or variable names without quotes after injecting them::

            sage: P.inject_variables()
            Defining x0, x1, x2, x3, x4
            sage: D.leave(x4)

        The same works for revised dictionaries as well::

            sage: D = P.revised_dictionary()
            sage: D.leave(x4)
        """
        if v is not None:
            v = variable(self.coordinate_ring(), v)
            if v not in self.basic_variables():
                raise ValueError("leaving variable must be basic")
        self._leaving = v

    def leaving(self):
        r"""
        Return the currently chosen leaving variable.

        OUTPUT:

        - a variable if the leaving one was chosen, otherwise ``None``

        EXAMPLES::

            sage: A = ([1, 1], [3, 1])
            sage: b = (1000, 1500)
            sage: c = (10, 5)
            sage: P = InteractiveLPProblemStandardForm(A, b, c)
            sage: D = P.initial_dictionary()
            sage: D.leaving() is None
            True
            sage: D.leave(4)
            sage: D.leaving()
            x4
        """
        return self._leaving

    def leaving_coefficients(self):
        r"""
        Return coefficients of the leaving variable.

        OUTPUT:

        - a vector

        EXAMPLES::

            sage: A = ([1, 1], [3, 1])
            sage: b = (1000, 1500)
            sage: c = (10, 5)
            sage: P = InteractiveLPProblemStandardForm(A, b, c)
            sage: D = P.dictionary(2, 3)
            sage: D.leave(3)
            sage: D.leaving_coefficients()
            (-2, -1)

        The same works for revised dictionaries as well::

            sage: D = P.revised_dictionary(2, 3)
            sage: D.leave(3)
            sage: D.leaving_coefficients()
            (-2, -1)
        """
        if self._leaving is None:
            raise ValueError("leaving variable must be chosen to compute "
                             "its coefficients")
        return self.row_coefficients(self._leaving)

    @abstract_method
    def nonbasic_variables(self):
        r"""
        Return non-basic variables of ``self``.

        OUTPUT:

        - a vector

        EXAMPLES::

            sage: A = ([1, 1], [3, 1])
            sage: b = (1000, 1500)
            sage: c = (10, 5)
            sage: P = InteractiveLPProblemStandardForm(A, b, c)
            sage: D = P.initial_dictionary()
            sage: D.nonbasic_variables()
            (x1, x2)
        """

    @abstract_method
    def objective_coefficients(self):
        r"""
        Return coefficients of the objective of ``self``.

        OUTPUT:

        - a vector

        EXAMPLES::

            sage: A = ([1, 1], [3, 1])
            sage: b = (1000, 1500)
            sage: c = (10, 5)
            sage: P = InteractiveLPProblemStandardForm(A, b, c)
            sage: D = P.initial_dictionary()
            sage: D.objective_coefficients()
            (10, 5)
        """

    @abstract_method
    def objective_name(self):
        r"""
        Return the objective name of ``self``.

        OUTPUT:

        - a symbolic expression

        EXAMPLES::

            sage: A = ([1, 1], [3, 1])
            sage: b = (1000, 1500)
            sage: c = (10, 5)
            sage: P = InteractiveLPProblemStandardForm(A, b, c)
            sage: D = P.initial_dictionary()
            sage: D.objective_name()
            z
        """

    @abstract_method
    def objective_value(self):
        r"""
        Return the value of the objective at the
        :meth:`~LPAbstractDictionary.basic_solution` of ``self``.

        OUTPUT:

        - a number

        EXAMPLES::

            sage: A = ([1, 1], [3, 1])
            sage: b = (1000, 1500)
            sage: c = (10, 5)
            sage: P = InteractiveLPProblemStandardForm(A, b, c)
            sage: D = P.initial_dictionary()
            sage: D.objective_value()
            0
        """

    def possible_dual_simplex_method_steps(self):
        r"""
        Return possible dual simplex method steps for ``self``.

        OUTPUT:

        - A list of pairs ``(leaving, entering)``, where ``leaving`` is a
          basic variable that may :meth:`leave` and ``entering`` is a list of
          non-basic variables that may :meth:`enter` when ``leaving`` leaves.
          Note that ``entering`` may be empty, indicating that the problem is
          infeasible (since the dual one is unbounded).

        EXAMPLES::

            sage: A = ([1, 1], [3, 1])
            sage: b = (1000, 1500)
            sage: c = (10, 5)
            sage: P = InteractiveLPProblemStandardForm(A, b, c)
            sage: D = P.dictionary(2, 3)
            sage: D.possible_dual_simplex_method_steps()
            [(x3, [x1])]
            sage: D = P.revised_dictionary(2, 3)
            sage: D.possible_dual_simplex_method_steps()
            [(x3, [x1])]
        """
        if not self.is_dual_feasible():
            raise ValueError("dual simplex method steps are applicable to "
                             "dual feasible dictionaries only")
        steps = []
        old_entering = self._entering
        self._entering = None
        old_leaving = self._leaving
        for l in self.possible_leaving():
            self.leave(l)
            steps.append((l, self.possible_entering()))
        self._entering = old_entering
        self._leaving = old_leaving
        return steps

    def possible_entering(self):
        r"""
        Return possible entering variables for ``self``.

        OUTPUT:

        - a list of non-basic variables of ``self`` that can :meth:`enter` on
          the next step of the (dual) simplex method

        EXAMPLES::

            sage: A = ([1, 1], [3, 1])
            sage: b = (1000, 1500)
            sage: c = (10, 5)
            sage: P = InteractiveLPProblemStandardForm(A, b, c)
            sage: D = P.initial_dictionary()
            sage: D.possible_entering()
            [x1, x2]
            sage: D = P.revised_dictionary()
            sage: D.possible_entering()
            [x1, x2]
        """
        if self.is_dual_feasible() and self._leaving is not None:
            ratios = self.dual_ratios()
            if not ratios:
                return []
            min_ratio = min(ratios)[0]
            return [v for r, v in ratios if r == min_ratio]
        if self.is_feasible():
            return [v for c, v in zip(self.objective_coefficients(),
                                      self.nonbasic_variables()) if c > 0]
        raise ValueError("entering variables can be determined for feasible "
                         "dictionaries or for dual feasible dictionaries "
                         "with a set leaving variable")

    def possible_leaving(self):
        r"""
        Return possible leaving variables for ``self``.

        OUTPUT:

        - a list of basic variables of ``self`` that can :meth:`leave` on
          the next step of the (dual) simplex method

        EXAMPLES::

            sage: A = ([1, 1], [3, 1])
            sage: b = (1000, 1500)
            sage: c = (10, 5)
            sage: P = InteractiveLPProblemStandardForm(A, b, c)
            sage: D = P.initial_dictionary()
            sage: D.enter(1)
            sage: D.possible_leaving()
            [x4]
            sage: D = P.revised_dictionary()
            sage: D.enter(1)
            sage: D.possible_leaving()
            [x4]
        """
        if self.is_feasible() and self._entering is not None:
            ratios = self.ratios()
            if not ratios:
                return []
            min_ratio = min(ratios)[0]
            return [v for r, v in ratios if r == min_ratio]
        if self.is_dual_feasible():
            return [v for b, v in zip(self.constant_terms(),
                                      self.basic_variables()) if b < 0]
        raise ValueError("leaving variables can be determined for feasible "
                         "dictionaries with a set entering variable "
                         "or for dual feasible dictionaries")

    def possible_simplex_method_steps(self):
        r"""
        Return possible simplex method steps for ``self``.

        OUTPUT:

        - A list of pairs ``(entering, leaving)``, where ``entering`` is a
          non-basic variable that may :meth:`enter` and ``leaving`` is a list
          of basic variables that may :meth:`leave` when ``entering`` enters.
          Note that ``leaving`` may be empty, indicating that the problem is
          unbounded.

        EXAMPLES::

            sage: A = ([1, 1], [3, 1])
            sage: b = (1000, 1500)
            sage: c = (10, 5)
            sage: P = InteractiveLPProblemStandardForm(A, b, c)
            sage: D = P.initial_dictionary()
            sage: D.possible_simplex_method_steps()
            [(x1, [x4]), (x2, [x3])]
            sage: D = P.revised_dictionary()
            sage: D.possible_simplex_method_steps()
            [(x1, [x4]), (x2, [x3])]
        """
        if not self.is_feasible():
            raise ValueError("simplex method steps are applicable to feasible "
                             "dictionaries only")
        steps = []
        old_entering = self._entering
        old_leaving = self._leaving
        self._leaving = None
        for e in self.possible_entering():
            self.enter(e)
            steps.append((e, self.possible_leaving()))
        self._entering = old_entering
        self._leaving = old_leaving
        return steps

    def ratios(self):
        r"""
        Return ratios used to determine the leaving variable based on entering.

        OUTPUT:

        - A list of pairs `(r_i, x_i)` where `x_i` is a basic variable and
          `r_i = b_i / a_{ik}` is the ratio of the constant term `b_i` to the
          coefficient `a_{ik}` of the entering variable `x_k` in the relation
          for `x_i`:

          .. MATH::

              x_i = b_i - \cdots - a_{ik} x_k - \cdots.

          The order of pairs matches the order of
          :meth:`~LPDictionary.basic_variables`,
          but only `x_i` with positive `a_{ik}` are considered.

        EXAMPLES::

            sage: A = ([1, 1], [3, 1])
            sage: b = (1000, 1500)
            sage: c = (10, 5)
            sage: P = InteractiveLPProblemStandardForm(A, b, c)
            sage: D = P.initial_dictionary()
            sage: D.enter(1)
            sage: D.ratios()
            [(1000, x3), (500, x4)]
            sage: D = P.revised_dictionary()
            sage: D.enter(1)
            sage: D.ratios()
            [(1000, x3), (500, x4)]
        """
        return [(b / a, x) for b, a, x in zip(self.constant_terms(),
                                              self.entering_coefficients(),
                                              self.basic_variables()) if a > 0]

    @abstract_method
    def row_coefficients(self, v):
        r"""
        Return the coefficients of the basic variable ``v``.

        These are the coefficients with which nonbasic variables are subtracted
        in the relation for ``v``.

        INPUT:

        - ``v`` -- a basic variable of ``self``, can be given as a string, an
          actual variable, or an integer interpreted as the index of a variable

        OUTPUT:

        - a vector of coefficients of a basic variable

        EXAMPLES::

            sage: A = ([-1, 1], [8, 2])
            sage: b = (2, 17)
            sage: c = (55/10, 21/10)
            sage: P = InteractiveLPProblemStandardForm(A, b, c)
            sage: D = P.final_dictionary()
            sage: D.row_coefficients("x1")
            (1/10, -1/5)

        We can also use indices of variables::

            sage: D.row_coefficients(1)
            (1/10, -1/5)

        Or use variable names without quotes after injecting them::

            sage: P.inject_variables()
            Defining x0, x1, x2, x3, x4
            sage: D.row_coefficients(x1)
            (1/10, -1/5)
        """

    def run_dual_simplex_method(self):
        r"""
        Apply the dual simplex method and return all steps/intermediate states.

        If either entering or leaving variables were already set, they will be
        used.

        OUTPUT:

        - :class:`~sage.misc.html.HtmlFragment` with HTML/`\LaTeX` code of
          all encountered dictionaries

        EXAMPLES::

            sage: A = ([1, 1], [3, 1], [-1, -1])
            sage: b = (1000, 1500, -400)
            sage: c = (10, 5)
            sage: P = InteractiveLPProblemStandardForm(A, b, c)
            sage: D = P.initial_dictionary()
            sage: D.run_dual_simplex_method()
            Traceback (most recent call last):
            ...
            ValueError: leaving variables can be determined for feasible
            dictionaries with a set entering variable or for dual feasible
            dictionaries

        Let's start with a dual feasible dictionary then::

            sage: D = P.dictionary(2, 3, 5)
            sage: D.is_dual_feasible()
            True
            sage: D.is_optimal()
            False
            sage: D.run_dual_simplex_method()
            \begin{equation*}
            ...
            \end{equation*}
            Leaving: $x_{3}$. Entering: $x_{1}$.
            \begin{equation*}
            ...
            \end{equation*}
            sage: D.is_optimal()
            True

        This method detects infeasible problems::

            sage: A = ([1, 0],)
            sage: b = (-1,)
            sage: c = (0, -1)
            sage: P = InteractiveLPProblemStandardForm(A, b, c)
            sage: D = P.initial_dictionary()
            sage: D.run_dual_simplex_method()
            \begin{equation*}
            ...
            \end{equation*}
            The problem is infeasible because of $x_{3}$ constraint.
        """
        output = []
        while not self.is_optimal():
            if self.leaving() is None:
                self.leave(min(self.possible_leaving()))
            if self.entering() is None:
                possible = self.possible_entering()
                if possible:
                    self.enter(min(possible))
            output.append(self._html_())
            if self.entering() is None:
                output.append("The problem is infeasible because of "
                              "${}$ constraint.".format(latex(self.leaving())))
                break
            output.append(self._preupdate_output("dual"))
            self.update()
        if self.is_optimal():
            output.append(self._html_())
        return HtmlFragment("\n".join(output))

    def run_simplex_method(self):
        r"""
        Apply the simplex method and return all steps and intermediate states.

        If either entering or leaving variables were already set, they will be
        used.

        OUTPUT:

        - :class:`~sage.misc.html.HtmlFragment` with HTML/`\LaTeX` code of
          all encountered dictionaries

        EXAMPLES::

            sage: A = ([1, 1], [3, 1], [-1, -1])
            sage: b = (1000, 1500, -400)
            sage: c = (10, 5)
            sage: P = InteractiveLPProblemStandardForm(A, b, c)
            sage: D = P.initial_dictionary()
            sage: D.run_simplex_method()
            Traceback (most recent call last):
            ...
            ValueError: entering variables can be determined for feasible
            dictionaries or for dual feasible dictionaries with a set leaving
            variable

        Let's start with a feasible dictionary then::

            sage: D = P.dictionary(1, 3, 4)
            sage: D.is_feasible()
            True
            sage: D.is_optimal()
            False
            sage: D.run_simplex_method()
            \begin{equation*}
            ...
            \end{equation*}
            Entering: $x_{5}$. Leaving: $x_{4}$.
            \begin{equation*}
            ...
            \end{equation*}
            Entering: $x_{2}$. Leaving: $x_{3}$.
            \begin{equation*}
            ...
            \end{equation*}
            sage: D.is_optimal()
            True

        This method detects unbounded problems::

            sage: A = ([1, 0],)
            sage: b = (1,)
            sage: c = (0, 1)
            sage: P = InteractiveLPProblemStandardForm(A, b, c)
            sage: D = P.initial_dictionary()
            sage: D.run_simplex_method()
            \begin{equation*}
            ...
            \end{equation*}
            The problem is unbounded in $x_{2}$ direction.
        """
        output = []
        while not self.is_optimal():
            if self.entering() is None:
                self.enter(min(self.possible_entering()))
            if self.leaving() is None:
                possible = self.possible_leaving()
                if possible:
                    self.leave(min(possible))
            output.append(self._html_())
            if self.leaving() is None:
                output.append("The problem is unbounded in ${}$ direction."
                              .format(latex(self.entering())))
                break
            output.append(self._preupdate_output("primal"))
            self.update()
        if self.is_optimal():
            output.append(self._html_())
        return HtmlFragment("\n".join(output))

    @abstract_method
    def update(self):
        r"""
        Update ``self`` using previously set entering and leaving variables.

        EXAMPLES::

            sage: A = ([1, 1], [3, 1])
            sage: b = (1000, 1500)
            sage: c = (10, 5)
            sage: P = InteractiveLPProblemStandardForm(A, b, c)
            sage: D = P.initial_dictionary()
            sage: D.objective_value()
            0
            sage: D.enter("x1")
            sage: D.leave("x4")
            sage: D.update()
            sage: D.objective_value()
            5000
        """

class LPDictionary(LPAbstractDictionary):
    r"""
    Construct a dictionary for an LP problem.

    A dictionary consists of the following data:

    .. MATH::

        \begin{array}{|l|}
        \hline
        x_B = b - A x_N\\
        \hline
        z = z^* + c x_N\\
        \hline
        \end{array}

    INPUT:

    - ``A`` -- a matrix of relation coefficients

    - ``b`` -- a vector of relation constant terms

    - ``c`` -- a vector of objective coefficients

    - ``objective_value`` -- current value of the objective `z^*`

    - ``basic_variables`` -- a list of basic variables `x_B`

    - ``nonbasic_variables`` -- a list of non-basic variables `x_N`

    - ``objective_name`` -- a "name" for the objective `z`

    OUTPUT:

    - a :class:`dictionary for an LP problem <LPDictionary>`

    .. NOTE::

        This constructor does not check correctness of input, as it is
        intended to be used internally by :class:`InteractiveLPProblemStandardForm`.

    EXAMPLES:

    The intended way to use this class is indirect::

        sage: A = ([1, 1], [3, 1])
        sage: b = (1000, 1500)
        sage: c = (10, 5)
        sage: P = InteractiveLPProblemStandardForm(A, b, c)
        sage: D = P.initial_dictionary()
        sage: D
        LP problem dictionary (use ...)

    But if you want you can create a dictionary without starting with an LP
    problem, here is construction of the same dictionary as above::

        sage: A = matrix(QQ, ([1, 1], [3, 1]))
        sage: b = vector(QQ, (1000, 1500))
        sage: c = vector(QQ, (10, 5))
        sage: R = PolynomialRing(QQ, "x1, x2, x3, x4", order="neglex")
        sage: from sage.numerical.interactive_simplex_method \
        ....:     import LPDictionary
        sage: D2 = LPDictionary(A, b, c, 0, R.gens()[2:], R.gens()[:2], "z")
        sage: D2 == D
        True
    """

    def __init__(self, A, b, c, objective_value,
                 basic_variables, nonbasic_variables,
                 objective_name):
        r"""
        See :class:`LPDictionary` for documentation.

        TESTS::

            sage: A = matrix(QQ, ([1, 1], [3, 1]))
            sage: b = vector(QQ, (1000, 1500))
            sage: c = vector(QQ, (10, 5))
            sage: R = PolynomialRing(QQ, "x1, x2, x3, x4", order="neglex")
            sage: from sage.numerical.interactive_simplex_method \
            ....:     import LPDictionary
            sage: D = LPDictionary(A, b, c, 0, R.gens()[2:], R.gens()[:2], "z")
            sage: TestSuite(D).run()
        """
        super(LPDictionary, self).__init__()
        # We are going to change stuff while InteractiveLPProblem has immutable data.
        A = copy(A)
        b = copy(b)
        c = copy(c)
        B = vector(basic_variables)
        N = vector(nonbasic_variables)
        self._AbcvBNz = [A, b, c, objective_value, B, N, SR(objective_name)]

    @staticmethod
    def random_element(m, n, bound=5, special_probability=0.2):
        r"""
        Construct a random dictionary.

        INPUT:

        - ``m`` -- the number of constraints/basic variables

        - ``n`` -- the number of decision/non-basic variables

        - ``bound`` -- (default: 5) a bound on dictionary entries

        - ``special_probability`` -- (default: 0.2) probability of constructing a
          potentially infeasible or potentially optimal dictionary

        OUTPUT:

        - an :class:`LP problem dictionary <LPDictionary>`

        EXAMPLES::

            sage: from sage.numerical.interactive_simplex_method \
            ....:     import random_dictionary
            sage: random_dictionary(3, 4)  # indirect doctest
            LP problem dictionary (use typeset mode to see details)
        """
        A = random_matrix(ZZ, m, n, x=-bound, y=bound).change_ring(QQ)
        if special_probability < random():
            b = random_vector(ZZ, m, x=0, y=bound).change_ring(QQ)
        else:   # Allow infeasible dictionary
            b = random_vector(ZZ, m, x=-bound, y=bound).change_ring(QQ)
        if special_probability < random():
            c = random_vector(ZZ, n, x=-bound, y=bound).change_ring(QQ)
        else:   # Make dual feasible dictionary
            c = random_vector(ZZ, n, x=-bound, y=0).change_ring(QQ)
        x_N = list(PolynomialRing(QQ, "x", m + n + 1, order="neglex").gens())
        x_N.pop(0)
        x_B = []
        for i in range(m):
            x_B.append(x_N.pop(randint(0, n + m - i - 1)))
        return LPDictionary(A, b, c, randint(-bound, bound), x_B, x_N, "z")

    def __eq__(self, other):
        r"""
        Check if two LP problem dictionaries are equal.

        INPUT:

        - ``other`` -- anything

        OUTPUT:

        - ``True`` if ``other`` is an :class:`LPDictionary` with all
          details the same as ``self``, ``False`` otherwise.

        TESTS::

            sage: A = ([1, 1], [3, 1])
            sage: b = (1000, 1500)
            sage: c = (10, 5)
            sage: P = InteractiveLPProblemStandardForm(A, b, c)
            sage: D = P.initial_dictionary()

            sage: A = matrix(QQ, ([1, 1], [3, 1]))
            sage: b = vector(QQ, (1000, 1500))
            sage: c = vector(QQ, (10, 5))
            sage: R = PolynomialRing(QQ, "x1, x2, x3, x4", order="neglex")
            sage: from sage.numerical.interactive_simplex_method \
            ....:     import LPDictionary
            sage: D2 = LPDictionary(A, b, c, 0, R.gens()[2:], R.gens()[:2], "z")
            sage: D2 == D
            True

            sage: D3 = LPDictionary(A, b, c, 0, R.gens()[2:], R.gens()[:2], "w")
            sage: D2 == D3
            False
        """
        return (isinstance(other, LPDictionary) and
                self._AbcvBNz == other._AbcvBNz)

    def _latex_(self):
        r"""
        Return a LaTeX representation of ``self``.

        OUTPUT:

        - a string

        TESTS::

            sage: A = ([1, 1], [3, 1])
            sage: b = (1000, 1500)
            sage: c = (10, 5)
            sage: P = InteractiveLPProblemStandardForm(A, b, c)
            sage: D = P.initial_dictionary()
            sage: print(D._latex_())
            \renewcommand{\arraystretch}{1.5} %notruncate
            \begin{array}{|rcrcrcr|}
            \hline
            x_{3} \mspace{-6mu}&\mspace{-6mu} = \mspace{-6mu}&\mspace{-6mu} 1000 \mspace{-6mu}&\mspace{-6mu} - \mspace{-6mu}&\mspace{-6mu} x_{1} \mspace{-6mu}&\mspace{-6mu} - \mspace{-6mu}&\mspace{-6mu} x_{2}\\
            x_{4} \mspace{-6mu}&\mspace{-6mu} = \mspace{-6mu}&\mspace{-6mu} 1500 \mspace{-6mu}&\mspace{-6mu} - \mspace{-6mu}&\mspace{-6mu} 3 x_{1} \mspace{-6mu}&\mspace{-6mu} - \mspace{-6mu}&\mspace{-6mu} x_{2}\\
            \hline
            z \mspace{-6mu}&\mspace{-6mu} = \mspace{-6mu}&\mspace{-6mu} 0 \mspace{-6mu}&\mspace{-6mu} + \mspace{-6mu}&\mspace{-6mu} 10 x_{1} \mspace{-6mu}&\mspace{-6mu} + \mspace{-6mu}&\mspace{-6mu} 5 x_{2}\\
            \hline
            \end{array}
        """
        A, b, c, v, B, N, z = self._AbcvBNz
        lines = []
        lines.append(r"\renewcommand{\arraystretch}{1.5} %notruncate")
        if generate_real_LaTeX:
            lines[-1] += r" \setlength{\arraycolsep}{0.125em}"
        relations = [_latex_product(-Ai,N, head=[xi, "=", bi],
                                    drop_plus=False, allow_empty=True) + r"\\"
                     for xi, bi, Ai in zip(B, b, A.rows())]
        objective = _latex_product(c, N, head=[z, "=", v],
                                   drop_plus=False, allow_empty=True) + r"\\"
        if style() == "UAlberta":
            lines.append(r"\begin{array}{|rcr%s|}" % ("cr"*len(N)))
            lines.append(r"\hline")
            lines.extend(relations)
            lines.append(r"\hline")
            lines.append(objective)
            lines.append(r"\hline")
        if style() == "Vanderbei":
            lines.append(r"\begin{array}{rcr%s}" % ("cr"*len(N)))
            lines.append(objective)
            lines.append(r"\hline")
            lines.extend(relations)
        lines.append(r"\end{array}")
        latex.add_package_to_preamble_if_available("color")
        if self._entering is not None:
            # Highlight the entering variable column
            e = 2 * tuple(N).index(self._entering) + 4
            for i, lin in enumerate(lines):
                lin = lin[:-2].split("&")
                # Trac #30809: The MathJaX version of \color takes an argument
                if len(lin) > 1:
                    lin[e] = r"\color{green}{%s}" % (lin[e],)
                    lines[i] = "&".join(lin) + r"\\"
        if self._leaving is not None:
            # Highlight the leaving variable row
            l = tuple(B).index(self._leaving)
            if style() == "UAlberta":
               l += 3
            if style() == "Vanderbei":
                l += 4
            lin = lines[l][:-2].split("&")
            for i, term in enumerate(lin):
                lin[i] = r"\color{red}{%s}" % (term,)
            lin = "&".join(lin) + r"\\"
            lin = lin.replace(r"\color{red}{\color{green}{", r"\color{blue}{{")
            lines[l] = lin
        return  "\n".join(lines)

    def add_row(self, nonbasic_coefficients, constant, basic_variable=None):
        r"""
        Return a dictionary with an additional row based on a given dictionary.

        INPUT:

        - ``nonbasic_coefficients``-- a list of the coefficients for the
          new row (with which nonbasic variables are subtracted in the relation
          for the new basic variable)

        - ``constant``--  the constant term for the new row

        - ``basic_variable``-- (default: depends on :func:`style`)
          a string giving the name of the basic variable of the new row

        OUTPUT:

        - a :class:`dictionary <LPDictionary>`

        EXAMPLES::

            sage: A = ([-1, 1, 7], [8, 2, 13], [34, 17, 12])
            sage: b = (2, 17, 6)
            sage: c = (55/10, 21/10, 14/30)
            sage: P = InteractiveLPProblemStandardForm(A, b, c)
            sage: D = P.dictionary("x1", "x2", "x4")
            sage: D1 = D.add_row([7, 11, 19], 42, basic_variable='c')
            sage: D1.row_coefficients("c")
            (7, 11, 19)
            sage: D1.constant_terms()[-1]
            42
            sage: D1.basic_variables()[-1]
            c
        """
        A, b, c, v, B, N, z = self._AbcvBNz
        m = len(B)
        n = len(N)
        BR = self.base_ring()
        A = A.stack(vector(BR, n, nonbasic_coefficients))
        b = vector(BR, m + 1, tuple(b) + (constant,))

        if basic_variable is None:
            basic_variable = default_variable_name("primal slack")
            if style() == "UAlberta":
                index = n + m + 1
            elif style() == 'Vanderbei':
                index = m + 1
            basic_variable = "{}{:d}".format(basic_variable, index)
        if not isinstance(basic_variable, str):
            basic_variable = str(basic_variable)

        R = PolynomialRing(
            BR, list(B.base_ring().variable_names()) + [basic_variable], order="neglex")
        B = list(B) + [basic_variable]
        B = map(R, B)
        N = map(R, N)
        return LPDictionary(A, b, c, v, B, N, z)

    def basic_variables(self):
        r"""
        Return the basic variables of ``self``.

        OUTPUT:

        - a vector

        EXAMPLES::

            sage: A = ([1, 1], [3, 1])
            sage: b = (1000, 1500)
            sage: c = (10, 5)
            sage: P = InteractiveLPProblemStandardForm(A, b, c)
            sage: D = P.initial_dictionary()
            sage: D.basic_variables()
            (x3, x4)
        """
        return self._AbcvBNz[4]

    def column_coefficients(self, v):
        r"""
        Return coefficients of a nonbasic variable.

        INPUT:

        - ``v`` -- a nonbasic variable of ``self``, can be given as a string, an
          actual variable, or an integer interpreted as the index of a variable

        OUTPUT:

        - a vector

        EXAMPLES::

            sage: A = ([1, 1], [3, 1])
            sage: b = (1000, 1500)
            sage: c = (10, 5)
            sage: P = InteractiveLPProblemStandardForm(A, b, c)
            sage: D = P.initial_dictionary()
            sage: D.column_coefficients(1)
            (1, 3)
        """
        if v is not None:
            v = variable(self.coordinate_ring(), v)
            if v not in self.nonbasic_variables():
                raise ValueError("variable must be nonbasic")
        k = tuple(self.nonbasic_variables()).index(v)
        return self._AbcvBNz[0].column(k)

    def constant_terms(self):
        r"""
        Return the constant terms of relations of ``self``.

        OUTPUT:

        - a vector.

        EXAMPLES::

            sage: A = ([1, 1], [3, 1])
            sage: b = (1000, 1500)
            sage: c = (10, 5)
            sage: P = InteractiveLPProblemStandardForm(A, b, c)
            sage: D = P.initial_dictionary()
            sage: D.constant_terms()
            (1000, 1500)
        """
        return self._AbcvBNz[1]

    def nonbasic_variables(self):
        r"""
        Return non-basic variables of ``self``.

        OUTPUT:

        - a vector

        EXAMPLES::

            sage: A = ([1, 1], [3, 1])
            sage: b = (1000, 1500)
            sage: c = (10, 5)
            sage: P = InteractiveLPProblemStandardForm(A, b, c)
            sage: D = P.initial_dictionary()
            sage: D.nonbasic_variables()
            (x1, x2)
        """
        return self._AbcvBNz[5]

    def objective_coefficients(self):
        r"""
        Return coefficients of the objective of ``self``.

        OUTPUT:

        - a vector

        EXAMPLES::

            sage: A = ([1, 1], [3, 1])
            sage: b = (1000, 1500)
            sage: c = (10, 5)
            sage: P = InteractiveLPProblemStandardForm(A, b, c)
            sage: D = P.initial_dictionary()
            sage: D.objective_coefficients()
            (10, 5)
        """
        return self._AbcvBNz[2]

    def objective_name(self):
        r"""
        Return the objective name of ``self``.

        OUTPUT:

        - a symbolic expression

        EXAMPLES::

            sage: A = ([1, 1], [3, 1])
            sage: b = (1000, 1500)
            sage: c = (10, 5)
            sage: P = InteractiveLPProblemStandardForm(A, b, c)
            sage: D = P.initial_dictionary()
            sage: D.objective_name()
            z
        """
        return self._AbcvBNz[6]

    def objective_value(self):
        r"""
        Return the value of the objective at the
        :meth:`~LPAbstractDictionary.basic_solution` of ``self``.

        OUTPUT:

        - a number

        EXAMPLES::

            sage: A = ([1, 1], [3, 1])
            sage: b = (1000, 1500)
            sage: c = (10, 5)
            sage: P = InteractiveLPProblemStandardForm(A, b, c)
            sage: D = P.initial_dictionary()
            sage: D.objective_value()
            0
        """
        return self._AbcvBNz[3]

    def row_coefficients(self, v):
        r"""
        Return the coefficients of the basic variable ``v``.

        These are the coefficients with which nonbasic variables are subtracted
        in the relation for ``v``.

        INPUT:

        - ``v`` -- a basic variable of ``self``, can be given as a string, an
          actual variable, or an integer interpreted as the index of a variable

        OUTPUT:

        - a vector of coefficients of a basic variable

        EXAMPLES::

            sage: A = ([-1, 1], [8, 2])
            sage: b = (2, 17)
            sage: c = (55/10, 21/10)
            sage: P = InteractiveLPProblemStandardForm(A, b, c)
            sage: D = P.final_dictionary()
            sage: D.row_coefficients("x1")
            (1/10, -1/5)

        We can also use indices of variables::

            sage: D.row_coefficients(1)
            (1/10, -1/5)

        Or use variable names without quotes after injecting them::

            sage: P.inject_variables()
            Defining x0, x1, x2, x3, x4
            sage: D.row_coefficients(x1)
            (1/10, -1/5)
        """
        if v is not None:
            v = variable(self.coordinate_ring(), v)
            if v not in self.basic_variables():
                raise ValueError("variable must be basic")
        i = tuple(self.basic_variables()).index(v)
        return self._AbcvBNz[0][i]

    def update(self):
        r"""
        Update ``self`` using previously set entering and leaving variables.

        EXAMPLES::

            sage: A = ([1, 1], [3, 1])
            sage: b = (1000, 1500)
            sage: c = (10, 5)
            sage: P = InteractiveLPProblemStandardForm(A, b, c)
            sage: D = P.initial_dictionary()
            sage: D.objective_value()
            0
            sage: D.enter("x1")
            sage: D.leave("x4")
            sage: D.update()
            sage: D.objective_value()
            5000
        """
        A, b, c, v, B, N, z = self._AbcvBNz
        entering = self._entering
        if entering is None:
            raise ValueError("entering variable must be set before updating")
        leaving = self._leaving
        if leaving is None:
            raise ValueError("leaving variable must be set before updating")
        l = tuple(B).index(leaving)
        e = tuple(N).index(entering)
        Ale = A[l, e]
        if Ale == 0:
            raise ValueError("incompatible choice of entering and leaving "
                             "variables")
        # Variables
        B[l] = entering
        N[e] = leaving
        # "The Changing Relation"
        b[l] /= Ale
        A[l] /= Ale
        A[l, e] = 1 / Ale
        # Other relations
        for i in range(A.nrows()):
            if i != l:
                Aie = A[i, e]
                A[i, e] = 0
                b[i] -= Aie * b[l]
                A[i] -= Aie * A[l]
        # Objective
        ce = c[e]
        c[e] = 0
        self._AbcvBNz[2] = c - ce * A[l]
        self._AbcvBNz[3] += ce * b[l]
        self._entering = None
        self._leaving = None


<<<<<<< HEAD
random_dictionary = LPDictionary.random_element
=======
def random_dictionary(m, n, bound=5, special_probability=0.2):
    r"""
    Construct a random dictionary.

    INPUT:

    - ``m`` -- the number of constraints/basic variables

    - ``n`` -- the number of decision/non-basic variables

    - ``bound`` -- (default: 5) a bound on dictionary entries

    - ``special_probability`` -- (default: 0.2) probability of constructing a
      potentially infeasible or potentially optimal dictionary

    OUTPUT:

    - an :class:`LP problem dictionary <LPDictionary>`

    EXAMPLES::

        sage: from sage.numerical.interactive_simplex_method \
        ....:     import random_dictionary
        sage: random_dictionary(3, 4)
        LP problem dictionary (use ...)
    """
    A = random_matrix(ZZ, m, n, x=-bound, y=bound).change_ring(QQ)
    if special_probability < random():
        b = random_vector(ZZ, m, x=0, y=bound).change_ring(QQ)
    else:   # Allow infeasible dictionary
        b = random_vector(ZZ, m, x=-bound, y=bound).change_ring(QQ)
    if special_probability < random():
        c = random_vector(ZZ, n, x=-bound, y=bound).change_ring(QQ)
    else:   # Make dual feasible dictionary
        c = random_vector(ZZ, n, x=-bound, y=0).change_ring(QQ)
    x_N = list(PolynomialRing(QQ, "x", m + n + 1, order="neglex").gens())
    x_N.pop(0)
    x_B = []
    for i in range(m):
        x_B.append(x_N.pop(randint(0, n + m - i - 1)))
    return LPDictionary(A, b, c, randint(-bound, bound), x_B, x_N, "z")

>>>>>>> fbca269f

class LPRevisedDictionary(LPAbstractDictionary):
    r"""
    Construct a revised dictionary for an LP problem.

    INPUT:

    - ``problem`` -- an :class:`LP problem in standard form
      <InteractiveLPProblemStandardForm>`

    - ``basic_variables`` -- a list of basic variables or their indices

    OUTPUT:

    - a :class:`revised dictionary for an LP problem <LPRevisedDictionary>`

    A revised dictionary encodes the same relations as a
    :class:`regular dictionary <LPDictionary>`, but stores only what is
    "necessary to efficiently compute data for the simplex method".

    Let the original problem be

    .. MATH::

        \begin{array}{l}
        \pm \max cx \\
        Ax \leq b \\
        x \geq 0
        \end{array}

    Let `\bar{x}` be the vector of :meth:`~InteractiveLPProblem.decision_variables` `x`
    followed by the :meth:`~InteractiveLPProblemStandardForm.slack_variables`.
    Let `\bar{c}` be the vector of :meth:`~InteractiveLPProblem.objective_coefficients` `c`
    followed by zeroes for all slack variables.
    Let `\bar{A} = (A | I)` be the matrix of
    :meth:`~InteractiveLPProblem.constraint_coefficients` `A` augmented by the identity
    matrix as columns corresponding to the slack variables. Then the problem
    above can be written as

    .. MATH::

        \begin{array}{l}
        \pm \max \bar{c} \bar{x} \\
        \bar{A} \bar{x} = b \\
        \bar{x} \geq 0
        \end{array}

    and any dictionary is a system of equations equivalent to
    `\bar{A} \bar{x} = b`, but resolved for :meth:`basic_variables` `x_B` in
    terms of :meth:`nonbasic_variables` `x_N` together with the expression for
    the objective in terms of `x_N`. Let :meth:`c_B` and :meth:`c_N` be vectors
    "splitting `\bar{c}` into basic and non-basic parts". Let :meth:`B` and
    :meth:`A_N` be the splitting of `\bar{A}`. Then the corresponding dictionary
    is

    .. MATH::

        \begin{array}{|l|}
        \hline
        x_B = B^{-1} b - B^{-1} A_N x_N\\
        \hline
        z = y b + \left(c_N - y^T A_N\right) x_N\\
        \hline
        \end{array}

    where `y = c_B^T B^{-1}`. To proceed with the simplex method, it is not
    necessary to compute all entries of this dictionary. On the other hand, any
    entry is easy to compute, if you know `B^{-1}`, so we keep track of it
    through the update steps.

    EXAMPLES::

        sage: A = ([1, 1], [3, 1])
        sage: b = (1000, 1500)
        sage: c = (10, 5)
        sage: P = InteractiveLPProblemStandardForm(A, b, c)
        sage: from sage.numerical.interactive_simplex_method \
        ....:     import LPRevisedDictionary
        sage: D = LPRevisedDictionary(P, [1, 2])
        sage: D.basic_variables()
        (x1, x2)
        sage: D
        LP problem dictionary (use ...)

    The same dictionary can be constructed through the problem::

        sage: P.revised_dictionary(1, 2) == D
        True

    When this dictionary is typeset, you will see two tables like these ones:

    .. MATH::

        \renewcommand{\arraystretch}{1.500000}
        \begin{array}{l}
        \begin{array}{l|r|rr||r||r}
        x_B & c_B &  & \mspace{-16mu} B^{-1} & y & B^{-1} b \\
        \hline
        x_{1} & 10 & -\frac{1}{2} & \frac{1}{2} & \frac{5}{2} & 250 \\
        x_{2} & 5 & \frac{3}{2} & -\frac{1}{2} & \frac{5}{2} & 750 \\
        \end{array}\\
        \\
        \begin{array}{r|rr}
        x_N & x_{3} & x_{4} \\
        \hline
        c_N^T & 0 & 0 \\
        \hline
        y^T A_N & \frac{5}{2} & \frac{5}{2} \\
        \hline
        c_N^T - y^T A_N & -\frac{5}{2} & -\frac{5}{2} \\
        \end{array}
        \end{array}

    More details will be shown if entering and leaving variables are set, but in
    any case the top table shows `B^{-1}` and a few extra columns, while the
    bottom one shows several rows: these are related to columns and rows of
    dictionary entries.
    """

    def __init__(self, problem, basic_variables):
        r"""
        See :class:`LPRevisedDictionary` for documentation.

        TESTS::

            sage: A = ([1, 1], [3, 1])
            sage: b = (1000, 1500)
            sage: c = (10, 5)
            sage: P = InteractiveLPProblemStandardForm(A, b, c)
            sage: from sage.numerical.interactive_simplex_method \
            ....:     import LPRevisedDictionary
            sage: D = LPRevisedDictionary(P, [1, 2])
            sage: TestSuite(D).run()
        """
        if problem.auxiliary_variable() == problem.decision_variables()[0]:
            raise ValueError("revised dictionaries should not be constructed "
                             "for auxiliary problems")
        super(LPRevisedDictionary, self).__init__()
        self._problem = problem
        R =  problem.coordinate_ring()
        self._x_B = vector(R, [variable(R, v) for v in basic_variables])

    def __eq__(self, other):
        r"""
        Check if two revised LP problem dictionaries are equal.

        INPUT:

        - ``other`` -- anything

        OUTPUT:

        - ``True`` if ``other`` is an :class:`LPRevisedDictionary` for the same
          :class:`InteractiveLPProblemStandardForm` with the same :meth:`basic_variables`,
          ``False`` otherwise

        TESTS::

            sage: A = ([1, 1], [3, 1])
            sage: b = (1000, 1500)
            sage: c = (10, 5)
            sage: P = InteractiveLPProblemStandardForm(A, b, c)
            sage: from sage.numerical.interactive_simplex_method \
            ....:     import LPRevisedDictionary
            sage: D1 = LPRevisedDictionary(P, [1, 2])
            sage: D2 = LPRevisedDictionary(P, [1, 2])
            sage: D1 is D2
            False
            sage: D1 == D2
            True
            sage: D3 = LPRevisedDictionary(P, [2, 0])
            sage: D1 == D3
            False
        """
        return (isinstance(other, LPRevisedDictionary) and
                self._problem == other._problem and
                self._x_B == other._x_B)

    def _latex_(self):
        r"""
        Return a LaTeX representation of ``self``.

        OUTPUT:

        - a string

        TESTS::

            sage: A = ([1, 1], [3, 1])
            sage: b = (1000, 1500)
            sage: c = (10, 5)
            sage: P = InteractiveLPProblemStandardForm(A, b, c)
            sage: D = P.revised_dictionary()
            sage: D.enter(1)
            sage: D.leave(3)
            sage: print(D._latex_())
            %notruncate
            \renewcommand{\arraystretch}{1.500000}
            \begin{array}{l}
            \begin{array}{l|r|rr||r||r|r|r}
            x_B & c_B &  & \mspace{-16mu} B^{-1} & y & B^{-1} b & B^{-1} A_{x_{1}} & \hbox{Ratio} \\
            \hline
            \color{red}{ x_{3} } & \color{red}{ 0 } & \color{red}{ 1 } & \color{red}{ 0 } & 0 & \color{red}{ 1000 } & \color{red}{ 1 } & \color{red}{ 1000 } \\
            x_{4} & 0 & 0 & 1 & 0 & 1500 & 3 & 500 \\
            \end{array}\\
            \\
            \begin{array}{r|rr}
            x_N & \color{green}{ x_{1} } & x_{2} \\
            \hline
            c_N^T & \color{green}{ 10 } & 5 \\
            \hline
            y^T A_N & \color{green}{ 0 } & 0 \\
            \hline
            c_N^T - y^T A_N & \color{green}{ 10 } & 5 \\
            \end{array}
            \end{array}
        """
        latex.add_package_to_preamble_if_available("color")
        x_B = self._x_B
        m = len(x_B)
        entering = self._entering
        leaving = self._leaving
        show_ratios = entering is not None and self.is_feasible()
        if leaving is not None:
            l = x_B.list().index(leaving)
        lines = []
        lines.append(r"\begin{array}{l|r|%s||r||r%s%s}" % ("r"*m,
            "|r" if entering is not None else "", "|r" if show_ratios else ""))
        headers = ["x_B", "c_B"]
        if generate_real_LaTeX:
            headers.append(r"\multicolumn{%d}{c||}{B^{-1}}" % m)
        else:
            headers.extend([""] * (m//2))
            headers.append(r"\mspace{-16mu} B^{-1}")
            headers.extend([""] * ((m-1)//2))
        headers.extend(["y", "B^{-1} b"])
        if entering is not None:
            headers.append("B^{-1} A_{%s}" % latex(entering))
        if show_ratios:
            headers.append(r"\hbox{Ratio}")
        lines.append(" & ".join(headers) +  r" \\")
        lines.append(r"\hline")
        Bi = self.B_inverse()
        c_B = self.c_B()
        y = self.y()
        Bib = self.constant_terms()
        if entering is not None:
            Biae = self.entering_coefficients()
        if show_ratios:
            ratios = self.ratios()
        for i in range(m):
            entries = [x_B[i], c_B[i]]
            entries.extend(Bi.row(i))
            entries.extend([y[i], Bib[i]])
            if entering is not None:
                entries.append(Biae[i])
            if show_ratios:
                if ratios and ratios[0][1] == x_B[i]:
                    entries.append(ratios.pop(0)[0])
            terms = [latex(_) for _ in entries]
            if leaving is not None and i == l:
                for j, t in enumerate(terms):
                    if j == m + 2:
                        continue
                    # Trac #30809: The MathJaX version of \color takes an argument
                    terms[j] = r"\color{red}{" + t + "}"
            lines.append(" & ".join(terms) + r" \\")
        lines.append(r"\end{array}")
        top = "\n".join(lines)

        def make_line(header, terms):
            terms = [latex(_) for _ in terms]
            if entering is not None:
                terms[k] = r"\color{green}{" + terms[k] + "}"
            lines.append(" & ".join([header] + terms) + r" \\")

        lines = []
        x_N = self.x_N()
        if entering is not None:
            k = x_N.list().index(entering)
        lines.append(r"\begin{array}{r|" + "r" * len(x_N) + "}")
        make_line("x_N", x_N)
        lines.append(r"\hline")
        make_line("c_N^T", self.c_N())
        lines.append(r"\hline")
        make_line("y^T A_N", y * self.A_N())
        lines.append(r"\hline")
        make_line("c_N^T - y^T A_N", self.objective_coefficients())
        if leaving is not None and self.is_dual_feasible():
            lines.append(r"\hline")
            make_line("B^{-1}_{%s} A_N" % latex(leaving),
                      self.leaving_coefficients())
            lines.append(r"\hline")
            ratios = self.dual_ratios()
            make_line(r"\hbox{Ratio}", [ratios.pop(0)[0]
                                        if ratios and ratios[0][1] == x else ""
                                        for x in x_N])
        lines.append(r"\end{array}")
        bottom = "\n".join(lines)
        return _assemble_arrayl([top, "", bottom], 1.5)

    def _preupdate_output(self, direction):
        r"""
        Return auxiliary output before the update step.

        In addition to generic output, show matrices for updating B-inverse.

        INPUT:

        - ``direction`` -- a string specifying the type of the simplex method
          used, either "primal" or "dual"

        OUTPUT:

        - :class:`~sage.misc.html.HtmlFragment`.

        TESTS::

            sage: A = ([1, 1], [3, 1])
            sage: b = (1000, 1500)
            sage: c = (10, 5)
            sage: P = InteractiveLPProblemStandardForm(A, b, c)
            sage: D = P.revised_dictionary()
            sage: D.enter(1)
            sage: D.leave(4)
            sage: D._preupdate_output("primal")
            Entering: $x_{1}$. Leaving: $x_{4}$.
            \begin{equation*}
            B_\mathrm{new}^{-1} = E^{-1} B_\mathrm{old}^{-1} =
            \left(\begin{array}{rr}
            1 & -\frac{1}{3} \\
            0 & \frac{1}{3}
            \end{array}\right)
            \left(\begin{array}{rr}
            1 & 0 \\
            0 & 1
            \end{array}\right)
            \end{equation*}
        """
        return HtmlFragment("\n".join([
            super(LPRevisedDictionary, self)._preupdate_output(direction),
            r"\begin{equation*}",
            r"B_\mathrm{new}^{-1} = E^{-1} B_\mathrm{old}^{-1} = ",
            latex(self.E_inverse()),
            latex(self.B_inverse()),
            r"\end{equation*}"]))

    def A(self, v):
        r"""
        Return the column of constraint coefficients corresponding to ``v``.

        INPUT:

        - ``v`` -- a variable, its name, or its index

        OUTPUT:

        - a vector

        EXAMPLES::

            sage: A = ([1, 1], [3, 1])
            sage: b = (1000, 1500)
            sage: c = (10, 5)
            sage: P = InteractiveLPProblemStandardForm(A, b, c)
            sage: D = P.revised_dictionary()
            sage: D.A(1)
            (1, 3)
            sage: D.A(0)
            (-1, -1)
            sage: D.A("x3")
            (1, 0)
        """
        P = self.problem()
        R = P.coordinate_ring()
        v = variable(R, v)
        k = R.gens().index(v)
        R = R.base_ring()
        m, n = P.m(), P.n()
        if k == 0:
            return vector(R, [-1] * m)
        elif k <= n:
            return P.A().column(k - 1)
        else:
            return identity_matrix(R, m).column(k - n - 1)

    def A_N(self):
        r"""
        Return the `A_N` matrix, constraint coefficients of
        non-basic variables.

        OUTPUT:

        - a matrix

        EXAMPLES::

            sage: A = ([1, 1], [3, 1])
            sage: b = (1000, 1500)
            sage: c = (10, 5)
            sage: P = InteractiveLPProblemStandardForm(A, b, c)
            sage: D = P.revised_dictionary()
            sage: D.A_N()
            [1 1]
            [3 1]
        """
        return column_matrix(self.problem().base_ring(),
                             [self.A(x) for x in self.x_N()])

    def B(self):
        r"""
        Return the `B` matrix, i.e. constraint coefficients of
        basic variables.

        OUTPUT:

        - a matrix

        EXAMPLES::

            sage: A = ([1, 1], [3, 1])
            sage: b = (1000, 1500)
            sage: c = (10, 5)
            sage: P = InteractiveLPProblemStandardForm(A, b, c)
            sage: D = P.revised_dictionary(1, 2)
            sage: D.B()
            [1 1]
            [3 1]
        """
        return column_matrix(self.problem().base_ring(),
                             [self.A(x) for x in self._x_B])

    def B_inverse(self):
        r"""
        Return the inverse of the :meth:`B` matrix.

        This inverse matrix is stored and computed during dictionary update in
        a more efficient way than generic inversion.

        OUTPUT:

        - a matrix

        EXAMPLES::

            sage: A = ([1, 1], [3, 1])
            sage: b = (1000, 1500)
            sage: c = (10, 5)
            sage: P = InteractiveLPProblemStandardForm(A, b, c)
            sage: D = P.revised_dictionary(1, 2)
            sage: D.B_inverse()
            [-1/2  1/2]
            [ 3/2 -1/2]
        """
        try:
            return self._B_inverse
        except AttributeError:
            self._B_inverse = self.B().inverse()
            return self._B_inverse

    def E(self):
        r"""
        Return the eta matrix between ``self`` and the next dictionary.

        OUTPUT:

        - a matrix

        If `B_{\mathrm{old}}` is the current matrix `B` and `B_{\mathrm{new}}`
        is the `B` matrix of the next dictionary (after the update step), then
        `B_{\mathrm{new}} = B_{\mathrm{old}} E`.

        EXAMPLES::

            sage: A = ([1, 1], [3, 1])
            sage: b = (1000, 1500)
            sage: c = (10, 5)
            sage: P = InteractiveLPProblemStandardForm(A, b, c)
            sage: D = P.revised_dictionary()
            sage: D.enter(1)
            sage: D.leave(4)
            sage: D.E()
            [1 1]
            [0 3]
        """
        if self._entering is None:
            raise ValueError("entering variable must be set to compute the "
                             "eta matrix")
        leaving = self._leaving
        if leaving is None:
            raise ValueError("leaving variable must be set to compute the "
                             "eta matrix")
        l = self._x_B.list().index(leaving)
        E = identity_matrix(self.base_ring(), self.problem().m())
        E.set_column(l, self.entering_coefficients())
        return E

    def E_inverse(self):
        r"""
        Return the inverse of the matrix :meth:`E`.

        This inverse matrix is computed in a more efficient way than generic
        inversion.

        OUTPUT:

        - a matrix

        EXAMPLES::

            sage: A = ([1, 1], [3, 1])
            sage: b = (1000, 1500)
            sage: c = (10, 5)
            sage: P = InteractiveLPProblemStandardForm(A, b, c)
            sage: D = P.revised_dictionary()
            sage: D.enter(1)
            sage: D.leave(4)
            sage: D.E_inverse()
            [   1 -1/3]
            [   0  1/3]
        """
        E = self.E()
        l = self._x_B.list().index(self._leaving)
        d = E[l, l]
        if d == 0:
            raise ValueError("eta matrix is not invertible due to incompatible "
                             "choice of entering and leaving variables")
        E.set_col_to_multiple_of_col(l, l, -1/d)
        E[l, l] = 1 / d
        return E

    def add_row(self, nonbasic_coefficients, constant, basic_variable=None):
        r"""
        Return a dictionary with an additional row based on a given dictionary.

        The implementation of this method for revised dictionaries
        adds a new inequality constraint to the problem, in which the given
        `basic_variable` becomes the slack variable.  The resulting dictionary
        (with `basic_variable` added to the basis) will have the given
        `nonbasic_coefficients` and `constant` as a new row.

        INPUT:

        - ``nonbasic_coefficients``-- a list of the coefficients for the
          new row (with which nonbasic variables are subtracted in the relation
          for the new basic variable)

        - ``constant``--  the constant term for the new row

        - ``basic_variable``-- (default: depends on :func:`style`)
          a string giving the name of the basic variable of the new row

        OUTPUT:

        - a :class:`revised dictionary <LPRevisedDictionary>`

        EXAMPLES::

            sage: A = ([-1, 1111, 3, 17], [8, 222, 7, 6],
            ....: [3, 7, 17, 5], [9, 5, 7, 3])
            sage: b = (2, 17, 11, 27)
            sage: c = (5/133, 1/10, 1/18, 47/3)
            sage: P = InteractiveLPProblemStandardForm(A, b, c)
            sage: D = P.final_revised_dictionary()
            sage: D1 = D.add_row([7, 11, 13, 9], 42)
            sage: D1.row_coefficients("x9")
            (7, 11, 13, 9)
            sage: D1.constant_terms()[-1]
            42
            sage: D1.basic_variables()[-1]
            x9

            sage: A = ([-9, 7, 48, 31, 23], [5, 2, 9, 13, 98],
            ....: [14, 15, 97, 49, 1], [9, 5, 7, 3, 17],
            ....: [119, 7, 121, 5, 111])
            sage: b = (33, 27, 1, 272, 61)
            sage: c = (51/133, 1/100, 149/18, 47/37, 13/17)
            sage: P = InteractiveLPProblemStandardForm(A, b, c)
            sage: D = P.revised_dictionary("x1", "x2", "x3", "x4", "x5")
            sage: D2 = D.add_row([5 ,7, 11, 13, 9], 99, basic_variable='c')
            sage: D2.row_coefficients("c")
            (5, 7, 11, 13, 9)
            sage: D2.constant_terms()[-1]
            99
            sage: D2.basic_variables()[-1]
            c

            sage: D = P.revised_dictionary(0, 1, 2, 3, 4)
            sage: D.add_row([1, 2, 3, 4, 5, 6], 0)
            Traceback (most recent call last):
            ...
            ValueError: the sum of coefficients of nonbasic slack variables has
            to be equal to -1 when inserting a row into a dictionary for the
            auxiliary problem
            sage: D3 = D.add_row([1, 2, 3, 4, 5, -15], 0)
            sage: D3.row_coefficients(11)
            (1, 2, 3, 4, 5, -15)
        """
        P = self.problem()
        n = P.n()
        # Split nonbasic_coefficients into decision and slack parts
        nbc_decision = vector(P.base_ring(), n)
        nbc_slack = vector(P.base_ring(), P.m())
        for i, coef in zip(self.nonbasic_indices(), nonbasic_coefficients):
            # Extra -1 is due to the auxiliary variable at index 0
            if i > n:
                nbc_slack[i -1 - n] = coef
            else:
                nbc_decision[i - 1] = coef
        if 0 in self.basic_indices() and not sum(nbc_slack) == -1:
            raise ValueError(
                "the sum of coefficients of nonbasic slack variables has to "
                "be equal to -1 when inserting a row into a dictionary for "
                "the auxiliary problem")
        P_new = P.add_constraint(nbc_decision - nbc_slack * P.A(),
                                 constant - nbc_slack * P.b(),
                                 basic_variable)
        x_B = list(self.x_B()) + [P_new.slack_variables()[-1]]
        return P_new.revised_dictionary(*x_B)

    def basic_indices(self):
        r"""
        Return the basic indices of ``self``.

        .. NOTE::

            Basic indices are indices of :meth:`basic_variables` in the list of
            generators of the :meth:`~InteractiveLPProblemStandardForm.coordinate_ring` of
            the :meth:`problem` of ``self``, they may not coincide with the
            indices of variables which are parts of their names. (They will for
            the default indexed names.)

        OUTPUT:

        - a list.

        EXAMPLES::

            sage: A = ([1, 1], [3, 1])
            sage: b = (1000, 1500)
            sage: c = (10, 5)
            sage: P = InteractiveLPProblemStandardForm(A, b, c)
            sage: D = P.revised_dictionary()
            sage: D.basic_indices()
            [3, 4]
        """
        gens = self.coordinate_ring().gens()
        return [gens.index(x) for x in self._x_B]

    def basic_variables(self):
        r"""
        Return the basic variables of ``self``.

        OUTPUT:

        - a vector

        EXAMPLES::

            sage: A = ([1, 1], [3, 1])
            sage: b = (1000, 1500)
            sage: c = (10, 5)
            sage: P = InteractiveLPProblemStandardForm(A, b, c)
            sage: D = P.revised_dictionary()
            sage: D.basic_variables()
            (x3, x4)
        """
        return vector(self._x_B[0].parent(), self._x_B)

    def c_B(self):
        r"""
        Return the `c_B` vector, objective coefficients of basic variables.

        OUTPUT:

        - a vector

        EXAMPLES::

            sage: A = ([1, 1], [3, 1])
            sage: b = (1000, 1500)
            sage: c = (10, 5)
            sage: P = InteractiveLPProblemStandardForm(A, b, c)
            sage: D = P.revised_dictionary(1, 2)
            sage: D.c_B()
            (10, 5)
        """
        P = self.problem()
        R = self.base_ring()
        BB = self.basic_indices()
        if 0 in BB:
            c_B = vector(R, P.m())
            c_B[BB.index(0)] = -1
            return c_B
        else:
            c_D = P.c()
            n = P.n()
            return vector(R, [c_D[k - 1] if k <= n else 0 for k in BB])

    def c_N(self):
        r"""
        Return the `c_N` vector, objective coefficients of non-basic variables.

        OUTPUT:

        - a vector

        EXAMPLES::

            sage: A = ([1, 1], [3, 1])
            sage: b = (1000, 1500)
            sage: c = (10, 5)
            sage: P = InteractiveLPProblemStandardForm(A, b, c)
            sage: D = P.revised_dictionary()
            sage: D.c_N()
            (10, 5)
        """
        P = self.problem()
        n = P.n()
        R = P.base_ring()
        if 0 in self.basic_indices():
            return vector(R, n + 1)
        else:
            c_D = P.c()
            return vector(R, (c_D[k - 1] if k <= n else 0
                              for k in self.nonbasic_indices()))

    def column_coefficients(self, v):
        r"""
        Return the coefficients of a nonbasic variable.

        INPUT:

        - ``v`` -- a nonbasic variable of ``self``, can be given as a string, an
          actual variable, or an integer interpreted as the index of a variable

        OUTPUT:

        - a vector

        EXAMPLES::

            sage: A = ([1, 1], [3, 1])
            sage: b = (1000, 1500)
            sage: c = (10, 5)
            sage: P = InteractiveLPProblemStandardForm(A, b, c)
            sage: D = P.revised_dictionary()
            sage: D.column_coefficients(1)
            (1, 3)
        """
        if v is not None:
            v = variable(self.coordinate_ring(), v)
            if v not in self.nonbasic_variables():
                raise ValueError("variable must be nonbasic")
        return self.B_inverse() * self.A(v)

    def constant_terms(self):
        r"""
        Return constant terms in the relations of ``self``.

        OUTPUT:

        - a vector

        EXAMPLES::

            sage: A = ([1, 1], [3, 1])
            sage: b = (1000, 1500)
            sage: c = (10, 5)
            sage: P = InteractiveLPProblemStandardForm(A, b, c)
            sage: D = P.revised_dictionary()
            sage: D.constant_terms()
            (1000, 1500)
        """
        return self.B_inverse() * self.problem().b()

    def dictionary(self):
        r"""
        Return a regular LP dictionary matching ``self``.

        OUTPUT:

        - an :class:`LP dictionary <LPDictionary>`

        EXAMPLES::

            sage: A = ([1, 1], [3, 1], [-1, -1])
            sage: b = (1000, 1500, -400)
            sage: c = (10, 5)
            sage: P = InteractiveLPProblemStandardForm(A, b, c)
            sage: D = P.revised_dictionary()
            sage: D.dictionary()
            LP problem dictionary (use ...)
        """
        D = LPDictionary(self.B_inverse() * self.A_N(),
                         self.constant_terms(),
                         self.objective_coefficients(),
                         self.objective_value(),
                         self.basic_variables(),
                         self.nonbasic_variables(),
                         self.problem().objective_name())
        D._entering = self._entering
        D._leaving = self._leaving
        return D

    def nonbasic_indices(self):
        r"""
        Return the non-basic indices of ``self``.

        .. NOTE::

            Non-basic indices are indices of :meth:`nonbasic_variables` in the
            list of generators of the
            :meth:`~InteractiveLPProblemStandardForm.coordinate_ring` of the
            :meth:`problem` of ``self``, they may not coincide with the indices
            of variables which are parts of their names. (They will for the
            default indexed names.)

        OUTPUT:

        - a list

        EXAMPLES::

            sage: A = ([1, 1], [3, 1])
            sage: b = (1000, 1500)
            sage: c = (10, 5)
            sage: P = InteractiveLPProblemStandardForm(A, b, c)
            sage: D = P.revised_dictionary()
            sage: D.nonbasic_indices()
            [1, 2]
        """
        gens = self.coordinate_ring().gens()
        return [gens.index(x) for x in self.x_N()]

    def nonbasic_variables(self):
        r"""
        Return non-basic variables of ``self``.

        OUTPUT:

        - a vector

        EXAMPLES::

            sage: A = ([1, 1], [3, 1])
            sage: b = (1000, 1500)
            sage: c = (10, 5)
            sage: P = InteractiveLPProblemStandardForm(A, b, c)
            sage: D = P.revised_dictionary()
            sage: D.nonbasic_variables()
            (x1, x2)
        """
        R = self.coordinate_ring()
        return vector(R, [xi for xi in R.gens()[1:] if xi not in self._x_B])

    def objective_coefficients(self):
        r"""
        Return coefficients of the objective of ``self``.

        OUTPUT:

        - a vector

        These are coefficients of non-basic variables when basic variables are
        eliminated.

        EXAMPLES::

            sage: A = ([1, 1], [3, 1])
            sage: b = (1000, 1500)
            sage: c = (10, 5)
            sage: P = InteractiveLPProblemStandardForm(A, b, c)
            sage: D = P.revised_dictionary()
            sage: D.objective_coefficients()
            (10, 5)
        """
        return self.c_N() - self.y() * self.A_N()

    def objective_name(self):
        r"""
        Return the objective name of ``self``.

        OUTPUT:

        - a symbolic expression

        EXAMPLES::

            sage: A = ([1, 1], [3, 1])
            sage: b = (1000, 1500)
            sage: c = (10, 5)
            sage: P = InteractiveLPProblemStandardForm(A, b, c)
            sage: D = P.revised_dictionary()
            sage: D.objective_name()
            z
        """
        return self.problem().objective_name()

    def objective_value(self):
        r"""
        Return the value of the objective at the basic solution of ``self``.

        OUTPUT:

        - a number

        EXAMPLES::

            sage: A = ([1, 1], [3, 1])
            sage: b = (1000, 1500)
            sage: c = (10, 5)
            sage: P = InteractiveLPProblemStandardForm(A, b, c)
            sage: D = P.revised_dictionary()
            sage: D.objective_value()
            0
        """
        return (self.y() * self.problem().b() +
                self.problem().objective_constant_term())

    def problem(self):
        r"""
        Return the original problem.

        OUTPUT:

        - an :class:`LP problem in standard form <InteractiveLPProblemStandardForm>`

        EXAMPLES::

            sage: A = ([1, 1], [3, 1])
            sage: b = (1000, 1500)
            sage: c = (10, 5)
            sage: P = InteractiveLPProblemStandardForm(A, b, c)
            sage: D = P.revised_dictionary()
            sage: D.problem() is P
            True
        """
        return self._problem

    def row_coefficients(self, v):
        r"""
        Return the coefficients of the basic variable ``v``.

        These are the coefficients with which nonbasic variables are subtracted
        in the relation for ``v``.

        INPUT:

        - ``v`` -- a basic variable of ``self``, can be given as a string, an
          actual variable, or an integer interpreted as the index of a variable

        OUTPUT:

        - a vector of coefficients of a basic variable

        EXAMPLES::

            sage: A = ([-1, 1], [8, 2])
            sage: b = (2, 17)
            sage: c = (55/10, 21/10)
            sage: P = InteractiveLPProblemStandardForm(A, b, c)
            sage: D = P.revised_dictionary()
            sage: D.row_coefficients("x3")
            (-1, 1)

        We can also use indices of variables::

            sage: D.row_coefficients(3)
            (-1, 1)

        Or variable names without quotes after injecting them::

            sage: P.inject_variables()
            Defining x0, x1, x2, x3, x4
            sage: D.row_coefficients(x3)
            (-1, 1)
        """
        if v is not None:
            v = variable(self.coordinate_ring(), v)
            if v not in self.basic_variables():
                raise ValueError("variable must be basic")
        i = tuple(self.basic_variables()).index(v)
        return self.B_inverse()[i] * self.A_N()

    def update(self):
        r"""
        Update ``self`` using previously set entering and leaving variables.

        EXAMPLES::

            sage: A = ([1, 1], [3, 1])
            sage: b = (1000, 1500)
            sage: c = (10, 5)
            sage: P = InteractiveLPProblemStandardForm(A, b, c)
            sage: D = P.revised_dictionary()
            sage: D.objective_value()
            0
            sage: D.enter("x1")
            sage: D.leave("x4")
            sage: D.update()
            sage: D.objective_value()
            5000
        """
        # Update the inverse of B first, in case it is impossible
        self._B_inverse = self.E_inverse() * self.B_inverse()
        # Now update the rest and clear settings
        self._x_B[self._x_B.list().index(self._leaving)] = self._entering
        self._entering = None
        self._leaving = None

    def y(self):
        r"""
        Return the `y` vector, the product of :meth:`c_B` and
        :meth:`B_inverse`.

        OUTPUT:

        - a vector

        EXAMPLES::

            sage: A = ([1, 1], [3, 1])
            sage: b = (1000, 1500)
            sage: c = (10, 5)
            sage: P = InteractiveLPProblemStandardForm(A, b, c)
            sage: D = P.revised_dictionary()
            sage: D.y()
            (0, 0)
        """
        return self.c_B() * self.B_inverse()

    # Aliases for the standard notation
    x_B = basic_variables
    x_N = nonbasic_variables<|MERGE_RESOLUTION|>--- conflicted
+++ resolved
@@ -4369,52 +4369,7 @@
         self._leaving = None
 
 
-<<<<<<< HEAD
 random_dictionary = LPDictionary.random_element
-=======
-def random_dictionary(m, n, bound=5, special_probability=0.2):
-    r"""
-    Construct a random dictionary.
-
-    INPUT:
-
-    - ``m`` -- the number of constraints/basic variables
-
-    - ``n`` -- the number of decision/non-basic variables
-
-    - ``bound`` -- (default: 5) a bound on dictionary entries
-
-    - ``special_probability`` -- (default: 0.2) probability of constructing a
-      potentially infeasible or potentially optimal dictionary
-
-    OUTPUT:
-
-    - an :class:`LP problem dictionary <LPDictionary>`
-
-    EXAMPLES::
-
-        sage: from sage.numerical.interactive_simplex_method \
-        ....:     import random_dictionary
-        sage: random_dictionary(3, 4)
-        LP problem dictionary (use ...)
-    """
-    A = random_matrix(ZZ, m, n, x=-bound, y=bound).change_ring(QQ)
-    if special_probability < random():
-        b = random_vector(ZZ, m, x=0, y=bound).change_ring(QQ)
-    else:   # Allow infeasible dictionary
-        b = random_vector(ZZ, m, x=-bound, y=bound).change_ring(QQ)
-    if special_probability < random():
-        c = random_vector(ZZ, n, x=-bound, y=bound).change_ring(QQ)
-    else:   # Make dual feasible dictionary
-        c = random_vector(ZZ, n, x=-bound, y=0).change_ring(QQ)
-    x_N = list(PolynomialRing(QQ, "x", m + n + 1, order="neglex").gens())
-    x_N.pop(0)
-    x_B = []
-    for i in range(m):
-        x_B.append(x_N.pop(randint(0, n + m - i - 1)))
-    return LPDictionary(A, b, c, randint(-bound, bound), x_B, x_N, "z")
-
->>>>>>> fbca269f
 
 class LPRevisedDictionary(LPAbstractDictionary):
     r"""
