from pynac import I
i = I
from ring import SR
from constants import (pi, e, NaN, golden_ratio, log2, euler_gamma, catalan,
<<<<<<< HEAD
                       khinchin, twinprime, mertens, glaisher, brun)
from expression import Expression, solve_diophantine
=======
                       khinchin, twinprime, mertens, glaisher)
from expression import Expression
>>>>>>> 86787f2a
from callable import CallableSymbolicExpressionRing

from sage.symbolic.relation import solve, solve_mod, solve_ineq
from sage.symbolic.assumptions import assume, forget, assumptions

from units import units<|MERGE_RESOLUTION|>--- conflicted
+++ resolved
@@ -2,13 +2,8 @@
 i = I
 from ring import SR
 from constants import (pi, e, NaN, golden_ratio, log2, euler_gamma, catalan,
-<<<<<<< HEAD
-                       khinchin, twinprime, mertens, glaisher, brun)
+                       khinchin, twinprime, mertens, glaisher)
 from expression import Expression, solve_diophantine
-=======
-                       khinchin, twinprime, mertens, glaisher)
-from expression import Expression
->>>>>>> 86787f2a
 from callable import CallableSymbolicExpressionRing
 
 from sage.symbolic.relation import solve, solve_mod, solve_ineq
