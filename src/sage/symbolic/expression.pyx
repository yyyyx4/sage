--- conflicted
+++ resolved
@@ -5490,20 +5490,19 @@
             sage: integrate(f(x), x, 0, a).subs(a=cos(a))
             integrate(f(x), x, 0, cos(a))
 
-<<<<<<< HEAD
         Check that :trac:`31554` is fixed::
 
             sage: a,b,c,d,x,y = var("a b c d x y")
             sage: with hold:
             ....:     print((2*x^0*a + b*y^1).subs({x:c, y:c*d}))
             b*c*d + 2*a
-=======
+
         Check that :trac:`31530` is fixed::
 
             sage: a, b = var("a b")
             sage: (a + b*x).series(x, 2).subs(a=a, b=b)
             (a) + (b)*x + Order(x^2)
->>>>>>> 824f9ccc
+
         """
         cdef dict sdict = {}
         cdef GEx res
