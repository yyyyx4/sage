--- conflicted
+++ resolved
@@ -876,17 +876,10 @@
     cpdef dict dict(self, bint convert=True):
         """
         Return the entries of the matrix as a :class:`dict`.
-<<<<<<< HEAD
 
         The keys of this :class:`dict` are the non-zero positions ``(i,j)``. The
         corresponding value is the entry at that position. Zero values are skipped.
 
-=======
-
-        The keys of this :class:`dict` are the non-zero positions ``(i,j)``. The
-        corresponding value is the entry at that position. Zero values are skipped.
-
->>>>>>> d26b9c87
         If ``convert`` is ``True``, the entries are converted to the base
         ring. Otherwise, the entries are returned as given.
 
