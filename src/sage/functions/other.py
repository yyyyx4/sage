--- conflicted
+++ resolved
@@ -29,235 +29,6 @@
 
 one_half = ~SR(2)
 
-<<<<<<< HEAD
-class Function_erf(BuiltinFunction):
-    r"""
-    The error function, defined for real values as
-
-    `\text{erf}(x) = \frac{2}{\sqrt{\pi}} \int_0^x e^{-t^2} dt`.
-
-    This function is also defined for complex values, via analytic
-    continuation.
-
-
-    EXAMPLES:
-
-    We can evaluate numerically::
-
-        sage: erf(2)
-        erf(2)
-        sage: erf(2).n()
-        0.995322265018953
-        sage: erf(2).n(100)
-        0.99532226501895273416206925637
-        sage: erf(ComplexField(100)(2+3j))
-        -20.829461427614568389103088452 + 8.6873182714701631444280787545*I
-
-    Basic symbolic properties are handled by Sage and Maxima::
-
-        sage: x = var("x")
-        sage: diff(erf(x),x)
-        2*e^(-x^2)/sqrt(pi)
-        sage: integrate(erf(x),x)
-        x*erf(x) + e^(-x^2)/sqrt(pi)
-
-    ALGORITHM:
-
-    Sage implements numerical evaluation of the error function via the
-    ``erf()`` function from mpmath. Symbolics are handled by Sage and Maxima.
-
-    REFERENCES:
-
-    - http://en.wikipedia.org/wiki/Error_function
-    - http://mpmath.org/doc/current/functions/expintegrals.html#error-functions
-
-    TESTS:
-
-    Check limits::
-
-        sage: limit(erf(x),x=0)
-        0
-        sage: limit(erf(x),x=infinity)
-        1
-
-     Check that it's odd::
-
-         sage: erf(1.0)
-         0.842700792949715
-         sage: erf(-1.0)
-         -0.842700792949715
-
-    Check against other implementations and against the definition::
-
-        sage: erf(3).n()
-        0.999977909503001
-        sage: maxima.erf(3).n()
-        0.999977909503001
-        sage: (1-pari(3).erfc())
-        0.999977909503001
-        sage: RR(3).erf()
-        0.999977909503001
-        sage: (integrate(exp(-x**2),(x,0,3))*2/sqrt(pi)).n()
-        0.999977909503001
-
-    :trac:`9044`::
-
-        sage: N(erf(sqrt(2)),200)
-        0.95449973610364158559943472566693312505644755259664313203267
-
-    :trac:`11626`::
-
-        sage: n(erf(2),100)
-        0.99532226501895273416206925637
-        sage: erf(2).n(100)
-        0.99532226501895273416206925637
-
-    Test (indirectly) :trac:`11885`::
-
-        sage: erf(float(0.5))
-        0.5204998778130465
-        sage: erf(complex(0.5))
-        (0.5204998778130465+0j)
-
-    Ensure conversion from maxima elements works::
-
-        sage: merf = maxima(erf(x)).sage().operator()
-        sage: merf == erf
-        True
-
-    Make sure we can dump and load it::
-
-        sage: loads(dumps(erf(2)))
-        erf(2)
-
-    Special-case 0 for immediate evaluation::
-
-        sage: erf(0)
-        0
-        sage: solve(erf(x)==0,x)
-        [x == 0]
-
-    Make sure that we can hold::
-
-        sage: erf(0,hold=True)
-        erf(0)
-        sage: simplify(erf(0,hold=True))
-        0
-
-    Check that high-precision ComplexField inputs work::
-
-        sage: CC(erf(ComplexField(1000)(2+3j)))
-        -20.8294614276146 + 8.68731827147016*I
-    """
-
-    def __init__(self):
-        r"""
-        See docstring for :meth:`Function_erf`.
-
-        EXAMPLES::
-
-            sage: maxima(erf(2))
-            erf(2)
-            sage: erf(2)._sympy_()
-            erf(2)
-        """
-        BuiltinFunction.__init__(self, "erf", latex_name=r"\text{erf}",
-                                 conversions=dict(maxima='erf',
-                                                  sympy='erf',
-                                                  fricas='erf',
-                                                  giac='erf'))
-
-    def _eval_(self, x):
-        """
-        EXAMPLES:
-
-        Input is not an expression but is exact::
-
-            sage: erf(0)
-            0
-            sage: erf(1)
-            erf(1)
-
-        Input is not an expression and is not exact::
-
-            sage: erf(0.0)
-            0.000000000000000
-
-        Input is an expression but not a trivial zero::
-
-            sage: erf(x)
-            erf(x)
-
-        Input is an expression which is trivially zero::
-
-            sage: erf(SR(0))
-            0
-        """
-        if isinstance(x, Expression):
-            if x.is_trivial_zero():
-                return x
-        elif not x:
-            return x
-
-    def _evalf_(self, x, parent=None, algorithm=None):
-        """
-        EXAMPLES::
-
-            sage: erf(2).n()
-            0.995322265018953
-            sage: erf(2).n(200)
-            0.99532226501895273416206925636725292861089179704006007673835
-            sage: erf(pi - 1/2*I).n(100)
-            1.0000111669099367825726058952 + 1.6332655417638522934072124547e-6*I
-
-        TESTS:
-
-        Check that PARI/GP through the GP interface gives the same answer::
-
-            sage: gp.set_real_precision(59)  # random
-            38
-            sage: print(gp.eval("1 - erfc(1)")); print(erf(1).n(200));
-            0.84270079294971486934122063508260925929606699796630290845994
-            0.84270079294971486934122063508260925929606699796630290845994
-
-        Check that for an imaginary input, the output is also imaginary, see
-        :trac:`13193`::
-
-            sage: erf(3.0*I)
-            1629.99462260157*I
-            sage: erf(33.0*I)
-            1.51286977510409e471*I
-        """
-        R = parent or s_parent(x)
-        import mpmath
-        return mpmath_utils.call(mpmath.erf, x, parent=R)
-
-    def _derivative_(self, x, diff_param=None):
-        """
-        Derivative of erf function
-
-        EXAMPLES::
-
-            sage: erf(x).diff(x)
-            2*e^(-x^2)/sqrt(pi)
-
-        TESTS:
-
-        Check if :trac:`8568` is fixed::
-
-            sage: var('c,x')
-            (c, x)
-            sage: derivative(erf(c*x),x)
-            2*c*e^(-c^2*x^2)/sqrt(pi)
-            sage: erf(c*x).diff(x)._maxima_init_()
-            '((%pi)^(-1/2))*(_SAGE_VAR_c)*(exp(((_SAGE_VAR_c)^(2))*((_SAGE_VAR_x)^(2))*(-1)))*(2)'
-        """
-        return 2*exp(-x**2)/sqrt(pi)
-
-erf = Function_erf()
-
-=======
->>>>>>> c011cfad
 class Function_abs(GinacFunction):
     def __init__(self):
         r"""
@@ -336,11 +107,8 @@
         """
         GinacFunction.__init__(self, "abs", latex_name=r"\mathrm{abs}",
                                conversions=dict(sympy='Abs',
-<<<<<<< HEAD
+                                                mathematica='Abs',
                                                 giac='abs'))
-=======
-                                                mathematica='Abs'))
->>>>>>> c011cfad
 
 abs = abs_symbolic = Function_abs()
 
