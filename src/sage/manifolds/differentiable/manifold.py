--- conflicted
+++ resolved
@@ -2428,7 +2428,6 @@
             True
 
         """
-<<<<<<< HEAD
         return not self._covering_frames == []
 
     def tangent_space(self, point):
@@ -2474,216 +2473,4 @@
             raise TypeError("{} is not a manifold point".format(point))
         if point not in self:
             raise ValueError("{} is not a point on the {}".format(point, self))
-        return TangentSpace(point)
-
-
-###############################################################################
-
-class DifferentiableManifold(DifferentiableMixin, TopologicalManifold):
-    r"""
-    Differentiable manifold over a topological field `K`.
-
-    Given a non-discrete topological field `K` (in most applications,
-    `K = \RR` or `K = \CC`; see however [4]_ for `K = \QQ_p` and [5]_ for
-    other fields), a *differentiable manifold over* `K` is a topological
-    manifold `M` over `K` equipped with an atlas whose transitions maps are of
-    class `C^k` (i.e. `k`-times  continuously differentiable) for a fixed
-    positive integer `k` (possibly `k=\infty`). `M` is then called a
-    `C^k`-*manifold over* `K`.
-
-    Note that
-
-    - if the mention of `K` is omitted, then `K=\RR` is assumed;
-    - if `K=\CC`, any `C^k`-manifold with `k\geq 1` is actually a
-      `C^\infty`-manifold (even an analytic manifold);
-    - if `K=\RR`, any `C^k`-manifold with `k\geq 1` admits a compatible
-      `C^\infty`-structure (Whitney's smoothing theorem).
-
-    INPUT:
-
-    - ``n`` -- positive integer; dimension of the manifold
-    - ``name`` -- string; name (symbol) given to the manifold
-    - ``field`` -- field `K` on which the manifold is
-      defined; allowed values are
-
-      - ``'real'`` or an object of type ``RealField`` (e.g., ``RR``) for
-        a manifold over `\RR`
-      - ``'complex'`` or an object of type ``ComplexField`` (e.g., ``CC``)
-        for a manifold over `\CC`
-      - an object in the category of topological fields (see
-        :class:`~sage.categories.fields.Fields` and
-        :class:`~sage.categories.topological_spaces.TopologicalSpaces`)
-        for other types of manifolds
-
-    - ``structure`` -- manifold structure (see
-      :class:`~sage.manifolds.structure.DifferentialStructure` or
-      :class:`~sage.manifolds.structure.RealDifferentialStructure`)
-    - ``diff_degree`` -- (default: ``infinity``) degree `k` of
-      differentiability
-    - ``latex_name`` -- (default: ``None``) string; LaTeX symbol to
-      denote the manifold; if none is provided, it is set to ``name``
-    - ``start_index`` -- (default: 0) integer; lower value of the range of
-      indices used for "indexed objects" on the manifold, e.g. coordinates
-      in a chart
-    - ``category`` -- (default: ``None``) to specify the category; if ``None``,
-      ``Manifolds(field).Differentiable()`` (or ``Manifolds(field).Smooth()``
-      if ``diff_degree`` = ``infinity``) is assumed (see the category
-      :class:`~sage.categories.manifolds.Manifolds`)
-    - ``unique_tag`` -- (default: ``None``) tag used to force the construction
-      of a new object when all the other arguments have been used previously
-      (without ``unique_tag``, the
-      :class:`~sage.structure.unique_representation.UniqueRepresentation`
-      behavior inherited from
-      :class:`~sage.manifolds.abstract.AbstractSet`
-      would return the previously constructed object corresponding to these
-      arguments).
-
-    EXAMPLES:
-
-    A 4-dimensional differentiable manifold (over `\RR`)::
-
-        sage: M = Manifold(4, 'M', latex_name=r'\mathcal{M}'); M
-        4-dimensional differentiable manifold M
-        sage: type(M)
-        <class 'sage.manifolds.differentiable.manifold.DifferentiableManifold_with_category'>
-        sage: latex(M)
-        \mathcal{M}
-        sage: dim(M)
-        4
-
-    Since the base field has not been specified, `\RR` has been assumed::
-
-        sage: M.base_field()
-        Real Field with 53 bits of precision
-
-    Since the degree of differentiability has not been specified, the default
-    value, `C^\infty`, has been assumed::
-
-        sage: M.diff_degree()
-        +Infinity
-
-    The input parameter ``start_index`` defines the range of indices on the
-    manifold::
-
-        sage: M = Manifold(4, 'M')
-        sage: list(M.irange())
-        [0, 1, 2, 3]
-        sage: M = Manifold(4, 'M', start_index=1)
-        sage: list(M.irange())
-        [1, 2, 3, 4]
-        sage: list(Manifold(4, 'M', start_index=-2).irange())
-        [-2, -1, 0, 1]
-
-    A complex manifold::
-
-        sage: N = Manifold(3, 'N', field='complex'); N
-        3-dimensional complex manifold N
-
-    A differentiable manifold over `\QQ_5`, the field of 5-adic numbers::
-
-        sage: N = Manifold(2, 'N', field=Qp(5)); N
-        2-dimensional differentiable manifold N over the 5-adic Field with
-         capped relative precision 20
-
-    A differentiable manifold is of course a topological manifold::
-
-        sage: isinstance(M, sage.manifolds.manifold.TopologicalManifold)
-        True
-        sage: isinstance(N, sage.manifolds.manifold.TopologicalManifold)
-        True
-
-    A differentiable manifold is a Sage *parent* object, in the category of
-    differentiable (here smooth) manifolds over a given topological field (see
-    :class:`~sage.categories.manifolds.Manifolds`)::
-
-        sage: isinstance(M, Parent)
-        True
-        sage: M.category()
-        Category of smooth manifolds over Real Field with 53 bits of precision
-        sage: from sage.categories.manifolds import Manifolds
-        sage: M.category() is Manifolds(RR).Smooth()
-        True
-        sage: M.category() is Manifolds(M.base_field()).Smooth()
-        True
-        sage: M in Manifolds(RR).Smooth()
-        True
-        sage: N in Manifolds(Qp(5)).Smooth()
-        True
-
-    The corresponding Sage *elements* are points::
-
-        sage: X.<t, x, y, z> = M.chart()
-        sage: p = M.an_element(); p
-        Point on the 4-dimensional differentiable manifold M
-        sage: p.parent()
-        4-dimensional differentiable manifold M
-        sage: M.is_parent_of(p)
-        True
-        sage: p in M
-        True
-
-    The manifold's points are instances of class
-    :class:`~sage.manifolds.point.ManifoldPoint`::
-
-        sage: isinstance(p, sage.manifolds.point.ManifoldPoint)
-        True
-
-    Since an open subset of a differentiable manifold `M` is itself a
-    differentiable manifold, open subsets of `M` have all attributes of
-    manifolds::
-
-        sage: U = M.open_subset('U', coord_def={X: t>0}); U
-        Open subset U of the 4-dimensional differentiable manifold M
-        sage: U.category()
-        Join of Category of subobjects of sets and Category of smooth manifolds
-         over Real Field with 53 bits of precision
-        sage: U.base_field() == M.base_field()
-        True
-        sage: dim(U) == dim(M)
-        True
-
-    The manifold passes all the tests of the test suite relative to its
-    category::
-
-        sage: TestSuite(M).run()
-
-    """
-    def __init__(self, n, name, field, structure,
-                 diff_degree=infinity, latex_name=None, start_index=0,
-                 category=None, unique_tag=None):
-        r"""
-        Construct a differentiable manifold.
-
-        TESTS::
-
-            sage: M = Manifold(3, 'M', latex_name=r'\mathbb{M}',
-            ....:                  start_index=1)
-            sage: M
-            3-dimensional differentiable manifold M
-            sage: latex(M)
-            \mathbb{M}
-            sage: dim(M)
-            3
-            sage: X.<x,y,z> = M.chart()
-            sage: TestSuite(M).run()
-
-        """
-        DifferentiableMixin.__init__(self, diff_degree=diff_degree)
-        if category is None:
-            if field == 'real':
-                field_c = RR
-            elif field == 'complex':
-                field_c = CC
-            else:
-                field_c = field
-            if diff_degree == infinity:
-                category = Manifolds(field_c).Smooth()
-            else:
-                category = Manifolds(field_c).Differentiable()
-        TopologicalManifold.__init__(self, n, name, field, structure,
-                                     latex_name=latex_name,
-                                     start_index=start_index,
-                                     category=category)
-=======
-        return not self._covering_frames == []
->>>>>>> 1f226bdc
+        return TangentSpace(point)