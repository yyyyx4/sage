--- conflicted
+++ resolved
@@ -818,10 +818,7 @@
         Implement pickling.
 
         TESTS::
-<<<<<<< HEAD
-=======
-
->>>>>>> 2c715293
+
             sage: F.<a,b> = FreeGroup()
             sage: a.__reduce__()
             (Free Group on generators {a, b}, ((1,),))
