--- conflicted
+++ resolved
@@ -42,10 +42,7 @@
 import abvar as abelian_variety
 import sage.modules.matrix_morphism
 import sage.structure.element
-<<<<<<< HEAD
 import sage.matrix.matrix_space as matrix_space
-=======
->>>>>>> a12b93f4
 
 from finite_subgroup import TorsionPoint
 
@@ -60,11 +57,13 @@
     """
 
     def _repr_(self):
-<<<<<<< HEAD
-        """
-        Return the string representation of self.
-
-        EXAMPLES:
+        """
+        Return string representation of this morphism.
+
+        EXAMPLES:
+            sage: t = J0(11).hecke_operator(2)
+            sage: sage.modular.abvar.morphism.Morphism_abstract._repr_(t)
+            'Abelian variety endomorphism of Abelian variety J0(11) of dimension 1'
             sage: J0(42).projection(J0(42)[0])._repr_()
             'Abelian variety morphism:\n  From: Abelian variety J0(42) of dimension 5\n  To:   Simple abelian subvariety 21a(2,42) of dimension 1 of J0(42)'
         """
@@ -72,13 +71,11 @@
 
     def _repr_type(self):
         """
-        Return the string representation of the type of self.  This is
-        used by self._repr_().
-
-        EXAMPLES:
-            sage: J0(37).projection(J0(37)[0])._repr_type()
-            'Abelian variety'
-            sage: J0(37).hecke_operator(2)._repr_type()
+        Return type of morphism.
+
+        EXAMPLES:
+            sage: t = J0(11).hecke_operator(2)
+            sage: sage.modular.abvar.morphism.Morphism_abstract._repr_type(t)
             'Abelian variety'
         """
         return "Abelian variety"
@@ -125,8 +122,6 @@
         """
         M = self.matrix()
         return M.nrows() == M.ncols() == M.rank()
-
-    def cokernel(self):
         """
         Return the cokernel of self.
 
@@ -136,6 +131,13 @@
                    the cokernel of self
 
         EXAMPLES:
+            sage: t = J0(33).hecke_operator(2)
+            sage: (t-1).cokernel()
+            (Abelian subvariety of dimension 1 of J0(33),
+             Abelian variety morphism:
+              From: Abelian variety J0(33) of dimension 3
+              To:   Abelian subvariety of dimension 1 of J0(33))
+
         Projection will always have cokernel zero.
             sage: J0(37).projection(J0(37)[0]).cokernel()
             (Simple abelian subvariety of dimension 0 of J0(37),
@@ -152,6 +154,8 @@
               To:   Abelian subvariety of dimension 1 of J0(37))
             sage: AbelianVariety('37b').newform().q_expansion(5)
             q + q^3 - 2*q^4 + O(q^5)
+        """
+              To:   Abelian subvariety of dimension 1 of J0(33))
         """
         try:
             return self.__cokernel
@@ -380,314 +384,6 @@
             ]
             sage: t3(E11a0) == E11a1
             True
-=======
-        """
-        Return string representation of this morphism.
-
-        EXAMPLES:
-            sage: t = J0(11).hecke_operator(2)
-            sage: sage.modular.abvar.morphism.Morphism_abstract._repr_(t)
-            'Abelian variety endomorphism of Abelian variety J0(11) of dimension 1'
-        """
-        return base_Morphism._repr_(self)
-
-    def _repr_type(self):
-        """
-        Return type of morphism.
-
-        EXAMPLES:
-            sage: t = J0(11).hecke_operator(2)
-            sage: sage.modular.abvar.morphism.Morphism_abstract._repr_type(t)
-            'Abelian variety'
-        """
-        return "Abelian variety"
-
-    def complementary_isogeny(self):
-        """
-        Returns the complementary isogeny of self.
-
-        EXAMPLES:
-            sage: J = J0(43)
-            sage: A = J[1]
-            sage: T5 = A.hecke_operator(5)
-            sage: T5.is_isogeny()
-            True
-            sage: T5.complementary_isogeny()
-            Abelian variety endomorphism of Simple abelian subvariety 43b(1,43) of dimension 2 of J0(43)
-            sage: (T5.complementary_isogeny() * T5).matrix()
-            [2 0 0 0]
-            [0 2 0 0]
-            [0 0 2 0]
-            [0 0 0 2]
-        """
-        if not self.is_isogeny():
-            raise ValueError, "self is not an isogeny"
-        M = self.matrix()
-        try:
-            iM, denom = M._invert_iml()
-        except AttributeError:
-            iM = M.matrix_over_field().invert()
-            iM, denom = iM._clear_denom()
-        return Morphism(self.parent().reversed(), iM)
-
-    def is_isogeny(self):
-        """
-        Return True if this morphism is an isogeny of abelian varieties.
-
-        EXAMPLES:
-            sage: J = J0(39)
-            sage: Id = J.hecke_operator(1)
-            sage: Id.is_isogeny()
-            True
-            sage: J.hecke_operator(19).is_isogeny()
-            False
-        """
-        M = self.matrix()
-        return M.nrows() == M.ncols() == M.rank()
-
-    def cokernel(self):
-        """
-        Return the cokernel of this morphism.
-
-        OUTPUT:
-            an abelian variety A isomorphism to self/kernel
-            a morphism from self onto A
-
-        EXAMPLES:
-            sage: t = J0(33).hecke_operator(2)
-            sage: (t-1).cokernel()
-            (Abelian subvariety of dimension 1 of J0(33),
-             Abelian variety morphism:
-              From: Abelian variety J0(33) of dimension 3
-              To:   Abelian subvariety of dimension 1 of J0(33))
-        """
-        try:
-            return self.__cokernel
-        except AttributeError:
-            I = self.image()
-            C = self.codomain().quotient(I)
-            self.__cokernel = C
-            return C
-
-
-    def kernel(self):
-        """
-        Return the kernel of this morphism.
-
-        OUTPUT:
-            G -- a finite group
-            A -- an abelian variety (identity component of the kernel)
-
-        EXAMPLES:
-        We compute the kernel of a projection map.  Notice that the
-        kernel has a nontrivial abelian variety part.
-            sage: A, B, C = J0(33)
-            sage: pi = J0(33).projection(B)
-            sage: pi.kernel()
-            (Finite subgroup with invariants [20] over QQbar of Abelian variety J0(33) of dimension 3,
-             Abelian subvariety of dimension 2 of J0(33))
-
-        We compute the kernels of some Hecke operators:
-            sage: t2 = J0(33).hecke_operator(2)
-            sage: t2
-            Hecke operator T_2 on Abelian variety J0(33) of dimension 3
-            sage: t2.kernel()
-            (Finite subgroup with invariants [2, 2, 2, 2] over QQ of Abelian variety J0(33) of dimension 3,
-             Abelian subvariety of dimension 0 of J0(33))
-            sage: t3 = J0(33).hecke_operator(3)
-            sage: t3.kernel()
-            (Finite subgroup with invariants [3, 3] over QQ of Abelian variety J0(33) of dimension 3,
-             Abelian subvariety of dimension 0 of J0(33))
-        """
-        A = self.matrix()
-        L = A.image().change_ring(ZZ)
-        # Saturate the image of the matrix corresponding to self.
-        Lsat = L.saturation()
-        # Now find a matrix whose rows map exactly onto the
-        # saturation of L.
-        X = A.solve_left(Lsat.basis_matrix())
-        D = self.domain()
-        V = (A.kernel().basis_matrix() * D.vector_space().basis_matrix()).row_module()
-        Lambda = V.intersection(D._ambient_lattice())
-        from abvar import ModularAbelianVariety
-        abvar = ModularAbelianVariety(D.groups(), Lambda, D.base_ring())
-
-        if Lambda.rank() == 0:
-            field_of_definition = QQ
-        else:
-            field_of_definition = None
-
-        lattice = (X * self.domain().lattice().basis_matrix()).row_module(ZZ)
-
-        K = D.finite_subgroup(lattice, field_of_definition=field_of_definition)
-
-        return K, abvar
-
-    def factor_out_component_group(self):
-        r"""
-        View self as a morphism $f:A \to B$.  Then $\ker(f)$ is an
-        extension of an abelian variety $C$ by a finite component
-        group $G$.  This function constructs a morphism $g$ with
-        domain $A$ and codomain Q isogenous to $C$ such that $\ker(g)$
-        is equal to $C$.
-
-        OUTPUT:
-            a morphism
-
-        EXAMPLES:
-            sage: A,B,C = J0(33)
-            sage: pi = J0(33).projection(A)
-            sage: pi.kernel()
-            (Finite subgroup with invariants [5] over QQbar of Abelian variety J0(33) of dimension 3,
-             Abelian subvariety of dimension 2 of J0(33))
-            sage: psi = pi.factor_out_component_group()
-            sage: psi.kernel()
-            (Finite subgroup with invariants [] over QQbar of Abelian variety J0(33) of dimension 3,
-             Abelian subvariety of dimension 2 of J0(33))
-
-
-        ALGORITHM: We compute a subgroup $G$ of $B$ so that the
-        composition $h: A\to B \to B/G$ has kernel that contains
-        $A[n]$ and component group isomorphic to $(\ZZ/n\ZZ)^{2d}$,
-        where $d$ is the dimension of $A$.  Then $h$ factors through
-        multiplication by $n$, so there is a morphism $g: A\to B/G$
-        such that $g \circ [n] = h$.  Then $g$ is the desired
-        morphism.  We give more details below about how to transform
-        this into linear algebra.
-        """
-        try:
-            return self.__factor_out
-        except AttributeError:
-            A = self.matrix()
-            L = A.image()
-            # Saturate the image of the matrix corresponding to self.
-            Lsat = L.saturation()
-            if L == Lsat: # easy case
-                self.__factor_out = self
-                return self
-            # Now find a matrix whose rows map exactly onto the
-            # saturation of L.
-            X = A.solve_left(Lsat.basis_matrix())
-
-            # Find an integer n such that 1/n times the lattice Lambda of A
-            # contains the row span of X.
-            n = X.denominator()
-
-            # Let M be the lattice of the codomain B of self.
-            # Now 1/n * Lambda contains Lambda and maps
-            # via the matrix of self to a lattice L' that
-            # contains Lsat.   Consider the lattice
-            #                R = M + L'.
-            # This is a lattice that contains the lattice M of B.
-            # Also 1/n*Lambda maps exactly to L' in R.
-            # We have
-            #     R/L' = (M+L')/L' = M/(L'/\M) = M/Lsat
-            # which is torsion free!
-
-            Q      = self.codomain()
-            M      = Q.lattice()
-            one_over_n = ZZ(1)/n
-            Lprime = (one_over_n * self.matrix() * M.basis_matrix()).row_module(ZZ)
-
-            # This R is a lattice in the ambient space for B.
-            R = Lprime + M
-
-            from abvar import ModularAbelianVariety
-            C = ModularAbelianVariety(Q.groups(), R, Q.base_field())
-
-            # We have to change the basis of the representation of A
-            # to the basis for R instead of the basis for M.  Each
-            # row of A is written in terms of M, but needs to be
-            # in terms of R's basis, which contains M with finite index.
-            change_basis_from_M_to_R = R.basis_matrix().solve_left(M.basis_matrix())
-            matrix = one_over_n * A * change_basis_from_M_to_R
-
-            # Finally
-            g = Morphism(self.domain().Hom(C), matrix)
-            self.__factor_out = g
-            return g
-
-    def image(self):
-        """
-        Return the image of this morphism.
-
-        OUTPUT:
-            an abelian variety
-
-        EXAMPLES:
-        We compute the image of projection onto a factor of $J_0(33)$:
-            sage: A,B,C = J0(33)
-            sage: A
-            Simple abelian subvariety 11a(1,33) of dimension 1 of J0(33)
-            sage: f = J0(33).projection(A)
-            sage: f.image()
-            Abelian subvariety of dimension 1 of J0(33)
-            sage: f.image() == A
-            True
-
-        We compute the image of a Hecke operator:
-            sage: t2 = J0(33).hecke_operator(2); t2.fcp()
-            (x - 1) * (x + 2)^2
-            sage: phi = t2 + 2
-            sage: phi.image()
-            Abelian subvariety of dimension 1 of J0(33)
-
-        The sum of the image and the kernel is the whole space:
-            sage: phi.kernel()[1] + phi.image() == J0(33)
-            True
-        """
-        return self(self.domain())
-
-    def __call__(self, X):
-        """
-        INPUT:
-            X -- abelian variety, finite group, or torsion element
-
-        OUTPUT:
-            abelian variety, finite group, torsion element
-
-        EXAMPLES:
-        We apply morphisms to elements:
-            sage: t2 = J0(33).hecke_operator(2)
-            sage: G  = J0(33).torsion_subgroup(2); G
-            Finite subgroup with invariants [2, 2, 2, 2, 2, 2] over QQ of Abelian variety J0(33) of dimension 3
-            sage: t2(G.0)
-            [(-1/2, 0, 1/2, -1/2, 1/2, -1/2)]
-            sage: t2(G.0) in G
-            True
-            sage: t2(G.1)
-            [(0, -1, 1/2, 0, 1/2, -1/2)]
-            sage: t2(G.2)
-            [(0, 0, 0, 0, 0, 0)]
-            sage: K = t2.kernel()[0]; K
-            Finite subgroup with invariants [2, 2, 2, 2] over QQ of Abelian variety J0(33) of dimension 3
-            sage: t2(K.0)
-            [(0, 0, 0, 0, 0, 0)]
-
-        We apply morphisms to subgroups:
-            sage: t2 = J0(33).hecke_operator(2)
-            sage: G  = J0(33).torsion_subgroup(2); G
-            Finite subgroup with invariants [2, 2, 2, 2, 2, 2] over QQ of Abelian variety J0(33) of dimension 3
-            sage: t2(G)
-            Finite subgroup with invariants [2, 2] over QQ of Abelian variety J0(33) of dimension 3
-            sage: t2.fcp()
-            (x - 1) * (x + 2)^2
-
-        We apply morphisms to abelian subvarieties:
-            sage: E11a0, E11a1, B = J0(33)
-            sage: t2 = J0(33).hecke_operator(2)
-            sage: t3 = J0(33).hecke_operator(3)
-            sage: E11a0
-            Simple abelian subvariety 11a(1,33) of dimension 1 of J0(33)
-            sage: t3(E11a0)
-            Abelian subvariety of dimension 1 of J0(33)
-            sage: t3(E11a0).decomposition()
-            [
-            Simple abelian subvariety 11a(3,33) of dimension 1 of J0(33)
-            ]
-            sage: t3(E11a0) == E11a1
-            True
->>>>>>> a12b93f4
             sage: t2(E11a0) == E11a0
             True
             sage: t3(E11a0) == E11a0
@@ -726,11 +422,7 @@
 
     def _image_of_element(self, x):
         """
-<<<<<<< HEAD
-        Return the image of the torsion point x under this morphism.
-=======
         Return the image of the torsion point $x$ under this morphism.
->>>>>>> a12b93f4
 
         The parent of the image element is always the group of all
         torsion elements of the abelian variety.
@@ -742,7 +434,17 @@
             a torsion point
 
         EXAMPLES:
-<<<<<<< HEAD
+            sage: A = J0(11); t = A.hecke_operator(2)
+            sage: t.matrix()
+            [-2  0]
+            [ 0 -2]
+            sage: P = A.cuspidal_subgroup().0; P
+            [(0, 1/5)]
+            sage: t._image_of_element(P)
+            [(0, -2/5)]
+            sage: -2*P
+            [(0, -2/5)]
+
             sage: J = J0(37) ; phi = J._isogeny_to_product_of_simples()
             sage: phi._image_of_element(J.torsion_subgroup(5).gens()[0])
             [(1/5, -1/5, -1/5, 1/5, 1/5, 1/5, 1/5, -1/5)]
@@ -758,18 +460,6 @@
              [(0, 0, 0, 0, 0, 0, 0, 0)],
              [(0, 0, 0, 0, 0, 0, 0, 0)],
              [(0, 0, 0, 0, 0, 0, 0, 0)]]
-=======
-            sage: A = J0(11); t = A.hecke_operator(2)
-            sage: t.matrix()
-            [-2  0]
-            [ 0 -2]
-            sage: P = A.cuspidal_subgroup().0; P
-            [(0, 1/5)]
-            sage: t._image_of_element(P)
-            [(0, -2/5)]
-            sage: -2*P
-            [(0, -2/5)]
->>>>>>> a12b93f4
         """
         v = x._relative_element() * self.matrix() * self.codomain().lattice().basis_matrix()
         T = self.codomain().qbar_torsion_subgroup()
@@ -786,26 +476,24 @@
             a finite subgroup of the codomain
 
         EXAMPLES:
-<<<<<<< HEAD
+            sage: J = J0(33); A = J[0]; B = J[1]
+            sage: C = A.intersection(B)[0]
+            sage: t = J.hecke_operator(3)
+
+        BUG: This should work but doesn't -- this is a bug
+            sage: D = t(C); D
+
+            sage: D == C
+            ?
+
+        Or we directly test this function
+            sage: D = t._image_of_finite_subgroup(C); D
+
             sage: phi = J0(11).degeneracy_map(22,2)
             sage: J0(11).rational_torsion_subgroup().order()
             5
             sage: phi._image_of_finite_subgroup(J0(11).rational_torsion_subgroup())
             Finite subgroup with invariants [5] over QQ of Abelian variety J0(22) of dimension 2
-=======
-            sage: J = J0(33); A = J[0]; B = J[1]
-            sage: C = A.intersection(B)[0]
-            sage: t = J.hecke_operator(3)
-
-        BUG: This should work but doesn't -- this is a bug
-            sage: D = t(C); D
-
-            sage: D == C
-            ?
-
-        Or we directly test this function
-            sage: D = t._image_of_finite_subgroup(C); D
->>>>>>> a12b93f4
         """
         B = G._relative_basis_matrix() * self.matrix() * self.codomain().lattice().basis_matrix()
         lattice = B.row_module(ZZ)
@@ -814,12 +502,30 @@
 
     def _image_of_abvar(self, A):
         """
-<<<<<<< HEAD
-        Return the image of an abelian subvariety of self.domain()
-        under self.
-
-        EXAMPLES:
-            sage: J = J0(37) ; A, B = J.decomposition()
+        Compute the image of the abelian variety $A$ under this
+        morphism.
+
+        INPUT:
+            A -- an abelian variety
+
+        OUTPUT
+            an abelian variety
+
+        EXAMPLES:
+            sage: t = J0(33).hecke_operator(2)
+            sage: t._image_of_abvar(J0(33).new_subvariety())
+            Abelian subvariety of dimension 1 of J0(33)
+
+            sage: t = J0(33).hecke_operator(3)
+            sage: A = J0(33)[0]
+            sage: B = t._image_of_abvar(A); B
+            Abelian subvariety of dimension 1 of J0(33)
+            sage: B == A
+            False
+            sage: A + B == J0(33).old_subvariety()
+            True
+
+             sage: J = J0(37) ; A, B = J.decomposition()
             sage: J.projection(A)._image_of_abvar(A)
             Abelian subvariety of dimension 1 of J0(37)
             sage: J.projection(A)._image_of_abvar(B)
@@ -830,30 +536,6 @@
             Abelian subvariety of dimension 1 of J0(37)
             sage: J.projection(B)._image_of_abvar(J)
             Abelian subvariety of dimension 1 of J0(37)
-=======
-        Compute the image of the abelian variety $A$ under this
-        morphism.
-
-        INPUT:
-            A -- an abelian variety
-
-        OUTPUT
-            an abelian variety
-
-        EXAMPLES:
-            sage: t = J0(33).hecke_operator(2)
-            sage: t._image_of_abvar(J0(33).new_subvariety())
-            Abelian subvariety of dimension 1 of J0(33)
-
-            sage: t = J0(33).hecke_operator(3)
-            sage: A = J0(33)[0]
-            sage: B = t._image_of_abvar(A); B
-            Abelian subvariety of dimension 1 of J0(33)
-            sage: B == A
-            False
-            sage: A + B == J0(33).old_subvariety()
-            True
->>>>>>> a12b93f4
         """
         D = self.domain()
         C = self.codomain()
@@ -874,7 +556,6 @@
 
 
 class Morphism(Morphism_abstract, sage.modules.matrix_morphism.MatrixMorphism):
-<<<<<<< HEAD
 
     def restrict_domain(self, sub):
         """
@@ -887,21 +568,23 @@
             [ 0  0  2 -1]
             sage: B.lattice().matrix()
             [1 1 1 0]
-            [0 0 0 1]
-            sage: T = J.hecke_operator(2) ; T.matrix()
-            [-1  1  1 -1]
-            [ 1 -1  1  0]
-            [ 0  0 -2  1]
-            [ 0  0  0  0]
-            sage: T.restrict_domain(A)
-            Abelian variety morphism:
-              From: Simple abelian subvariety 37a(1,37) of dimension 1 of J0(37)
-              To:   Abelian variety J0(37) of dimension 2
-            sage: T.restrict_domain(A).matrix()
-            [-2  2 -2  0]
-            [ 0  0 -4  2]
-            sage: T.restrict_domain(B)
-            Abelian variety morphism:
+        """
+        Create the degeneracy map of index t in parent defined
+        by the matrix A.
+
+        INPUT:
+            parent -- a space of homomorphisms of abelian varieties
+            A -- a matrix defining self
+            t -- a list of indices defining the degeneracy map
+
+        EXAMPLES:
+            sage: J0(44).degeneracy_map(11,2)
+            Degeneracy map from Abelian variety J0(44) of dimension 4 to Abelian variety J0(11) of dimension 1 defined by [2]
+            sage: J0(44)[0].degeneracy_map(88,2)
+            Degeneracy map from Simple abelian subvariety 11a(2,44) of dimension 1 of J0(44) to Abelian variety J0(88) of dimension 9 defined by [2]
+        """
+        if not isinstance(t, list):
+            t = [t]
               From: Simple abelian subvariety 37b(1,37) of dimension 1 of J0(37)
               To:   Abelian variety J0(37) of dimension 2
             sage: T.restrict_domain(B).matrix()
@@ -927,31 +610,10 @@
 
 #         A = self.matrix().restrict_codomain(sub.free_module())
 #         return self.domain().Hom(sub, self.category())(A)
-=======
-    pass
->>>>>>> a12b93f4
 
 class DegeneracyMap(Morphism):
     def __init__(self, parent, A, t):
         """
-<<<<<<< HEAD
-        Create the degeneracy map of index t in parent defined
-        by the matrix A.
-
-        INPUT:
-            parent -- a space of homomorphisms of abelian varieties
-            A -- a matrix defining self
-            t -- a list of indices defining the degeneracy map
-
-        EXAMPLES:
-            sage: J0(44).degeneracy_map(11,2)
-            Degeneracy map from Abelian variety J0(44) of dimension 4 to Abelian variety J0(11) of dimension 1 defined by [2]
-            sage: J0(44)[0].degeneracy_map(88,2)
-            Degeneracy map from Simple abelian subvariety 11a(2,44) of dimension 1 of J0(44) to Abelian variety J0(88) of dimension 9 defined by [2]
-        """
-        if not isinstance(t, list):
-            t = [t]
-=======
         The degeneracy map defined by the given value of $t$ with
         codomain $A$.
 
@@ -966,12 +628,10 @@
               From: Abelian variety J0(11) of dimension 1
               To:   Abelian variety J0(33) of dimension 3
         """
->>>>>>> a12b93f4
         self._t = t
         Morphism.__init__(self, parent, A)
 
     def t(self):
-<<<<<<< HEAD
         """
         Return the list of indices defining self.
 
@@ -995,15 +655,6 @@
             'Degeneracy map from Abelian variety J0(22) of dimension 2 to Abelian variety J0(44) of dimension 4 defined by [1]'
         """
         return "Degeneracy map from %s to %s defined by %s"%(self.domain(), self.codomain(), self._t)
-=======
-        return self._t
-
-    def signature(self):
-        return (self.t(), self.codomain().level())
-
-    def _repr_(self):
-        return "Degeneracy map with signature %s from %s to %s"%(self.signature(), self.domain(), self.codomain())
->>>>>>> a12b93f4
 
 class HeckeOperator(Morphism):
     """
@@ -1124,24 +775,34 @@
             var -- string (default: 'x')
 
         EXAMPLES:
-            sage: A = J1(13)
-            sage: t2 = A.hecke_operator(2); t2
-            Hecke operator T_2 on Abelian variety J1(13) of dimension 2
-            sage: f = t2.charpoly(); f
-            x^2 + 3*x + 3
-            sage: f.factor()
-            x^2 + 3*x + 3
-            sage: t2.charpoly('y')
-            y^2 + 3*y + 3
-        """
-        return self.characteristic_polynomial(var)
-
-    def action_on_homology(self, R=ZZ):
-<<<<<<< HEAD
         r"""
-=======
-        """
->>>>>>> a12b93f4
+        Return the matrix of self acting on the homology $H_1(A, ZZ)$
+        of this abelian variety with coefficients in $\mathbb{Z}$.
+
+        EXAMPLES:
+            sage: J0(47).hecke_operator(3).matrix()
+            [ 0  0  1 -2  1  0 -1  0]
+            [ 0  0  1  0 -1  0  0  0]
+            [-1  2  0  0  2 -2  1 -1]
+            [-2  1  1 -1  3 -1 -1  0]
+            [-1 -1  1  0  1  0 -1  1]
+            [-1  0  0 -1  2  0 -1  0]
+            [-1 -1  2 -2  2  0 -1  0]
+            [ 0 -1  0  0  1  0 -1  1]
+
+            sage: J0(11).hecke_operator(7).matrix()
+            [-2  0]
+            [ 0 -2]
+            sage: (J0(11) * J0(33)).hecke_operator(7).matrix()
+            [-2  0  0  0  0  0  0  0]
+            [ 0 -2  0  0  0  0  0  0]
+            [ 0  0  0  0  2 -2  2 -2]
+            [ 0  0  0 -2  2  0  2 -2]
+            [ 0  0  0  0  2  0  4 -4]
+            [ 0  0 -4  0  2  2  2 -2]
+            [ 0  0 -2  0  2  2  0 -2]
+            [ 0  0 -2  0  0  2  0 -2]
+        """
         Return the action of this Hecke operator on the homology
         $H_1(A; R)$ of this abelian variety with coefficients in $R$.
 
@@ -1171,35 +832,6 @@
         return self.__abvar.homology(R).hecke_operator(self.index())
 
     def matrix(self):
-<<<<<<< HEAD
-        r"""
-        Return the matrix of self acting on the homology $H_1(A, ZZ)$
-        of this abelian variety with coefficients in $\mathbb{Z}$.
-
-        EXAMPLES:
-            sage: J0(47).hecke_operator(3).matrix()
-            [ 0  0  1 -2  1  0 -1  0]
-            [ 0  0  1  0 -1  0  0  0]
-            [-1  2  0  0  2 -2  1 -1]
-            [-2  1  1 -1  3 -1 -1  0]
-            [-1 -1  1  0  1  0 -1  1]
-            [-1  0  0 -1  2  0 -1  0]
-            [-1 -1  2 -2  2  0 -1  0]
-            [ 0 -1  0  0  1  0 -1  1]
-
-            sage: J0(11).hecke_operator(7).matrix()
-            [-2  0]
-            [ 0 -2]
-            sage: (J0(11) * J0(33)).hecke_operator(7).matrix()
-            [-2  0  0  0  0  0  0  0]
-            [ 0 -2  0  0  0  0  0  0]
-            [ 0  0  0  0  2 -2  2 -2]
-            [ 0  0  0 -2  2  0  2 -2]
-            [ 0  0  0  0  2  0  4 -4]
-            [ 0  0 -4  0  2  2  2 -2]
-            [ 0  0 -2  0  2  2  0 -2]
-            [ 0  0 -2  0  0  2  0 -2]
-=======
         """
         Return the matrix of this Hecke operator acting on the
         homology.
@@ -1213,7 +845,6 @@
             [ 0  1 -1  1]
             [-1  2 -2  1]
             [-1  1  0 -1]
->>>>>>> a12b93f4
         """
         try:
             return self._matrix
