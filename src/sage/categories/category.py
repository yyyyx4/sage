r"""
Categories

AUTHORS:

- David Kohel, William Stein and Nicolas M. Thiery

Every Sage object lies in a category. Categories in Sage are
modeled on the mathematical idea of category, and are distinct from
Python classes, which are a programming construct.

In most cases, typing ``x.category()`` returns the category to which ``x``
belongs. If ``C`` is a category and ``x`` is any object, ``C(x)`` tries to
make an object in ``C`` from ``x``. Checking if ``x`` belongs to ``C`` is done
as usually by ``x in C``.

See :class:`Category` and :mod:`sage.categories.primer` for more details.

EXAMPLES:

We create a couple of categories::

    sage: Sets()
    Category of sets
    sage: GSets(AbelianGroup([2,4,9]))
    Category of G-sets for Multiplicative Abelian group isomorphic to C2 x C4 x C9
    sage: Semigroups()
    Category of semigroups
    sage: VectorSpaces(FiniteField(11))
    Category of vector spaces over Finite Field of size 11
    sage: Ideals(IntegerRing())
    Category of ring ideals in Integer Ring

Let's request the category of some objects::

    sage: V = VectorSpace(RationalField(), 3)
    sage: V.category()
    Category of vector spaces over Rational Field
    sage: G = SymmetricGroup(9)
    sage: G.category()
    Join of Category of finite permutation groups and Category of finite weyl groups
    sage: P = PerfectMatchings(3)
    sage: P.category()
    Category of finite enumerated sets

Let's check some memberships::

    sage: V in VectorSpaces(QQ)
    True
    sage: V in VectorSpaces(FiniteField(11))
    False
    sage: G in Monoids()
    True
    sage: P in Rings()
    False

For parametrized categories one can use the following shorthand::

    sage: V in VectorSpaces
    True
    sage: G in VectorSpaces
    False

A parent ``P`` is in a category ``C`` if ``P.category()`` is a subcategory of
``C``.

.. note::

    Any object of a category should be an instance of
    :class:`~sage.structure.category_object.CategoryObject`.

    For backward compatibilty this is not yet enforced::

        sage: class A:
        ....:   def category(self):
        ....:       return Fields()
        sage: A() in Rings()
        True

    By default, the category of an element `x` of a parent `P` is the category
    of all objects of `P` (this is dubious an may be deprecated)::

        sage: V = VectorSpace(RationalField(), 3)
        sage: v = V.gen(1)
        sage: v.category()
        Category of elements of Vector space of dimension 3 over Rational Field
"""

#*****************************************************************************
#  Copyright (C) 2005 David Kohel <kohel@maths.usyd.edu> and
#                     William Stein <wstein@math.ucsd.edu>
#                     Nicolas M. Thiery <nthiery at users.sf.net>
#
#  Distributed under the terms of the GNU General Public License (GPL)
#                  http://www.gnu.org/licenses/
#*****************************************************************************

import inspect
from warnings import warn
from sage.misc.abstract_method import abstract_method, abstract_methods_of_class
from sage.misc.lazy_attribute import lazy_attribute
from sage.misc.cachefunc import cached_method, cached_function
from sage.misc.c3_controlled import C3_sorted_merge, category_sort_key, _cmp_key, _cmp_key_named
from sage.misc.unknown import Unknown

from sage.structure.sage_object import SageObject
from sage.structure.unique_representation import UniqueRepresentation
from sage.structure.dynamic_class import DynamicMetaclass, dynamic_class

from sage.misc.weak_dict import WeakValueDictionary
_join_cache = WeakValueDictionary()

def _join(categories, as_list):
    """
    This is an auxiliary function for :meth:`Category.join`

    INPUT:

    - ``categories``: A tuple (no list) of categories.
    - ``as_list`` (boolean): Whether or not the result should be represented as a list.

    EXAMPLES::

        sage: Category.join((Groups(), CommutativeAdditiveMonoids()))  # indirect doctest
        Join of Category of groups and Category of commutative additive monoids
        sage: Category.join((Modules(ZZ), FiniteFields()), as_list=True)
        [Category of finite fields, Category of modules over Integer Ring]

    """
    # Since Objects() is the top category, it is the neutral element of join
    if len(categories) == 0:
        from objects import Objects
        return Objects()

    if not as_list:
        try:
            return _join_cache[categories]
        except KeyError:
            pass

    # Ensure associativity by flattening JoinCategory's
    # Invariant: the super categories of a JoinCategory are not JoinCategories themselves
    categories = sum( (tuple(category._super_categories) if isinstance(category, JoinCategory) else (category,)
                       for category in categories), ())

    # canonicalize, by removing redundant categories which are super
    # categories of others, and by sorting
    result = ()
    for category in categories:
        if any(cat.is_subcategory(category) for cat in result):
            continue
        result = tuple( cat for cat in result if not category.is_subcategory(cat) ) + (category,)
    result = tuple(sorted(result, key = category_sort_key, reverse=True))
    if as_list:
        return list(result)
    if len(result) == 1:
        out = _join_cache[categories] = result[0]
    else:
        out = _join_cache[categories] = JoinCategory(result)
    return out


class Category(UniqueRepresentation, SageObject):
    r"""
    The base class for modeling mathematical categories, like for example:

    - ``Groups()``: the category of groups
    - ``EuclideanDomains()``: the category of euclidean rings
    - ``VectorSpaces(QQ)``: the category of vector spaces over the field of
      rationals

    See :mod:`sage.categories.primer` for an introduction to
    categories in Sage, their relevance, purpose, and usage. The
    documentation below will focus on their implementation.

    Technically, a category is an instance of the class
    :class:`Category` or some of its subclasses. Some categories, like
    :class:`VectorSpaces`, are parametrized: ``VectorSpaces(QQ)`` is one of
    many instances of the class :class:`VectorSpaces`. On the other
    hand, ``EuclideanDomains()`` is the single instance of the class
    :class:`EuclideanDomains`.

    Recall that an algebraic structure (say, the ring `\QQ[x]`) is
    modelled in Sage by an object which is called a parent. This
    object belongs to certain categories (here ``EuclideanDomains()`` and
    ``Algebras()``). The elements of the ring are themselves objects.

    The class of a category (say :class:`EuclideanDomains`) can define simultaneously:

    - Operations on the category itself (what is its super categories?
      its category of morphisms? its dual category?)
    - Generic operations on parents in this category, like the ring `\QQ[x]`
    - Generic operations on elements of this ring (e. g., the Euclidean
      algorithm for computing gcds)

    This is achieved as follows::

        sage: from sage.categories.all import Category
        sage: class EuclideanDomains(Category):
        ....:     # operations on the category itself
        ....:     def super_categories(self):
        ....:         [Rings()]
        ....:
        ....:     def dummy(self): # TODO: find some good examples
        ....:          pass
        ....:
        ....:     class ParentMethods: # holds the generic operations on parents
        ....:          # find a good example of operation
        ....:          pass
        ....:
        ....:     class ElementMethods:# holds the generic operations on elements
        ....:          def gcd(x,y):
        ....:              # Euclid algorithms
        ....:              pass

    Note that the ``EuclideanDomains.ParentMethods`` and ``.Element`` class above do
    not inherit from anything. They are merely containers of
    operations. The hierarchy between the different categories is
    defined once at the level of the categories. Behind the scene, a
    parallel hierarchy of classes is built automatically from all the
    ``.ParentMethods`` classes. Then, a parent in a category receives
    the appropriate operations from all the super categories by usual
    class inheritance. Similarly, a third hierarchy of classes is
    built for elements from the ``.Elements``.

    EXAMPLES:

    We define a hierarchy of four categories As(), Bs(), Cs(), Ds()
    with a diamond inheritance. Think for example:

    - As(): the category of sets
    - Bs(): the category of additive groups
    - Cs(): the category of multiplicative monoids
    - Ds(): the category of rings

    ::

        sage: from sage.categories.all import Category
        sage: from sage.misc.lazy_attribute import lazy_attribute
        sage: class As (Category):
        ....:     def super_categories(self):
        ....:         return []
        ....:
        ....:     class ParentMethods:
        ....:         def fA(self):
        ....:             return "A"
        ....:         f = fA

        sage: class Bs (Category):
        ....:     def super_categories(self):
        ....:         return [As()]
        ....:
        ....:     class ParentMethods:
        ....:         def fB(self):
        ....:             return "B"

        sage: class Cs (Category):
        ....:     def super_categories(self):
        ....:         return [As()]
        ....:
        ....:     class ParentMethods:
        ....:         def fC(self):
        ....:             return "C"
        ....:         f = fC

        sage: class Ds (Category):
        ....:     def super_categories(self):
        ....:         return [Bs(),Cs()]
        ....:
        ....:     class ParentMethods:
        ....:         def fD(self):
        ....:             return "D"

    Categories should always have unique representation; by trac ticket
    #12215, this means that it will be kept in cache, but only if there
    is still some strong reference to it.

    We check this before proceeding::

        sage: import gc
        sage: idAs = id(As())
        sage: _ = gc.collect()
        sage: n == id(As())
        False
        sage: a = As()
        sage: id(As()) == id(As())
        True
        sage: As().parent_class == As().parent_class
        True

    We construct a parent in the category Ds() (that, is an instance of
    ``Ds().parent_class``), and check that it has access to all the
    methods provided by all the categories, with the appropriate
    inheritance order::

        sage: D = Ds().parent_class()
        sage: [ D.fA(), D.fB(), D.fC(), D.fD() ]
        ['A', 'B', 'C', 'D']
        sage: D.f()
        'C'

    ::

        sage: C = Cs().parent_class()
        sage: [ C.fA(), C.fC() ]
        ['A', 'C']
        sage: C.f()
        'C'

    Here is the parallel hierarchy of classes which has been built
    automatically, together with the method resolution order (``.mro()``)::

        sage: As().parent_class
        <class '__main__.As.parent_class'>
        sage: As().parent_class.__bases__
        (<type 'object'>,)
        sage: As().parent_class.mro()
        [<class '__main__.As.parent_class'>, <type 'object'>]

    ::

        sage: Bs().parent_class
        <class '__main__.Bs.parent_class'>
        sage: Bs().parent_class.__bases__
        (<class '__main__.As.parent_class'>,)
        sage: Bs().parent_class.mro()
        [<class '__main__.Bs.parent_class'>, <class '__main__.As.parent_class'>, <type 'object'>]

    ::

        sage: Cs().parent_class
        <class '__main__.Cs.parent_class'>
        sage: Cs().parent_class.__bases__
        (<class '__main__.As.parent_class'>,)
        sage: Cs().parent_class.__mro__
        (<class '__main__.Cs.parent_class'>, <class '__main__.As.parent_class'>, <type 'object'>)

    ::

        sage: Ds().parent_class
        <class '__main__.Ds.parent_class'>
        sage: Ds().parent_class.__bases__
        (<class '__main__.Cs.parent_class'>, <class '__main__.Bs.parent_class'>)
        sage: Ds().parent_class.mro()
        [<class '__main__.Ds.parent_class'>, <class '__main__.Cs.parent_class'>, <class '__main__.Bs.parent_class'>, <class '__main__.As.parent_class'>, <type 'object'>]

    Note that that two categories in the same class need not have the
    same ``super_categories``. For example, ``Algebras(QQ)`` has
    ``VectorSpaces(QQ)`` as super category, whereas ``Algebras(ZZ)``
    only has ``Modules(ZZ)`` as super category. In particular, the
    constructed parent class and element class will differ (inheriting,
    or not, methods specific for vector spaces)::

        sage: Algebras(QQ).parent_class is Algebras(ZZ).parent_class
        False
        sage: issubclass(Algebras(QQ).parent_class, VectorSpaces(QQ).parent_class)
        True

    On the other hand, identical hierarchies of classes are,
    preferably, built only once (e.g. for categories over a base ring)::

        sage: Algebras(GF(5)).parent_class is Algebras(GF(7)).parent_class
        True
        sage: Coalgebras(QQ).parent_class is Coalgebras(FractionField(QQ[x])).parent_class
        True

    We now construct a parent in the usual way::

        sage: class myparent(Parent):
        ....:     def __init__(self):
        ....:         Parent.__init__(self, category=Ds())
        ....:     def g(self):
        ....:         return "myparent"
        ....:     class Element:
        ....:         pass
        sage: D = myparent()
        sage: D.__class__
        <class '__main__.myparent_with_category'>
        sage: D.__class__.__bases__
        (<class '__main__.myparent'>, <class '__main__.Ds.parent_class'>)
        sage: D.__class__.mro()
        [<class '__main__.myparent_with_category'>,
        <class '__main__.myparent'>,
        <type 'sage.structure.parent.Parent'>,
        <type 'sage.structure.category_object.CategoryObject'>,
        <type 'sage.structure.sage_object.SageObject'>,
        <class '__main__.Ds.parent_class'>,
        <class '__main__.Cs.parent_class'>,
        <class '__main__.Bs.parent_class'>,
        <class '__main__.As.parent_class'>,
        <type 'object'>]
        sage: D.fA()
        'A'
        sage: D.fB()
        'B'
        sage: D.fC()
        'C'
        sage: D.fD()
        'D'
        sage: D.f()
        'C'
        sage: D.g()
        'myparent'

    ::

        sage: D.element_class
        <class '__main__.myparent_with_category.element_class'>
        sage: D.element_class.mro()
        [<class '__main__.myparent_with_category.element_class'>,
        <class __main__.Element at ...>,
        <class '__main__.Ds.element_class'>,
        <class '__main__.Cs.element_class'>,
        <class '__main__.Bs.element_class'>,
        <class '__main__.As.element_class'>,
        <type 'object'>]


    TESTS::

        sage: import __main__
        sage: __main__.myparent = myparent
        sage: __main__.As = As
        sage: __main__.Bs = Bs
        sage: __main__.Cs = Cs
        sage: __main__.Ds = Ds
        sage: loads(dumps(Ds)) is Ds
        True
        sage: loads(dumps(Ds())) is Ds()
        True
        sage: loads(dumps(Ds().element_class)) is Ds().element_class
        True

    """
    @staticmethod
    def __classcall__(cls, *args, **options):
        """
        Input mangling for unique representation.

        Let ``C = Cs(...)`` be a category. Since :trac:`12895`, the
        class of ``C`` is a dynamic subclass ``Cs_with_category`` of
        ``Cs`` in order for ``C`` to inherit code from the
        ``SubcategoryMethods`` nested classes of its super categories.

        The purpose of this ``__classcall__`` method is to ensure that
        reconstructing ``C`` from its class with
        ``Cs_with_category(...)`` actually calls properly ``Cs(...)``
        and gives back ``C``.

        .. SEEALSO:: :meth:`subcategory_class`

        EXAMPLES::

            sage: A = Algebras(QQ)
            sage: A.__class__
            <class 'sage.categories.algebras.Algebras_with_category'>
            sage: A is Algebras(QQ)
            True
            sage: A is A.__class__(QQ)
            True
        """
        if isinstance(cls, DynamicMetaclass):
            cls = cls.__base__
        return super(Category, cls).__classcall__(cls, *args, **options)

    def __init__(self, s=None):
        """
        Initializes this category.

        EXAMPLES::

            sage: class SemiprimitiveRings(Category):
            ....:     def super_categories(self):
            ....:         return [Rings()]
            ....:
            ....:     class ParentMethods:
            ....:         def jacobson_radical(self):
            ....:             return self.ideal(0)
            ....:
            sage: C = SemiprimitiveRings()
            sage: C
            Category of semiprimitive rings
            sage: C.__class__
            <class '__main__.SemiprimitiveRings_with_category'>

        .. NOTE::

            Specifying the name of this category by passing a string
            is deprecated. If the default name (built from the name of
            the class) is not adequate, please use
            :meth:`_repr_object_names` to customize it.
        """
        if s is not None:
            assert False
            from sage.misc.superseded import deprecation
            deprecation(10963, "passing a string as extra argument to the category constructor is deprecated; please implement ``_repr_object_names`` instead")
            if isinstance(s, str):
                self._label = s
                self.__repr_object_names = s
            else:
                raise TypeError("Argument string must be a string.")
        self.__class__ = dynamic_class("%s_with_category"%self.__class__.__name__,
                                       (self.__class__, self.subcategory_class, ),
                                       cache = False, reduction = None,
                                       doccls=self.__class__)

    @lazy_attribute
    def _label(self):
        """
        A short name of self, obtained from its type.

        EXAMPLES::

            sage: Rings()._label
            'Rings'

        """
        t = str(self.__class__.__base__)
        t = t[t.rfind('.')+1:]
        return t[:t.rfind("'")]

    # TODO: move this code into the method _repr_object_names once passing a string is not accepted anymore
    @lazy_attribute
    def __repr_object_names(self):
        """
        Determine the name of the objects of this category
        from its type, if it has not been explicitly given
        at initialisation.

        EXAMPLES::

            sage: Rings()._Category__repr_object_names
            'rings'
            sage: PrincipalIdealDomains()._Category__repr_object_names
            'principal ideal domains'

            sage: Rings()
            Category of rings
        """
        i = -1
        s = self._label
        while i < len(s)-1:
            for i in range(len(s)):
                if s[i].isupper():
                    s = s[:i] + " " + s[i].lower() + s[i+1:]
                    break
        return s.lstrip()

    def _repr_object_names(self):
        """
        Return the name of the objects of this category.

        EXAMPLES::

            sage: FiniteGroups()._repr_object_names()
            'finite groups'
            sage: AlgebrasWithBasis(QQ)._repr_object_names()
            'algebras with basis over Rational Field'
        """
        return self.__repr_object_names

    def _short_name(self):
        """
        Returns a CamelCase name for this category

        EXAMPLES::

            sage: CoxeterGroups()._short_name()
            'CoxeterGroups'

            sage: AlgebrasWithBasis(QQ)._short_name()
            'AlgebrasWithBasis'

        Conventions for short names should be discussed at the level
        of Sage, and only then applied accordingly here.
        """
        return self._label

    @classmethod
    def an_instance(cls):
        """
        Returns an instance of this class

        EXAMPLES::

            sage: Rings.an_instance()
            Category of rings

        Parametrized categories should overload this default
        implementation to provide appropriate arguments::

            sage: Algebras.an_instance()
            Category of algebras over Rational Field
            sage: Bimodules.an_instance()
            Category of bimodules over Rational Field on the left and Real Field with 53 bits of precision on the right
            sage: AlgebraIdeals.an_instance()
            Category of algebra ideals in Univariate Polynomial Ring in x over Rational Field
        """
        return cls()

    def __call__(self, x, *args, **opts):
        """
        Constructs an object in this category from the data in ``x``,
        or throws ``TypeError`` or ``NotImplementedError``.

        If ``x`` is readily in ``self`` it is returned unchanged.
        Categories wishing to extend this minimal behavior should
        implement :meth:`._call_`.

        EXAMPLES::

            sage: Rings()(ZZ)
            Integer Ring
        """
        if x in self:
            return x
        return self._call_(x, *args, **opts)

    def _call_(self, x):
        """
        Constructs an object in this category from the data in ``x``,
        or throws NotImplementedError.

        EXAMPLES::

            sage: Semigroups()._call_(3)
            Traceback (most recent call last):
            ...
            NotImplementedError
        """
        raise NotImplementedError

    def _repr_(self):
        """
        Returns the print representation of this category.

        EXAMPLES::

            sage: Sets() #indirect doctest
            Category of sets
        """
        return "Category of %s"%self._repr_object_names()

    def _latex_(self):
        r"""
        Returns the latex representation of this category.

        EXAMPLES::

            sage: latex(Sets()) #indirect doctest
            \mathbf{Sets}
            sage: latex(CommutativeAdditiveSemigroups())
            \mathbf{CommutativeAdditiveSemigroups}
        """
        return "\\mathbf{%s}"%self._short_name()

#   The convention for which hash function to use should be decided at the level of UniqueRepresentation
#   The implementation below is bad (hash independent of the base ring)
#     def __hash__(self):
#         """
#         Returns a hash for this category.
#
#         Currently this is just the hash of the string representing the category.
#
#         EXAMPLES::
#
#             sage: hash(Algebras(QQ)) #indirect doctest
#             699942203
#             sage: hash(Algebras(ZZ))
#             699942203
#         """
#         return hash(self.__category) # Any reason not to use id?

    def _subcategory_hook_(self, category):
        """
        Quick subcategory check.

        INPUT:

        - ``category`` -- a category

        OUTPUT:

        - ``True``, if ``category`` is a subcategory of ``self``.
        - ``False``, if ``category`` is not a subcategory of ``self``.
        - ``Unknown``, if a quick check was not enough to determine
          whether ``category`` is a subcategory of ``self`` or not.

        The aim of this method is to offer a framework to add cheap
        tests for subcategories. When doing
        ``category.is_subcategory(self)`` (note the reverse order of
        ``self`` and ``category``), this method is usually called
        first.  Only if it returns ``Unknown``, :meth:`is_subcategory`
        will build the list of super categories of ``category``.

        This method need not to handle the case where ``category`` is
        ``self``; this is the first test that is done in
        :meth:`is_subcategory`.

        This default implementation tests whether the parent class of
        ``category`` is a subclass of the parent class of ``self``.
        This is most of the time a complete subcategory test.

        .. WARNING::

            This test is incomplete for categories in
            :class:`CategoryWithParameters`, as introduced by
            :trac:`11935`. This method is therefore overwritten by
            :meth:`~sage.categories.category.CategoryWithParameters._subcategory_hook_`.

        EXAMPLES::

            sage: Rings()._subcategory_hook_(Rings())
            True
        """
        return issubclass(category.parent_class, self.parent_class)

    def __contains__(self, x):
        """
        Membership testing

        Returns whether ``x`` is an object in this category, that is
        if the category of ``x`` is a subcategory of ``self``.

        EXAMPLES::

            sage: ZZ in Sets()
            True
        """
        try:
            c = x.category()
        except AttributeError:
            return False
        return c.is_subcategory(self)

    @staticmethod
    def __classcontains__(cls, x):
        """
        Membership testing, without arguments

        INPUT:

        - ``cls`` -- a category class
        - ``x`` -- any object

        Returns whether ``x`` is an object of a category which is an instance
        of ``cls``.

        EXAMPLES:

        This method makes it easy to test if an object is, say, a
        vector space, without having to specify the base ring::

            sage: F = FreeModule(QQ,3)
            sage: F in VectorSpaces
            True

            sage: F = FreeModule(ZZ,3)
            sage: F in VectorSpaces
            False

            sage: F in Algebras
            False

        TESTS:

        Non category objects shall be handled properly::

            sage: [1,2] in Algebras
            False
        """
        try:
            c = x.categories()
        except AttributeError:
            return False
        return any(isinstance(cat, cls) for cat in c)

    def is_abelian(self):
        """
        Returns whether this category is abelian.

        An abelian category is a category satisfying:

        - It has a zero object;
        - It has all pullbacks and pushouts;
        - All monomorphisms and epimorphisms are normal.

        Equivalently, one can define an increasing sequence of conditions:

        - A category is pre-additive if it is enriched over abelian groups (all homsets are abelian groups and composition is bilinear);
        - A pre-additive category is additive if every finite set of objects has a biproduct (we can form direct sums and direct products);
        - An additive category is pre-abelian if every morphism has both a kernel and a cokernel;
        - A pre-abelian category is abelian if every monomorphism is the kernel of some morphism and every epimorphism is the cokernel of some morphism.

        EXAMPLES::

            sage: Modules(ZZ).is_abelian()
            True
            sage: FreeModules(ZZ).is_abelian()
            False
            sage: FreeModules(QQ).is_abelian()
            True
            sage: CommutativeAdditiveGroups().is_abelian()
            True
            sage: Semigroups().is_abelian()
            Traceback (most recent call last):
            NotImplementedError: is_abelian
        """
        raise NotImplementedError("is_abelian")

    def category_graph(self):
         r"""
         Returns the graph of all super categories of this category

         EXAMPLES::

             sage: C = Algebras(QQ)
             sage: G = C.category_graph()
             sage: G.is_directed_acyclic()
             True
             sage: G.girth()
             4
         """
         return category_graph([self])

    @abstract_method
    def super_categories(self):
        """
        Returns the *immediate* super categories of ``self``

        Every category should implement this method.

        EXAMPLES::

            sage: Groups().super_categories()
            [Category of monoids, Category of inverse unital magmas]
            sage: Objects().super_categories()
            []

        .. note::

            Mathematically speaking, the order of the super categories
            should be irrelevant. However, in practice, this order
            influences the result of :meth:`all_super_categories`, and
            accordingly of the method resolution order for parent and
            element classes. Namely, since ticket 11943, Sage uses the
            same `C3` algorithm for determining the order on the list
            of *all* super categories as Python is using for the
            method resolution order of new style classes.

        .. note::

            Whenever speed matters, developers are advised to use the
            lazy attribute :meth:`_super_categories` instead of
            calling this method.
        """

    @lazy_attribute
    def _all_super_categories(self):
        r"""
        All the super categories of this category, including this category.

        Since :trac:`11943`, the order of super categories is
        determined by Python's method resolution order C3 algorithm.

        .. seealso:: :meth:`all_super_categories`

        .. note:: this attribute is likely to eventually become a tuple.

        .. note:: this sets :meth:`_super_categories_for_classes` as a side effect

        EXAMPLES::

            sage: C = Rings(); C
            Category of rings
            sage: C._all_super_categories
            [Category of rings, Category of rngs, Category of semirings, ...
             Category of monoids, ...
             Category of commutative additive groups, ...
             Category of sets, Category of sets with partial maps,
             Category of objects]
        """
        (result, bases) = C3_sorted_merge([cat._all_super_categories
                                           for cat in self._super_categories] +
                                          [self._super_categories],
                                          category_sort_key)
        if not sorted(result, key = category_sort_key, reverse=True) == result:
            warn("Inconsistent sorting results for all super categories of %s"%self.__class__)
        self._super_categories_for_classes = bases
        return [self] + result

    @lazy_attribute
    def _all_super_categories_proper(self):
        r"""
        All the proper super categories of this category.

        Since :trac:`11943`, the order of super categories is
        determined by Python's method resolution order C3 algorithm.

        .. seealso:: :meth:`all_super_categories`

        .. note:: this attribute is likely to eventually become a tuple.

        EXAMPLES::

            sage: C = Rings(); C
            Category of rings
            sage: C._all_super_categories_proper
            [Category of rngs, Category of semirings, ...
             Category of monoids, ...
             Category of commutative additive groups, ...
             Category of sets, Category of sets with partial maps,
             Category of objects]
        """
        return self._all_super_categories[1:]

    @lazy_attribute
    def _set_of_super_categories(self):
        """
        The frozen set of all proper super categories of this category.

        .. note:: this is used for speeding up category containment tests.

        .. seealso:: :meth:`all_super_categories`

        EXAMPLES::

            sage: Groups()._set_of_super_categories
            frozenset([...])
            sage: sorted(Groups()._set_of_super_categories, key=str)
            [Category of inverse unital magmas, Category of magmas, Category of monoids,
             Category of objects, Category of semigroups, Category of sets,
             Category of sets with partial maps, Category of unital magmas]

        TESTS::

            sage: C = HopfAlgebrasWithBasis(GF(7))
            sage: C._set_of_super_categories == frozenset(C._all_super_categories_proper)
            True
        """
        return frozenset(self._all_super_categories_proper)

    def all_super_categories(self, proper=False):
        """
        Returns the list of all super categories of this category.

        INPUT:

         - ``proper`` -- a boolean (default: ``False``); whether to exclude this category.

        Since :trac:`11943`, the order of super categories is
        determined by Python's method resolution order C3 algorithm.

        .. note::

            Whenever speed matters, the developers are advised to use
            instead the lazy attributes :meth:`_all_super_categories`,
            :meth:`_all_super_categories_proper`, or
            :meth:`_set_of_all_super_categories`, as
            appropriate. Simply because lazy attributes are much
            faster than any method.

        EXAMPLES::

            sage: C = Rings(); C
            Category of rings
            sage: C.all_super_categories()
            [Category of rings, Category of rngs, Category of semirings, ...
             Category of monoids, ...
             Category of commutative additive groups, ...
             Category of sets, Category of sets with partial maps,
             Category of objects]

            sage: C.all_super_categories(proper = True)
            [Category of rngs, Category of semirings, ...
             Category of monoids, ...
             Category of commutative additive groups, ...
             Category of sets, Category of sets with partial maps,
             Category of objects]

            sage: Sets().all_super_categories()
            [Category of sets, Category of sets with partial maps, Category of objects]
            sage: Sets().all_super_categories(proper=True)
            [Category of sets with partial maps, Category of objects]
            sage: Sets().all_super_categories() is Sets()._all_super_categories
            True
            sage: Sets().all_super_categories(proper=True) is Sets()._all_super_categories_proper
            True

        """
        if proper:
            return self._all_super_categories_proper
        return self._all_super_categories

    @lazy_attribute
    def _super_categories(self):
        """
        The immediate super categories of this category.

        This lazy attributes caches the result of the mandatory method
        :meth:`super_categories` for speed. It also does some mangling
        (flattening join categories, sorting, ...).

        Whenever speed matters, developers are advised to use this
        lazy attribute rather than calling :meth:`super_categories`.

        .. NOTE::

            This attribute is likely to eventually become a tuple.
            When this happens, we might as well use :meth:`Category._sort`,
            if not :meth:`Category_sort_uniq`.

        EXAMPLES::

            sage: Rings()._super_categories
            [Category of rngs, Category of semirings]
        """
        return sorted(Category._flatten_categories(self.super_categories()), key = category_sort_key, reverse=True)

    @lazy_attribute
    def _super_categories_for_classes(self):
        """
        The super categories of this category used for building classes.

        This is a close variant of :meth:`_super_categories` used for
        constructing the list of the bases for :meth:`parent_class`,
        :meth:`element_class`, and friends. The purpose is ensure that
        Python will find a proper Method Resolution Order for those
        classes. For background, see :mod:`sage.misc.c3_controlled`.

        .. SEEALSO:: :meth:`_cmp_key`.

        .. NOTE::

            This attribute is calculated as a by-product of computing
            :meth:`_all_super_categories`.

        EXAMPLES::

            sage: Rings()._super_categories_for_classes
            [Category of rngs, Category of semirings]
        """
        self._all_super_categories
        return self._super_categories_for_classes

    def _test_category_graph(self, **options):
        """
        Check that the category graph matches with Python's method resolution order

        .. note::

            By :trac:`11943`, the list of categories returned by
            :meth:`all_super_categories` is supposed to match with the
            method resolution order of the parent and element
            classes. This method checks this.

        .. todo:: currently, this won't work for hom categories.

        EXAMPLES::

            sage: C = HopfAlgebrasWithBasis(QQ)
            sage: C.parent_class.mro() == [X.parent_class for X in C._all_super_categories] + [object]
            True
            sage: C.element_class.mro() == [X.element_class for X in C._all_super_categories] + [object]
            True
            sage: TestSuite(C).run()    # indirect doctest

        """
        tester = self._tester(**options)
        tester.assert_(self.parent_class.mro() == [C.parent_class for C in self._all_super_categories] + [object])
        tester.assert_(self.element_class.mro() == [C.element_class for C in self._all_super_categories] + [object])

    def _test_category(self, **options):
        r"""
        Run generic tests on this category
<<<<<<< HEAD

        .. SEEALSO:: :class:`TestSuite`.

        EXAMPLES::

=======

        .. SEEALSO:: :class:`TestSuite`.

        EXAMPLES::

>>>>>>> feab04a3
            sage: Sets()._test_category()

        Let us now write a couple broken categories::

            sage: class MyObjects(Category):
            ....:      pass
            sage: MyObjects()._test_category()
            Traceback (most recent call last):
            ...
            NotImplementedError: <abstract method super_categories at ...>

            sage: class MyObjects(Category):
            ....:      def super_categories(self):
            ....:          return tuple()
            sage: MyObjects()._test_category()
            Traceback (most recent call last):
            ...
            AssertionError: Category of my objects.super_categories() should return a list

            sage: class MyObjects(Category):
            ....:      def super_categories(self):
            ....:          return []
            sage: MyObjects()._test_category()
            Traceback (most recent call last):
            ...
            AssertionError: Category of my objects is not a subcategory of Objects()

        """
        from sage.categories.objects    import Objects
        from sage.categories.sets_cat import Sets
        tester = self._tester(**options)
        tester.assert_(isinstance(self.super_categories(), list),
                       "%s.super_categories() should return a list"%self)
        tester.assert_(self.is_subcategory(Objects()),
                       "%s is not a subcategory of Objects()"%self)
        tester.assert_(isinstance(self.parent_class, type))
        tester.assert_(all(not isinstance(cat, JoinCategory) for cat in self._super_categories))
        if not isinstance(self, JoinCategory):
            tester.assert_(all(self._cmp_key > cat._cmp_key      for cat in self._super_categories))
        tester.assert_(self.is_subcategory( Category.join(self.super_categories()) )) # Not an obviously passing test with axioms
        if self.is_subcategory(Sets()):
            tester.assert_(isinstance(self.parent_class, type))
            tester.assert_(isinstance(self.element_class, type))

    _cmp_key = _cmp_key

    def _make_named_class(self, name, method_provider, cache=False, picklable=True):
        """
        Construction of the parent/element/... class of ``self``.

        INPUT:

        - ``name`` -- a string; the name of the class as an attribute of
          ``self``. E.g. "parent_class"
        - ``method_provider`` -- a string; the name of an attribute of
          ``self`` that provides methods for the new class (in
          addition to those coming from the super categories).
          E.g. "ParentMethods"
        - ``cache`` -- a boolean or ``ignore_reduction`` (default: ``False``)
          (passed down to dynamic_class; for internal use only)
        - ``picklable`` -- a boolean (default: ``True``)

        ASSUMPTION:

        It is assumed that this method is only called from a lazy
        attribute whose name coincides with the given ``name``.

        OUTPUT:

        A dynamic class with bases given by the corresponding named
        classes of ``self``'s super_categories, and methods taken from
        the class ``getattr(self,method_provider)``.

        .. NOTE::

            - In this default implementation, the reduction data of
              the named class makes it depend on ``self``. Since the
              result is going to be stored in a lazy attribute of
              ``self`` anyway, we may as well disable the caching in
              ``dynamic_class`` (hence the default value
              ``cache=False``).

            - :class:`CategoryWithParameters` overrides this method so
              that the same parent/element/... classes can be shared
              between closely related categories.

            - The bases of the named class may also contain the named
              classes of some indirect super categories, according to
              :meth:`_super_categories_for_classes`. This is to
              guarantee that Python will build consistent method
              resolution orders. For background, see
              :mod:`sage.misc.c3_controlled`.

        .. SEEALSO:: :meth:`CategoryWithParameters._make_named_class`

        EXAMPLES::

            sage: PC = Rings()._make_named_class("parent_class", "ParentMethods"); PC
            <class 'sage.categories.rings.Rings.parent_class'>
            sage: type(PC)
            <class 'sage.structure.dynamic_class.DynamicMetaclass'>
            sage: PC.__bases__
            (<class 'sage.categories.rngs.Rngs.parent_class'>,
             <class 'sage.categories.semirings.Semirings.parent_class'>)

        Note that, by default, the result is not cached::

            sage: PC is Rings()._make_named_class("parent_class", "ParentMethods")
            False

        Indeed this method is only meant to construct lazy attributes
        like ``parent_class`` which already handle this caching::

            sage: Rings().parent_class
            <class 'sage.categories.rings.Rings.parent_class'>

        Reduction for pickling also assumes the existence of this lazy
        attribute::

            sage: PC._reduction
            (<built-in function getattr>, (Category of rings, 'parent_class'))
            sage: loads(dumps(PC)) is Rings().parent_class
            True

        TESTS::

            sage: class A: pass
            sage: class BrokenCategory(Category):
            ....:     def super_categories(self): return []
            ....:     ParentMethods = 1
            ....:     class ElementMethods(A):
            ....:         pass
            ....:     class MorphismMethods(object):
            ....:         pass
            sage: C = BrokenCategory()
            sage: C._make_named_class("parent_class",   "ParentMethods")
            Traceback (most recent call last):
            ...
            AssertionError: BrokenCategory.ParentMethods should be a class
            sage: C._make_named_class("element_class",  "ElementMethods")
            doctest:...: UserWarning: BrokenCategory.ElementMethods should not have a super class
            <class '__main__.BrokenCategory.element_class'>
            sage: C._make_named_class("morphism_class", "MorphismMethods")
            <class '__main__.BrokenCategory.morphism_class'>
        """
        cls = self.__class__
        if isinstance(cls, DynamicMetaclass):
            cls = cls.__base__
        class_name = "%s.%s"%(cls.__name__, name)
        method_provider_cls = getattr(self, method_provider, None)
        if method_provider_cls is None:
            # If the category provides no XXXMethods class,
            # point to the documentation of the category itself
            doccls = cls
        else:
            # Otherwise, check XXXMethods
            assert inspect.isclass(method_provider_cls),\
                "%s.%s should be a class"%(cls.__name__, method_provider)
            mro = inspect.getmro(method_provider_cls)
            if len(mro) > 2 or (len(mro) == 2 and mro[1] is not object):
                warn("%s.%s should not have a super class"%(cls.__name__, method_provider))
            # and point the documentation to it
            doccls = method_provider_cls
        if picklable:
            reduction = (getattr, (self, name))
        else:
            reduction = None
        return dynamic_class(class_name,
                             tuple(getattr(cat,name) for cat in self._super_categories_for_classes),
                             method_provider_cls, prepend_cls_bases = False, doccls = doccls,
                             reduction = reduction, cache = cache)


    @lazy_attribute
    def subcategory_class(self):
        """
        A common superclass for all subcategories of this category (including this one).

        This class derives from ``D.subcategory_class`` for each super
        category `D` of ``self``, and includes all the methods from
        the nested class ``self.SubcategoryMethods``, if it exists.

        .. SEEALSO::

            - :trac:`12895`
            - :meth:`parent_class`
            - :meth:`element_class`
            - :meth:`_make_named_class`

        EXAMPLES::

            sage: cls = Rings().subcategory_class; cls
            <class 'sage.categories.rings.Rings.subcategory_class'>
            sage: type(cls)
            <class 'sage.structure.dynamic_class.DynamicMetaclass'>

        ``Rings()`` is an instance of this class, as well as all its subcategories::

            sage: isinstance(Rings(), cls)
            True
            sage: isinstance(AlgebrasWithBasis(QQ), cls)
            True

        TESTS::

            sage: cls = Algebras(QQ).subcategory_class; cls
            <class 'sage.categories.algebras.Algebras.subcategory_class'>
            sage: type(cls)
            <class 'sage.structure.dynamic_class.DynamicMetaclass'>

        """
        return self._make_named_class('subcategory_class', 'SubcategoryMethods',
                                      cache=False, picklable=False)

    @lazy_attribute
    def parent_class(self):
        """
        A common super class for all parents in this category.

        EXAMPLES::

            sage: C = Algebras(QQ).parent_class; C
            <class 'sage.categories.algebras.Algebras.parent_class'>
            sage: type(C)
            <class 'sage.structure.dynamic_class.DynamicMetaclass'>

        By :trac:`11935`, some categories share their parent
        classes. For example, the parent class of an algebra only
        depends on the category of the base ring. A typical example is
        the category of algebras over a finite field versus algebras
        over a non-field::

            sage: Algebras(GF(7)).parent_class is Algebras(GF(5)).parent_class
            True
            sage: Algebras(QQ).parent_class is Algebras(ZZ).parent_class
            False
            sage: Algebras(ZZ['t']).parent_class is Algebras(ZZ['t','x']).parent_class
            True

        See :class:`CategoryWithParameters` for an abstract base class for
        categories that depend on parameters, even though the parent
        and element classes only depend on the parent or element
        classes of its super categories. It is used in
        :class:`~sage.categories.bimodules.Bimodules`,
        :class:`~sage.categories.category_types.Category_over_base` and
        :class:`sage.categories.category.JoinCategory`.
        """
        return self._make_named_class('parent_class', 'ParentMethods')

    @lazy_attribute
    def element_class(self):
        """
        A common super class for all elements of parents in this category.

        EXAMPLES::

            sage: C = Algebras(QQ).element_class; C
            <class 'sage.categories.algebras.Algebras.element_class'>
            sage: type(C)
            <class 'sage.structure.dynamic_class.DynamicMetaclass'>

        By :trac:`11935`, some categories share their element
        classes. For example, the element class of an algebra only
        depends on the category of the base. A typical example is the
        category of algebras over a field versus algebras over a
        non-field::

            sage: Algebras(GF(5)).element_class is Algebras(GF(3)).element_class
            True
            sage: Algebras(QQ).element_class is Algebras(ZZ).element_class
            False
            sage: Algebras(ZZ['t']).element_class is Algebras(ZZ['t','x']).element_class
            True

        .. SEEALSO:: :meth:`parent_class`
        """
        return self._make_named_class('element_class', 'ElementMethods')

    def required_methods(self):
        """
        Returns the methods that are required and optional for parents
        in this category and their elements.

        EXAMPLES::

            sage: Algebras(QQ).required_methods()
            {'parent': {'required': ['__contains__'], 'optional': ['algebra_generators']}, 'element': {'required': ['__nonzero__'], 'optional': ['_add_', '_mul_']}}
        """
        return { "parent"  : abstract_methods_of_class(self.parent_class),
                 "element" : abstract_methods_of_class(self.element_class) }


    # Operations on the lattice of categories
    def is_subcategory(self, c):
        """
        Returns True if self is naturally embedded as a subcategory of c.

        EXAMPLES::

            sage: AbGrps = CommutativeAdditiveGroups()
            sage: Rings().is_subcategory(AbGrps)
            True
            sage: AbGrps.is_subcategory(Rings())
            False

        The ``is_subcategory`` function takes into account the
        base.

        ::

            sage: M3 = VectorSpaces(FiniteField(3))
            sage: M9 = VectorSpaces(FiniteField(9, 'a'))
            sage: M3.is_subcategory(M9)
            False

        Join categories are properly handled::

            sage: CatJ = Category.join((CommutativeAdditiveGroups(), Semigroups()))
            sage: Rings().is_subcategory(CatJ)
            True

        ::

            sage: V3 = VectorSpaces(FiniteField(3))
            sage: POSet = PartiallyOrderedSets()
            sage: PoV3 = Category.join((V3, POSet))
            sage: A3 = AlgebrasWithBasis(FiniteField(3))
            sage: PoA3 = Category.join((A3, POSet))
            sage: PoA3.is_subcategory(PoV3)
            True
            sage: PoV3.is_subcategory(PoV3)
            True
            sage: PoV3.is_subcategory(PoA3)
            False
        """
        if c is self:
            return True
        subcat_hook = c._subcategory_hook_(self)
        if subcat_hook is Unknown:
            return c in self._set_of_super_categories
        return subcat_hook

    def or_subcategory(self, category = None, join = False):
        """
        INPUT:

        - ``category`` - a sub category of ``self``, tuple/list thereof, or ``None``
        - ``join`` - a boolean (default: ``False``)

        OUTPUT:

        - a category

        Returns ``category`` or ``self`` if ``category`` is None.

        EXAMPLES::

            sage: Monoids().or_subcategory(Groups())
            Category of groups
            sage: Monoids().or_subcategory(None)
            Category of monoids

        If category is a list/tuple, then a join category is returned::

            sage: Monoids().or_subcategory((CommutativeAdditiveMonoids(), Groups()))
            Join of Category of groups and Category of commutative additive monoids

        If ``join`` is False, an error if raised if category is not a
        subcategory of ``self``::

            sage: Monoids().or_subcategory(EnumeratedSets())
            Traceback (most recent call last):
            ...
            AssertionError: Subcategory of `Category of enumerated sets` required; got `Category of monoids`

        Otherwise, the two categories are joined together::

            sage: Monoids().or_subcategory(EnumeratedSets(), join=True)
            Join of Category of monoids and Category of enumerated sets
        """
        if category is None:
            return self
        if isinstance(category, (tuple, list)):
            category = Category.join(category)
        assert isinstance(category, Category)
        if join:
            return Category.join([self, category])
        else:
            assert category.is_subcategory(self), "Subcategory of `%s` required; got `%s`"%(category, self)
            return category

    def _is_subclass(self, c):
        """
        Same as is_subcategory, but c may also be the class of a
        category instead of a category.

        EXAMPLES::

            sage: Fields()._is_subclass(Rings)
            True
            sage: Algebras(QQ)._is_subclass(Modules)
            True
            sage: Algebras(QQ)._is_subclass(ModulesWithBasis)
            False
        """
        assert( isinstance(c, Category) or (issubclass(c.__class__, type) and issubclass(c, Category)) )
        if isinstance(c, Category):
            return self.is_subcategory(c)
        else:
            return any(isinstance(cat, c) for cat in self._all_super_categories)

    @cached_method
    def _meet_(self, other):
        """
        Returns the largest common subcategory of self and other:

        EXAMPLES::

            sage: Monoids()._meet_(Monoids())
            Category of monoids
            sage: Rings()._meet_(Rings())
            Category of rings
            sage: Rings()._meet_(Monoids())
            Category of monoids
            sage: Monoids()._meet_(Rings())
            Category of monoids

            sage: VectorSpaces(QQ)._meet_(Modules(ZZ))
            Category of commutative additive groups
            sage: Algebras(ZZ)._meet_(Algebras(QQ))
            Category of rings
            sage: Groups()._meet_(Rings())
            Category of monoids
            sage: Algebras(QQ)._meet_(Category.join([Fields(), ModulesWithBasis(QQ)]))
            Join of Category of rings and Category of vector spaces over Rational Field

        Note: abstractly, the category poset is a distributive
        lattice, so this is well defined; however, the subset of those
        categories actually implemented is not: we need to also
        include their join-categories.

        For example, the category of rings is *not* the join of the
        category of abelian groups and that of semi groups, just a
        subcategory of their join, since rings further require
        distributivity.

        For the meet computation, there may be several lowest common
        sub categories of self and other, in which case, we need to
        take the join of them all.

        FIXME:

        - If A is a subcategory of B, A has *more* structure than B,
          but then *less* objects in there. We should choose an
          appropriate convention for A<B. Using subcategory calls
          for A<B, but the current meet and join call for A>B.
        """
        if self is other: # useful? fast pathway
            return self
        elif self.is_subcategory(other):
            return other
        elif other.is_subcategory(self):
            # Useful fast pathway; try:
            # %time L = EllipticCurve('960d1').prove_BSD()
            return self
        else:
            return Category.join(self._meet_(sup) for sup in other._super_categories)

    @staticmethod
    def meet(categories):
        """
        Returns the meet of a list of categories

        INPUT:

        - ``categories`` - a non empty list (or iterable) of categories

        .. SEEALSO:: :meth:`__or__` for a shortcut

        EXAMPLES::

            sage: Category.meet([Algebras(ZZ), Algebras(QQ), Groups()])
            Category of monoids

        That meet of an empty list should be a category which is a
        subcategory of all categories, which does not make practical sense::

            sage: Category.meet([])
            Traceback (most recent call last):
            ...
            ValueError: The meet of an empty list of categories is not implemented
        """
        categories = tuple(categories)
        if len(categories) == 0:
            raise ValueError("The meet of an empty list of categories is not implemented")
        result = categories[0]
        for category in categories[1:]:
            result = result._meet_(category)
        return result

    @cached_method
    def axioms(self):
        """
        Return the axioms known to be satisfied by all the objects of ``self``.

        Technically, this the set of all the axioms ``A`` such that,
        if ``Cs`` is the category defining ``A``, then ``self`` is a
        subcategory of ``Cs().A()``. Any additional axiom ``A`` would
        yield a strict subcategory of ``self``, at the very least
        ``self & Cs().A()`` where ``Cs`` is the category defining
        ``A``.

        EXAMPLES::

            sage: Monoids().axioms()
            frozenset(['Associative', 'Unital'])
            sage: (EnumeratedSets().Infinite() & Sets().Facade()).axioms()
            frozenset(['Infinite', 'Facade'])
        """
        return frozenset(axiom
                         for category in self._super_categories
                         for axiom in category.axioms())

    @cached_method
    def _with_axiom_as_tuple(self, axiom):
        """
        Return a tuple of categories whose join is ``self._with_axiom()``.

        INPUT:

        - ``axiom`` -- a string, the name of an axiom

        This is a lazy version of :meth:`_with_axiom` which is used to
        avoid recursion loops during join calculations

        .. WARNING:: the order in the result is irrelevant

        EXAMPLES::

            sage: Sets()._with_axiom_as_tuple('Finite')
            (Category of finite sets,)
            sage: Magmas()._with_axiom_as_tuple('Finite')
            (Category of magmas, Category of finite sets)
            sage: Rings().Division()._with_axiom_as_tuple('Finite')
            (Category of division rings,
             Category of finite monoids,
             Category of commutative magmas)
            sage: HopfAlgebras(QQ)._with_axiom_as_tuple('FiniteDimensional')
            (Category of hopf algebras over Rational Field,
             Category of finite dimensional modules over Rational Field)
        """
        if axiom in self.axioms():
            return (self, )
        axiom_attribute = getattr(self.__class__, axiom, None)
        if axiom_attribute is None:
            # If the axiom is not defined for this category, ignore it
            # This uses the following invariant: the categories for
            # which a given axiom is defined form a lower set
            return (self,)
        if axiom in self.__class__.__base__.__dict__:
            # self implements this axiom
            from category_with_axiom import CategoryWithAxiom
            if inspect.isclass(axiom_attribute) and issubclass(axiom_attribute, CategoryWithAxiom):
                return (axiom_attribute(self),)
            warn("Expecting %s.%s to be a subclass of CategoryWithAxiom to implement a category with axiom; got %s; ignoring"%(self.__class__.__base__.__name__,axiom,axiom_attribute))

        # self does not implement this axiom
        result = (self, ) + \
                 tuple(cat
                       for category in self._super_categories
                       for cat in category._with_axiom_as_tuple(axiom))
        hook = getattr(self, axiom+"_extra_super_categories", None)
        if hook is not None:
            assert inspect.ismethod(hook)
            result += tuple(hook())
        return Category._sort_uniq(result)

    @cached_method
    def _with_axiom(self, axiom):
        """
        Return the subcategory of the objects of ``self`` satisfying the given ``axiom``.

        INPUT:

        - ``axiom`` -- a string, the name of an axiom

        EXAMPLES::

            sage: Sets()._with_axiom("Finite")
            Category of finite sets

            sage: type(Magmas().Finite().Commutative())
            <class 'sage.categories.category.JoinCategory_with_category'>
            sage: Magmas().Finite().Commutative().super_categories()
            [Category of commutative magmas, Category of finite sets]
            sage: Algebras(QQ).WithBasis().Commutative() is Algebras(QQ).Commutative().WithBasis()
            True

        When ``axiom`` is not defined for ``self``, ``self`` is returned::

            sage: Sets()._with_axiom("Associative")
            Category of sets

        .. WARNING:: This may be changed in the future to raising an error.
        """
        return Category.join(self._with_axiom_as_tuple(axiom))

    def _with_axioms(self, axioms):
        """
        Return the subcategory of the objects of ``self`` satisfying the given ``axioms``.

        INPUT:

        - ``axioms`` -- a list of strings, the names of the axiomso

        EXAMPLES::

            sage: Sets()._with_axioms(["Finite"])
            Category of finite sets
            sage: Sets()._with_axioms(["Infinite"])
            Category of infinite sets
            sage: FiniteSets()._with_axioms(["Finite"])
            Category of finite sets

        Axioms that are not defined for the ``self`` are ignored::

            sage: Sets()._with_axioms(["FooBar"])
            Category of sets
            sage: Magmas()._with_axioms(["FooBar", "Unital"])
            Category of unital magmas

        Note that adding several axioms at once can do more than
        adding them one by one. This is because the availability of an
        axiom may depend on another axiom. For example, for
        semigroups, the ``Inverse`` axiom is meaningless unless there
        is a unit::

            sage: Semigroups().Inverse()
            Traceback (most recent call last):
            ...
            AttributeError: 'Semigroups_with_category' object has no attribute 'Inverse'
            sage: Semigroups()._with_axioms(["Inverse"])
            Category of semigroups

        So one needs to first add the ``Unital`` axiom, and then the
        ``Inverse`` axiom::

            sage: Semigroups().Unital().Inverse()
            Category of groups

        or to specify all of them at once, in any order::

            sage: Semigroups()._with_axioms(["Inverse", "Unital"])
            Category of groups
            sage: Semigroups()._with_axioms(["Unital", "Inverse"])
            Category of groups

            sage: Magmas()._with_axioms(['Commutative', 'Associative', 'Unital','Inverse'])
            Category of commutative groups
            sage: Magmas()._with_axioms(['Inverse', 'Commutative', 'Associative', 'Unital'])
            Category of commutative groups
        """
        # We repeat adding axioms until they have all been
        # integrated or nothing happens
        axioms = frozenset(axioms)
        previous = None
        result = self
        while result is not previous:
            previous = result
            for axiom in axioms:
                result = result._with_axiom(axiom)
            axioms = axioms.difference(result.axioms())
        return result

    @cached_method
    def _without_axiom(self, axiom):
        r"""
        Return this category with axiom ``axiom`` removed.

        OUTPUT: a category ``C`` which does not have axiom ``axiom``
        and such that either ``C`` is ``self``, or adding back all the
        axioms of ``self`` gives back ``self``.

        .. WARNING:: This is not guaranteed to be robust.

        EXAMPLES::

            sage: Sets()._without_axiom("Facade")
            Category of sets
            sage: Sets().Facade()._without_axiom("Facade")
            Category of sets
            sage: Algebras(QQ)._without_axiom("Unital")
            Category of associative algebras over Rational Field
            sage: Groups()._without_axiom("Unital") # todo: not implemented
            Category of semigroups
        """
        if axiom not in self.axioms():
            return self
        else:
            raise ValueError("Cannot remove axiom %s for %s"%(axiom, self))

    def _without_axioms(self, named=False):
        r"""
        Returns the category without the axioms that have been added to create it

        INPUT:

        - ``named`` -- a boolean (default: False)

        .. TODO:: improve this explanation

        If ``named`` is True, then this stops at the first category
        that has a explicit name of its own. See
        :meth:`CategoryWithAxiom._without_axioms`

        EXAMPLES::

            sage: Sets()._without_axioms()
            Category of sets
            sage: Semigroups()._without_axioms()
            Category of magmas
            sage: Algebras(QQ).Commutative().WithBasis()._without_axioms()
            Category of magmatic algebras over Rational Field
            sage: Algebras(QQ).Commutative().WithBasis()._without_axioms(named=True)
            Category of algebras over Rational Field
        """
        return self

    @staticmethod
    def _flatten_categories(categories):
        """
        INPUT:

        - ``categories`` -- a list (or iterable) of categories

        Returns the tuple of categories in ``categories``, while
        flattening join categories

        EXAMPLES::

            sage: Category._flatten_categories([Algebras(QQ), Category.join([Monoids(), Coalgebras(QQ)]), Sets()])
            (Category of algebras over Rational Field, Category of monoids, Category of coalgebras over Rational Field, Category of sets)
        """
        # Invariant: the super categories of a JoinCategory are not JoinCategories themselves
        return tuple(cat
                     for category in categories
                     for cat in (category.super_categories() if isinstance(category, JoinCategory) else (category,)))


    @staticmethod
    def _sort(categories):
        """
        Return the categories after sorting them decreasingly according to their comparison key.

        .. SEEALSO:: :meth:`_cmp_key`

        INPUT:

        - ``categories`` -- a list (or iterable) of non-join categories

        OUTPUT: a sorted tuple of categories, possibly with repeats

        EXAMPLES::

            sage: Category._sort([Sets(), Objects(), Coalgebras(QQ), Monoids(), Sets().Finite()])
            (Category of monoids,
             Category of coalgebras over Rational Field,
             Category of finite sets,
             Category of sets,
             Category of objects)
            sage: Category._sort([Sets().Finite(), Semigroups().Finite(), Sets().Facade(),Magmas().Commutative()])
            (Category of finite semigroups,
             Category of commutative magmas,
             Category of finite sets,
             Category of facade sets)
            sage: Category._sort(Category._flatten_categories([Sets().Finite(), Algebras(QQ).WithBasis(), Semigroups().Finite(), Sets().Facade(),Algebras(QQ).Commutative(), Algebras(QQ).Graded().WithBasis()]))
            (Category of algebras with basis over Rational Field,
             Category of algebras with basis over Rational Field,
             Category of graded algebras over Rational Field,
             Category of commutative algebras over Rational Field,
             Category of finite semigroups,
             Category of finite sets,
             Category of facade sets)
        """
        return tuple(sorted(categories, key=category_sort_key, reverse=True))

    @staticmethod
    def _sort_uniq(categories):
        """
        Return the categories after sorting them and removing duplicates.

        INPUT:

        - ``categories`` -- a list (or iterable) of categories

        OUTPUT: a sorted tuple of mutually incomparable categories

        EXAMPLES::

            sage: Category._sort_uniq([Rings(), Monoids(), Coalgebras(QQ)])
            (Category of rings, Category of coalgebras over Rational Field)

        Note that, in the above example, ``Monoids()`` does not appear
        in the result because it is a super category of ``Rings()``.
        """
        categories = Category._sort(categories)
        result = []
        for category in categories:
            if not any(cat.is_subcategory(category) for cat in result):
                result.append(category)
        return tuple(result)

    def __and__(self, other):
        """
        Return the intersection of two categories.

        This is just a shortcut for :meth:`join`.

        EXAMPLES::

            sage: Sets().Finite() & Rings().Commutative()
            Category of finite commutative rings
            sage: Monoids() & CommutativeAdditiveMonoids()
            Join of Category of monoids and Category of commutative additive monoids
        """
        return Category.join([self, other])

    def __or__(self, other):
        """
        Return the smallest category containing the two categories.

        This is just a shortcut for :meth:`meet`.

        EXAMPLES::

            sage: Algebras(QQ) | Groups()
            Category of monoids
        """
        return Category.meet([self, other])

    _join_cache = WeakValueDictionary()

    @staticmethod
    def join(categories, as_list = False, ignore_axioms=(), axioms=()):
        """
        Return the join of the input categories in the lattice of categories.

        At the level of objects and morphisms, this operation
        corresponds to intersection: the objects and morphisms of a
        join category are those that belong to all its super
        categories.

        INPUT:

        - ``categories`` -- a list (or iterable) of categories
        - ``as_list`` -- a boolean (default: False);
            whether the result should be returned as a list
        - ``axioms`` -- a tuple of strings; the names of some supplementary axioms

        .. SEEALSO:: :meth:`__and__` for a shortcut

        EXAMPLES::

            sage: J = Category.join((Groups(), CommutativeAdditiveMonoids())); J
            Join of Category of groups and Category of commutative additive monoids
            sage: J.super_categories()
            [Category of groups, Category of commutative additive monoids]
            sage: J.all_super_categories(proper=True)
            [Category of groups, ..., Category of magmas,
             Category of commutative additive monoids, ..., Category of additive magmas,
             Category of sets, ...]

        As a short hand, one can use::

            sage: Groups() & CommutativeAdditiveMonoids()
            Join of Category of groups and Category of commutative additive monoids
<<<<<<< HEAD

        This is a commutative and associative operation::

            sage: Groups() & Posets()
            Join of Category of groups and Category of posets
            sage: Posets() & Groups()
            Join of Category of groups and Category of posets

=======

        This is a commutative and associative operation::

            sage: Groups() & Posets()
            Join of Category of groups and Category of posets
            sage: Posets() & Groups()
            Join of Category of groups and Category of posets

>>>>>>> feab04a3
            sage: Groups() & (CommutativeAdditiveMonoids() & Posets())
            Join of Category of groups
                and Category of commutative additive monoids
                and Category of posets
            sage: (Groups() & CommutativeAdditiveMonoids()) & Posets()
            Join of Category of groups
                and Category of commutative additive monoids
                and Category of posets

        The join of a single category is the category itself::

            sage: Category.join([Monoids()])
            Category of monoids

        Similarly, the join of several mutually comparable categories is the smallest one::

            sage: Category.join((Sets(), Rings(), Monoids()))
            Category of rings

        In particular, the unit is the top category :class:`Objects`::

            sage: Groups() & Objects()
            Category of groups

        If the optional parameter ``as_list`` is ``True``, this
        returns the super categories of the join as a list, without
        constructing the join category itself::

            sage: Category.join((Groups(), CommutativeAdditiveMonoids()), as_list=True)
            [Category of groups, Category of commutative additive monoids]
            sage: Category.join((Sets(), Rings(), Monoids()), as_list=True)
            [Category of rings]
            sage: Category.join((Modules(ZZ), FiniteFields()), as_list=True)
            [Category of finite fields, Category of modules over Integer Ring]
            sage: Category.join([], as_list=True)
            []
            sage: Category.join([Groups()], as_list=True)
            [Category of groups]
            sage: Category.join([Groups() & Posets()], as_list=True)
            [Category of groups, Category of posets]

        Support for axiom categories (TODO: put here meaningfull examples)::

            sage: Sets().Facade() & Sets().Infinite()
            Category of facade infinite sets
            sage: Magmas().Infinite() & Sets().Facade()
            Category of facade infinite magmas

            sage: FiniteSets() & Monoids()
            Category of finite monoids
            sage: Rings().Commutative() & Sets().Finite()
            Category of finite commutative rings

        Note that several of the above examples are actually join
        categories; they are just nicely displayed::
<<<<<<< HEAD

            sage: (Rings().Commutative() & Sets().Finite())._repr_(as_join=True)
            'Join of Category of commutative rings and Category of finite monoids'

=======

            sage: (Rings().Commutative() & Sets().Finite())._repr_(as_join=True)
            'Join of Category of commutative rings and Category of finite monoids'

>>>>>>> feab04a3
            sage: AlgebrasWithBasis(QQ) & FiniteSets().Algebras(QQ)
            Join of Category of finite dimensional algebras with basis over Rational Field
                and Category of finite set algebras over Rational Field

            sage: UniqueFactorizationDomains() & Algebras(QQ)
            Join of Category of unique factorization domains
                and Category of commutative algebras over Rational Field

        TESTS:

            sage: Magmas().Unital().Commutative().Finite() is Magmas().Finite().Commutative().Unital()
            True
            sage: from sage.categories.category_with_axiom import TestObjects
            sage: T = TestObjects()
            sage: TCF = T.Commutative().Facade(); TCF
            Category of facade commutative test objects
            sage: TCF is T.Facade().Commutative()
            True
            sage: TCF is (T.Facade() & T.Commutative())
            True
            sage: TCF.axioms()
            frozenset(['Facade', 'Commutative'])
            sage: type(TCF)
            <class 'sage.categories.category_with_axiom.Commutative.Facade_with_category'>

            sage: TCF = T.Commutative().FiniteDimensional()
            sage: TCF is T.FiniteDimensional().Commutative()
            True
            sage: TCF is T.Commutative() & T.FiniteDimensional()
            True
            sage: TCF is T.FiniteDimensional() & T.Commutative()
            True
            sage: type(TCF)
            <class 'sage.categories.category_with_axiom.Commutative.FiniteDimensional_with_category'>

            sage: TCU = T.Commutative().Unital()
            sage: TCU is T.Unital().Commutative()
            True
            sage: TCU is T.Commutative() & T.Unital()
            True
            sage: TCU is T.Unital() & T.Commutative()
            True

            sage: TUCF = T.Unital().Commutative().FiniteDimensional(); TUCF
            Category of finite dimensional commutative unital test objects
            sage: type(TUCF)
            <class 'sage.categories.category_with_axiom.Unital.Commutative_with_category'>

            sage: TFFC = T.Facade().FiniteDimensional().Commutative(); TFFC
            Category of facade finite dimensional commutative test objects
            sage: type(TFFC)
            <class 'sage.categories.category.JoinCategory_with_category'>
            sage: TFFC.super_categories()
            [Category of facade commutative test objects, Category of finite dimensional commutative test objects]
        """
        categories = list(categories)
        if len(categories) == 0:
            if as_list:
                return []
            else:
                # Since Objects() is the top category, it is the neutral element of join
                from objects import Objects
                return Objects()
        if len(categories) == 1:
            category = categories[0]
            if as_list:
                if isinstance(category, JoinCategory):
                    return category.super_categories()
                else:
                    return categories
            else:
                return category

        # TODO:
        # - Do we want to store the cache after or before the mangling of the categories?
        # - Caching with ignore_axioms?

        # Ensure associativity and commutativity by flattening
        # JoinCategory's sorting, and removing duplicates
        categories = Category._flatten_categories(categories)
        categories = Category._sort_uniq(categories)

        if not as_list and not ignore_axioms:
            try:
                return Category._join_cache[categories]
            except KeyError:
                pass

        # Handle axioms
        axioms = {axiom
                  for category in categories
                  for axiom in category.axioms()}.union(axioms)
        # Invariants:
        # - the current list of categories is stored in the keys of ``done``
        # - todo contains the ``complement`` of done; i.e.
        #   for category in the keys of done,
        #   (category, axiom) is in todo iff axiom is not in done[category]
        done = dict()
        todo = set()
        def add_category(category):
            axs = category.axioms()
            for (cat, axiom) in ignore_axioms:
                if category.is_subcategory(cat):
                    axs = axs | {axiom}
            done[category] = axs
            todo.update( (category, axiom)
                         for axiom in axioms.difference(axs) )
        for category in categories:
            add_category(category)
        while todo:
            (category, axiom) = todo.pop()
            # It's easier to remove categories from done than from todo
            # So we check that ``category`` had not been removed
            if category not in done:
                continue
            new_cats = category._with_axiom_as_tuple(axiom)

            # Removes redundant categories
            new_cats = [new_cat for new_cat in new_cats
                        if not any(cat.is_subcategory(new_cat) for cat in done.keys())]
            for cat in done.keys():
                if any(new_cat.is_subcategory(cat) for new_cat in new_cats):
                    del done[cat]

            new_axioms = set(axiom
                             for new_cat in new_cats
                             for axiom in new_cat.axioms()
                             if axiom not in axioms)
            # Mark old categories with new axioms as todo
            todo.update( (category, axiom)
                         for axiom in new_axioms
                         for category in done.keys()
                         )
            for cat in new_cats:
                add_category(cat)
        result = Category._sort_uniq(done.keys())
        if as_list:
            return list(result)
        if len(result) == 1:
            result = result[0]
        else:
            result = JoinCategory(result)
        if not ignore_axioms:
            Category._join_cache[categories] = result
        return result

    def category(self):
        """
        Returns the category of this category. So far, all categories
        are in the category of objects.

        EXAMPLES::

            sage: Sets().category()
            Category of objects
            sage: VectorSpaces(QQ).category()
            Category of objects
        """
        from objects import Objects
        return Objects()

    @cached_method
    def hom_category(self):
        """
        Returns the category for homsets between objects this category.

        A category which needs to give specific information about this
        category should provide a HomCategory class.

        To avoid generating billions of categories, if there is
        nothing specific for homsets of this category, then this just
        returns the join of the categories of homsets of the super
        categories.

        EXAMPLES::

            sage: Sets().hom_category()
            Category of hom sets in Category of sets

        """
        try: #if hasattr(self, "HomCategory"):
            return self.HomCategory(self)
        except AttributeError:
            return Category.join((category.hom_category() for category in self._super_categories))

    def example(self, *args, **keywords):
        """
        Returns an object in this category. Most of the time, this is a parent.

        This serves three purposes:

        - Give a typical example to better explain what the category is all about.
          (and by the way prove that the category is non empty :-) )
        - Provide a minimal template for implementing other objects in this category
        - Provide an object on which to test generic code implemented by the category

        For all those applications, the implementation of the object
        shall be kept to a strict minimum. The object is therefore not
        meant to be used for other applications; most of the time a
        full featured version is available elsewhere in Sage, and
        should be used insted.

        Technical note: by default ``FooBar(...).example()`` is
        constructed by looking up
        ``sage.categories.examples.foo_bar.Example`` and calling it as
        ``Example()``. Extra positional or named parameters are also
        passed down. For a category over base ring, the base ring is
        further passed down as an optional argument.

        Categories are welcome to override this default implementation.

        EXAMPLES::

            sage: Semigroups().example()
            An example of a semigroup: the left zero semigroup

            sage: Monoids().Subquotients().example()
            NotImplemented
        """
        if '.' in self.__class__.__name__:
            # this magic should not apply to nested categories like Monoids.Subquotients
            return NotImplemented
        module_name = self.__module__.replace("sage.categories", "sage.categories.examples")
        import sys
        try:
            __import__(module_name)
            module = sys.modules[module_name]
        except ImportError:
            return NotImplemented
        try:
            cls = module.Example
        except AttributeError:
            return NotImplemented
        # Add the base ring as optional argument if this is a category over base ring
        # This really should be in Category_over_base_ring.example,
        # but that would mean duplicating the documentation above.
        from category_types import Category_over_base_ring
        if isinstance(self, Category_over_base_ring): # Huh, smelly Run Time Type Checking, isn't it?
            if "base_ring" not in keywords:
                keywords["base_ring"]=self.base_ring()
        return cls(*args, **keywords)


def is_Category(x):
    """
    Returns True if x is a category.

    EXAMPLES::

        sage: sage.categories.category.is_Category(CommutativeAdditiveSemigroups())
        True
        sage: sage.categories.category.is_Category(ZZ)
        False
    """
    return isinstance(x, Category)

@cached_function
def category_sample():
    r"""
    Return a sample of categories.

    It is constructed by looking for all concrete category classes declared in
    ``sage.categories.all``, calling :meth:`Category.an_instance` on those and
    taking all their super categories.

    EXAMPLES::

        sage: from sage.categories.category import category_sample
        sage: sorted(category_sample(), key=str)
        [Category of G-sets for Symmetric group of order 8! as a permutation group,
         Category of Hecke modules over Rational Field,
         Category of additive magmas, ...,
         Category of fields, ...,
         Category of graded hopf algebras with basis over Rational Field, ...,
         Category of modular abelian varieties over Rational Field, ...,
         Category of simplicial complexes, ...,
         Category of vector spaces over Rational Field, ...,
         Category of weyl groups,...
    """
    import sage.categories.all
    abstract_classes_for_categories = [Category, HomCategory]
    return tuple(cls.an_instance()
                 for cls in sage.categories.all.__dict__.values()
                 if isinstance(cls, type) and issubclass(cls, Category) and cls not in abstract_classes_for_categories)

def category_graph(categories = None):
    """
    Return the graph of the categories in Sage.

    INPUT:

    - ``categories`` -- a list (or iterable) of categories

    If ``categories`` is specified, then the graph contains the
    mentionned categories together with all their super
    categories. Otherwise the graph contains (an instance of) each
    category in :mod:`sage.categories.all` (e.g. ``Algebras(QQ)`` for
    algebras).

    For readability, the names of the category are shortened.

    .. TODO:: Further remove the base ring

    EXAMPLES::

        sage: G = sage.categories.category.category_graph(categories = [Groups()])
        sage: G.vertices()
        ['groups', 'inverse unital magmas', 'magmas', 'monoids', 'objects',
         'semigroups', 'sets', 'sets with partial maps', 'unital magmas']
        sage: G.plot()

        sage: sage.categories.category.category_graph().plot()
    """
    from sage import graphs
    if categories is None:
        categories = category_sample()
    # Include all the super categories
    # Get rid of join categories
    categories = set(cat
                     for category in categories
                     for cat in category.all_super_categories(proper=isinstance(category, JoinCategory)))
    g = graphs.digraph.DiGraph()
    for cat in categories:
        g.add_vertex(cat._repr_object_names())
        for source in categories:
            # Don't use super_categories() since it might contain join categories
            for target in source._super_categories:
                g.add_edge([source._repr_object_names(), target._repr_object_names()])
    return g

#############################################################
# Homsets categories
#############################################################

class HomCategory(Category):
    """
    An abstract base class for all categories of homsets

    .. todo::

        Get a consistent hierarchy of homset categories. Currently, it
        is built in parallel to that of their base categories (which
        is plain wrong!!!)

    """
    def __init__(self, category, name=None):
        """
        Initializes this HomCategory

        INPUT:
         - ``category`` -- the category whose Homsets are the objects of this category.
         - ``name`` -- An optional name for this category.

        EXAMPLES:

        We need to skip one test, since the hierarchy of hom categories isn't
        consistent yet::

            sage: C = sage.categories.category.HomCategory(Rings()); C
            Category of hom sets in Category of rings
            sage: TestSuite(C).run(skip=['_test_category_graph'])
        """
        self.base_category = category
        Category.__init__(self, name)

    def _repr_object_names(self): # improve?
        """
        Print representation.

        EXAMPLES::

            sage: Sets().hom_category() #indirect doctest
            Category of hom sets in Category of sets
        """
        return "hom sets in %s"%self.base_category

    @cached_method
    def base(self):
        """
        If this hom-category is subcategory of a category with a base, return that base.

        EXAMPLES::

            sage: ModulesWithBasis(ZZ).hom_category().base()
            Integer Ring

        """
        from sage.categories.category_types import Category_over_base
        for C in self._all_super_categories_proper:
            if isinstance(C,Category_over_base):
                return C.base()
        raise AttributeError("This hom category has no base")

    def super_categories(self):
        """
        Returns the immediate super categories, as per :meth:`Category.super_categories`.

        EXAMPLES::

            sage: HomCategory(Sets()).super_categories()
            [Category of hom sets in Category of sets with partial maps]
        """
        return Category.join(self.extra_super_categories() +
                             [category.hom_category()
                              for category in self.base_category._super_categories],
                             as_list=True)
    @cached_method
    def extra_super_categories(self):
        """
        The super categories of self that are not derived from the
        inheritance diagram of the base category, as a list.

        EXAMPLES::

            sage: HomCategory(Sets()).extra_super_categories()
            []
        """
        return []


##############################################################################
# Parametrized categories whose parent/element class depend only on
# the super categories
##############################################################################

class CategoryWithParameters(Category):
    """
    A parametrized category whose parent/element classes depend only on
    its super categories.

    Many categories in Sage are parametrized, like ``C = Algebras(K)``
    which takes a base ring as parameter. In many cases, however, the
    operations provided by ``C`` in the parent class and element class
    depend only on the super categories of ``C``. For example, the
    vector space operations are provided if and only if ``K`` is a
    field, since ``VectorSpaces(K)`` is a super category of ``C`` only
    in that case. In such cases, and as an optimization (see :trac:`11935`),
    we want to use the same parent and element class for all fields.
    This is the purpose of this abstract class.

    Currently, :class:`~sage.categories.category.JoinCategory`,
    :class:`~sage.categories.category_types.Category_over_base` and
    :class:`~sage.categories.bimodules.Bimodules` inherit from this
    class.

    EXAMPLES::

        sage: C1 = Algebras(GF(5))
        sage: C2 = Algebras(GF(3))
        sage: C3 = Algebras(ZZ)
        sage: from sage.categories.category import CategoryWithParameters
        sage: isinstance(C1, CategoryWithParameters)
        True
        sage: C1.parent_class is C2.parent_class
        True
        sage: C1.parent_class is C3.parent_class
        False
    """

    def _make_named_class(self, name, method_provider, cache = False, **options):
        """
        Return the parent/element/... class of ``self``.

        INPUT:

        - ``name`` -- a string; the name of the class as an attribute
          of ``self``
        - ``method_provider`` -- a string; the name of an attribute of
          ``self`` that provides methods for the new class (in
          addition to what comes from the super categories)

        ASSUMPTION:

        It is assumed that this method is only called from a lazy
        attribute whose name coincides with the given ``name``.

        OUTPUT:

        A dynamic class that has the corresponding named classes of
        the super categories of ``self`` as bases and contains the
        methods provided by ``getattr(self, method_provider)``.

        .. NOTE::

            This method overrides :meth:`Category._make_named_class`
            so that the returned class *only* depends on the
            corresponding named classes of the super categories and on
            the provided methods. This allows for sharing the named
            classes across closely related categories providing the
            same code to their parents, elements and so on.

        EXAMPLES:

        The categories of bimodules over the fields ``CC`` or ``RR``
        provide the same methods to their parents and elements::

            sage: Bimodules(ZZ,RR).parent_class is Bimodules(ZZ,RDF).parent_class #indirect doctest
            True
            sage: Bimodules(CC,ZZ).element_class is Bimodules(RR,ZZ).element_class
            True

        On the other hand, modules over a field have more methods than
        modules over a ring::

            sage: Modules(GF(3)).parent_class is Modules(ZZ).parent_class
            False
            sage: Modules(GF(3)).element_class is Modules(ZZ).element_class
            False

        For a more subtle example, one could possibly share the classes for
        ``GF(3)`` and ``GF(2^3, 'x')``, but this is not currently the case::

            sage: Modules(GF(3)).parent_class is Modules(GF(2^3,'x')).parent_class
            False

        This is because those two fields do not have the exact same category::

            sage: GF(3).category()
            Join of Category of finite fields and Category of subquotients of monoids and Category of quotients of semigroups
            sage: GF(2^3,'x').category()
            Category of finite fields

        Similarly for ``QQ`` and ``RR``::

            sage: QQ.category()
            Category of quotient fields
            sage: RR.category()
            Category of fields
            sage: Modules(QQ).parent_class is Modules(RR).parent_class
            False

        Some other cases where one could potentially share those classes::

            sage: Modules(GF(3),dispatch=False).parent_class  is Modules(ZZ).parent_class
            False
            sage: Modules(GF(3),dispatch=False).element_class is Modules(ZZ).element_class
            False

        TESTS::

            sage: PC = Algebras(QQ).parent_class; PC   # indirect doctest
            <class 'sage.categories.algebras.Algebras.parent_class'>
            sage: type(PC)
            <class 'sage.structure.dynamic_class.DynamicMetaclass'>
            sage: PC.__bases__
            (<class 'sage.categories.rings.Rings.parent_class'>,
             <class 'sage.categories.associative_algebras.AssociativeAlgebras.parent_class'>,
             <class 'sage.categories.unital_algebras.UnitalAlgebras.parent_class'>)
            sage: loads(dumps(PC)) is PC
            True
        """
        cls = self.__class__
        if isinstance(cls, DynamicMetaclass):
            cls = cls.__base__
        key = (cls, name, self._make_named_class_key(name))
        try:
            return self._make_named_class_cache[key]
        except KeyError:
            pass
        result = Category._make_named_class(self, name, method_provider,
                                            cache=cache, **options)
        self._make_named_class_cache[key] = result
        return result


    @abstract_method
    def _make_named_class_key(self, name):
        r"""
        Return what the element/parent/... class depend on.

        INPUT:

        - ``name`` -- a string; the name of the class as an attribute
          of ``self``

        .. SEEALSO::

            - :meth:`_make_named_class`
            - :meth:`sage.categories.category_types.Category_over_base._make_named_class_key`
            - :meth:`sage.categories.bimodules.Bimodules._make_named_class_key`
            - :meth:`JoinCategory._make_named_class_key`

        EXAMPLES:

        The parent class of an algebra depends only on the category of the base ring::

            sage: Algebras(ZZ)._make_named_class_key("parent_class")
            Category of euclidean domains

        The morphism class of a bimodule depends only on the category
        of the left and right base rings::

            sage: Bimodules(QQ, ZZ)._make_named_class_key("morphism_class")
            (Category of quotient fields, Category of euclidean domains)

        The element class of a join category depends only on the
        element class of its super categories::

            sage: Category.join([Groups(), Posets()])._make_named_class_key("element_class")
            (<class 'sage.categories.groups.Groups.element_class'>,
             <class 'sage.categories.posets.Posets.element_class'>)
        """

    _make_named_class_cache = dict()

    _cmp_key = _cmp_key_named

    def _subcategory_hook_(self, C):
        """
        A quick but partial test whether ``C`` is a subcategory of ``self``.

        INPUT:

        - ``C`` -- a category

        OUTPUT:

        ``False``, if ``C.parent_class`` is not a subclass of
        ``self.parent_class``, and :obj:`~sage.misc.unknown.Unknown`
        otherwise.

        EXAMPLES::

            sage: Bimodules(QQ,QQ)._subcategory_hook_(Modules(QQ))
            Unknown
            sage: Bimodules(QQ,QQ)._subcategory_hook_(Rings())
            False
        """
        if not issubclass(C.parent_class, self.parent_class):
            return False
        return Unknown


#############################################################
# Join of several categories
#############################################################

class JoinCategory(CategoryWithParameters):
    """
    A class for joins of several categories. Do not use directly;
    see Category.join instead.

    EXAMPLES::

        sage: from sage.categories.category import JoinCategory
        sage: J = JoinCategory((Groups(), CommutativeAdditiveMonoids())); J
        Join of Category of groups and Category of commutative additive monoids
        sage: J.super_categories()
        [Category of groups, Category of commutative additive monoids]
        sage: J.all_super_categories(proper=True)
        [Category of groups, ..., Category of magmas,
         Category of commutative additive monoids, ..., Category of additive magmas,
         Category of sets, Category of sets with partial maps, Category of objects]

    By :trac:`11935`, join categories and categories over base
    rings inherit from :class:`CategoryWithParameters`. This allows
    for sharing parent and element classes between similar
    categories. For example, since polynomial rings belong to a join
    category and since the underlying implementation is the same for
    all finite fields, we have::

        sage: GF(3)['x'].category()
        Join of Category of euclidean domains and Category of commutative algebras over Finite Field of size 3
        sage: type(GF(3)['x']) is type(GF(5)['z'])
        True
    """

    def __init__(self, super_categories, **kwds):
        """
        Initializes this JoinCategory

        INPUT:

        - super_categories -- Categories to join.  This category will
          consist of objects and morphisms that lie in all of these
          categories.

        - name -- An optional name for this category.

        TESTS::

            sage: from sage.categories.category import JoinCategory
            sage: C = JoinCategory((Groups(), CommutativeAdditiveMonoids())); C
            Join of Category of groups and Category of commutative additive monoids
            sage: TestSuite(C).run()

        """
        assert(len(super_categories) >= 2)
        assert(all(not isinstance(category, JoinCategory) for category in super_categories))
        # Use __super_categories to not overwrite the lazy attribute Category._super_categories
        # Maybe this would not be needed if the flattening/sorting is does consistently?
        self.__super_categories = list(super_categories)
        if 'name' in kwds:
            Category.__init__(self, kwds['name'])
        else:
            Category.__init__(self)

    def _make_named_class_key(self, name):
        r"""
        Return what the element/parent/... classes depend on.

        Since :trac:`11935`, the element/parent classes of a join
        category over base only depend on the element/parent class of
        its super categories.

        .. SEEALSO::

            - :meth:`CategoryWithParameters`
            - :meth:`CategoryWithParameters._make_named_class_key`

        EXAMPLES::

            sage: Modules(ZZ)._make_named_class_key('element_class')
            Category of euclidean domains
            sage: Modules(QQ)._make_named_class_key('parent_class')
            Category of quotient fields
            sage: Schemes(Spec(ZZ))._make_named_class_key('parent_class')
            Category of schemes
            sage: ModularAbelianVarieties(QQ)._make_named_class_key('parent_class')
            Category of quotient fields
        """
        return tuple(getattr(cat, name) for cat in self._super_categories)

    def super_categories(self):
        """
        Returns the immediate super categories, as per :meth:`Category.super_categories`.

        EXAMPLES::

            sage: from sage.categories.category import JoinCategory
            sage: JoinCategory((Semigroups(), FiniteEnumeratedSets())).super_categories()
            [Category of semigroups, Category of finite enumerated sets]
        """
        return self.__super_categories

    def _subcategory_hook_(self, category):
        """
        Returns whether ``category`` is a subcategory of this join category

        INPUT:

        - ``category`` -- a category.

        .. note::

            ``category`` is a sub-category of this join category if
            and only if it is a sub-category of all super categories
            of this join category.

        EXAMPLE::

            sage: QQ['x'].category().is_subcategory(Category.join([Rings(), VectorSpaces(QQ)]))  # indirect doctest
            True
        """
        return all(category.is_subcategory(X) for X in self._super_categories)

    def is_subcategory(self, C):
        """
        Check whether this join category is subcategory of another
        category ``C``.

        EXAMPLES::

            sage: Category.join([Rings(),Modules(QQ)]).is_subcategory(Category.join([Rngs(),Bimodules(QQ,QQ)]))
            True
        """
        if C is self:
            return True
        hook = C._subcategory_hook_(self)
        if hook is Unknown:
            return any(X.is_subcategory(C) for X in self._super_categories)
        return hook

    def _with_axiom(self, axiom):
        """
        Return the category obtained by adding an axiom to ``self``.

        .. NOTE::

            This is just an optimization of
            :meth:`Category._with_axiom`; it's not necessarily
            actually useful.

        EXAMPLES::

            sage: C = Category.join([Monoids(), Posets()])
            sage: C._with_axioms(["Finite"])
            Join of Category of finite monoids and Category of finite posets

        TESTS::

        Check that axiom categories for a join are reconstructed from
        the base categories::

            sage: C = Category.join([Monoids(), Magmas().Commutative()])
            sage: C._with_axioms(["Finite"])
            Category of finite commutative monoids

        This helps guaranteeing commutativity of taking axioms::

            sage: Monoids().Finite().Commutative() is Monoids().Commutative().Finite()
            True
        """
        return Category.join([cat._with_axiom(axiom) for cat in self._super_categories])

    @cached_method
    def _without_axiom(self, axiom):
        """
        Return this category with axiom ``axiom`` removed.

        OUTPUT: a category ``C`` which does not have axiom ``axiom``
        and such that either ``C`` is ``self``, or adding back all the
        axioms of ``self`` gives back ``self``.

        .. SEEALSO:: :meth:`Category._without_axiom`

        .. WARNING:: This is not guaranteed to be robust.

        EXAMPLES::

            sage: C = Posets() & FiniteEnumeratedSets() & Sets().Facade(); C
            Join of Category of finite posets and Category of finite enumerated sets and Category of facade sets
            sage: C._without_axiom("Facade")
            Join of Category of finite posets and Category of finite enumerated sets

            sage: C = Sets().Finite().Facade()
            sage: type(C)
            <class 'sage.categories.category.JoinCategory_with_category'>
            sage: C._without_axiom("Facade")
            Category of finite sets
        """
        result = Category.join(C._without_axiom(axiom) for C in self.super_categories())
        assert axiom not in result.axioms()
        assert result._with_axioms(self.axioms()) is self
        return result

    def _without_axioms(self, named=False):
        """
        When adjoining axioms to a category, one often gets a join
        category; this method tries to recover the original
        category from this join category.

        INPUT:

        - ``named`` -- a boolean (default: False)

        See :meth:`Category._without_axioms` for the description
        of the ``named`` parameter.

        EXAMPLES::

            sage: C = Category.join([Monoids(), Posets()]).Finite()
            sage: C._repr_(as_join=True)
            'Join of Category of finite monoids and Category of finite posets'
            sage: C._without_axioms()
            Traceback (most recent call last):
            ...
            ValueError: This join category isn't built by adding axioms to a single category
            sage: C = Monoids().Commutative()
            sage: C._repr_(as_join=True)
            'Join of Category of monoids and Category of commutative magmas'
            sage: C._without_axioms()
            Category of magmas
            sage: C._without_axioms(named=True)
            Category of monoids

        TESTS:

        ``C`` is in fact a join category::

            sage: from sage.categories.category import JoinCategory
            sage: isinstance(C, JoinCategory)
            True
        """
        axioms = self.axioms()
        for category in self._super_categories:
            if category._with_axioms(axioms) is self:
                return category._without_axioms(named=named)
        raise ValueError, "This join category isn't built by adding axioms to a single category"

    def _cmp_key(self):
        """
        Returns a comparison key for ``self``

        See :meth:`Category._cmp_key` for the specifications.

        EXAMPLES:

        This raises an error since _cmp_key should not be called on
        join categories::

            sage: (Magmas() & CommutativeAdditiveSemigroups())._cmp_key()
            Traceback (most recent call last):
            ...
            ValueError: _cmp_key should not be called on join categories
        """
        raise ValueError, "_cmp_key should not be called on join categories"

    def _repr_object_names(self):
        """
        Return the name of the objects of this category.

        .. SEEALSO:: :meth:`Category._repr_object_names`, :meth:`_repr_`, :meth:`_without_axioms`

        EXAMPLES::

            sage: Groups().Finite().Commutative()._repr_(as_join=True)
            'Join of Category of finite groups and Category of commutative magmas'
            sage: Groups().Finite().Commutative()._repr_object_names()
            'finite commutative groups'

        This uses :meth:`._without_axioms` which may fail if this
        category is not obtained by adjoining axioms to some super
        categories::

            sage: Category.join((Groups(), CommutativeAdditiveMonoids()))._repr_object_names()
            Traceback (most recent call last):
            ...
            ValueError: This join category isn't built by adding axioms to a single category
        """
        from sage.categories.category_with_axiom import CategoryWithAxiom
        return CategoryWithAxiom._repr_object_names_static(self._without_axioms(named=True), self.axioms())

    def _repr_(self, as_join = False):
        """
        Print representation.

        INPUT:

        - ``as_join`` -- a boolean (default: False)

        EXAMPLES::

            sage: Category.join((Groups(), CommutativeAdditiveMonoids())) #indirect doctest
            Join of Category of groups and Category of commutative additive monoids

        By default, when a join category is built from category by
        adjoining axioms, a nice name is printed out::

            sage: Groups().Facade().Finite()
            Category of facade finite groups

        But this is in fact really a join category::

            sage: Groups().Facade().Finite()._repr_(as_join = True)
            'Join of Category of finite groups and Category of facade sets'

        The rationale is to make it more readable, and hide the
        technical details of how this category is constructed
        internally, especially since this construction is likely to
        change over time when new axiom categories are implemented.

        This join category may possibly be obtained by adding axioms
        to different categories; so the result is not guaranteed to be
        unique; when this is not the case the first found is used.

        .. SEEALSO:: :meth:`Category._repr_`, :meth:`_repr_object_names`

        TESTS::

            sage: Category.join((Sets().Facade(), Groups()))
            Category of facade groups
        """
        if not as_join:
            try:
                return super(JoinCategory, self)._repr_()
            except ValueError:
                pass
        return "Join of %s"%(" and ".join(str(cat) for cat in self._super_categories))<|MERGE_RESOLUTION|>--- conflicted
+++ resolved
@@ -1073,19 +1073,11 @@
     def _test_category(self, **options):
         r"""
         Run generic tests on this category
-<<<<<<< HEAD
 
         .. SEEALSO:: :class:`TestSuite`.
 
         EXAMPLES::
 
-=======
-
-        .. SEEALSO:: :class:`TestSuite`.
-
-        EXAMPLES::
-
->>>>>>> feab04a3
             sage: Sets()._test_category()
 
         Let us now write a couple broken categories::
@@ -1962,7 +1954,6 @@
 
             sage: Groups() & CommutativeAdditiveMonoids()
             Join of Category of groups and Category of commutative additive monoids
-<<<<<<< HEAD
 
         This is a commutative and associative operation::
 
@@ -1971,16 +1962,6 @@
             sage: Posets() & Groups()
             Join of Category of groups and Category of posets
 
-=======
-
-        This is a commutative and associative operation::
-
-            sage: Groups() & Posets()
-            Join of Category of groups and Category of posets
-            sage: Posets() & Groups()
-            Join of Category of groups and Category of posets
-
->>>>>>> feab04a3
             sage: Groups() & (CommutativeAdditiveMonoids() & Posets())
             Join of Category of groups
                 and Category of commutative additive monoids
@@ -2036,17 +2017,10 @@
 
         Note that several of the above examples are actually join
         categories; they are just nicely displayed::
-<<<<<<< HEAD
 
             sage: (Rings().Commutative() & Sets().Finite())._repr_(as_join=True)
             'Join of Category of commutative rings and Category of finite monoids'
 
-=======
-
-            sage: (Rings().Commutative() & Sets().Finite())._repr_(as_join=True)
-            'Join of Category of commutative rings and Category of finite monoids'
-
->>>>>>> feab04a3
             sage: AlgebrasWithBasis(QQ) & FiniteSets().Algebras(QQ)
             Join of Category of finite dimensional algebras with basis over Rational Field
                 and Category of finite set algebras over Rational Field
