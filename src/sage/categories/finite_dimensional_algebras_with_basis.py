# -*- coding: utf-8 -*-
r"""
Finite dimensional algebras with basis
"""
#*****************************************************************************
#  Copyright (C) 2008      Teresa Gomez-Diaz (CNRS) <Teresa.Gomez-Diaz@univ-mlv.fr>
<<<<<<< HEAD
#                2011-2014 Nicolas M. Thiery <nthiery at users.sf.net>
#                2011-2014 Franco Saliola <saliola@gmail.com>
=======
#                2011-2015 Nicolas M. Thiéry <nthiery at users.sf.net>
#                2011-2015 Franco Saliola <saliola@gmail.com>
>>>>>>> 7fb5d0c4
#
#  Distributed under the terms of the GNU General Public License (GPL)
#                  http://www.gnu.org/licenses/
#******************************************************************************

import operator
from sage.misc.cachefunc import cached_method, cached_function
from sage.categories.category_with_axiom import CategoryWithAxiom_over_base_ring
from sage.categories.algebras import Algebras
from sage.categories.associative_algebras import AssociativeAlgebras
<<<<<<< HEAD
from sage.categories.semisimple_algebras import SemisimpleAlgebras
from sage.matrix.constructor import Matrix
from sage.functions.other import sqrt

=======
>>>>>>> 7fb5d0c4

class FiniteDimensionalAlgebrasWithBasis(CategoryWithAxiom_over_base_ring):
    r"""
    The category of finite dimensional algebras with a distinguished basis.

    EXAMPLES::

        sage: C = FiniteDimensionalAlgebrasWithBasis(QQ); C
        Category of finite dimensional algebras with basis over Rational Field
        sage: C.super_categories()
        [Category of algebras with basis over Rational Field,
         Category of finite dimensional modules with basis over Rational Field]
        sage: C.example()
        An example of a finite dimensional algebra with basis:
        the path algebra of the Kronecker quiver
        (containing the arrows a:x->y and b:x->y) over Rational Field

    TESTS::

        sage: TestSuite(C).run()
        sage: C is Algebras(QQ).FiniteDimensional().WithBasis()
        True
        sage: C is Algebras(QQ).WithBasis().FiniteDimensional()
        True
    """

    class ParentMethods:

        @cached_method
        def radical_basis(self, cache_products=True):
            r"""
            Return a basis of the Jacobson radical of this algebra.

            .. NOTE::

<<<<<<< HEAD
               This implementation also works for algebras over fields of
               finite characteristic `p` in which we can compute `x^{1/p}`.

            INPUT:

            - ``cache_products`` -- boolean (default: ``True``); if ``True``
              then all products computed in this method are cached.

            OUTPUT:

            - ``list`` of elements of ``self``
=======
               This implementation handles algebras over fields of
               characteristic zero (using Dixon's lemma) or fields of
               characteristic `p` in which we can compute `x^{1/p}`
               [FR85], [Eb89].

            REFERENCES:

            [Eb89] Eberly, Wayne. "Computations for algebras and group
            representations." Ph.D. Thesis, University of Toronto, 1989.

            [FR85] Friedl, Katalin, and Lajos Rónyai. "Polynomial time
            solutions of some problems of computational algebra." Proceedings
            of the seventeenth annual ACM symposium on Theory of computing.
            ACM, 1985.

            INPUT:

            - ``cache_products`` -- a boolean (default: ``True``); if
              ``True`` then all products computed in this method are cached.

            OUTPUT:

            - a list of elements of ``self``.

            .. SEEALSO:: :meth:`radical`, :class:`Algebras.Semisimple`
>>>>>>> 7fb5d0c4

            EXAMPLES::

                sage: A = FiniteDimensionalAlgebrasWithBasis(QQ).example(); A
                An example of a finite dimensional algebra with basis:
                the path algebra of the Kronecker quiver
                (containing the arrows a:x->y and b:x->y) over Rational Field
                sage: A.radical_basis()
                [a, b]

<<<<<<< HEAD
            We construct the group algebra of the Klein Four-Group over the rationals::
=======
            We construct the group algebra of the Klein Four-Group
            over the rationals::
>>>>>>> 7fb5d0c4

                sage: A = KleinFourGroup().algebra(QQ)

            This algebra belongs to the category of finite dimensional
            algebras over the rationals::

                sage: A in FiniteDimensionalAlgebrasWithBasis(QQ)
                True

            Since the field has characteristic `0`, Maschke's Theorem
            tells us that the group algebra is semisimple. So its
            radical is the zero ideal::

<<<<<<< HEAD
=======
                sage: A in Algebras(QQ).Semisimple()
                True
>>>>>>> 7fb5d0c4
                sage: A.radical_basis()
                []

            Let's work instead over a field of characteristic `2`::

                sage: A = KleinFourGroup().algebra(GF(2))
<<<<<<< HEAD
                sage: A.radical_basis()
                [B[()] + B[(1,2)(3,4)], B[(3,4)] + B[(1,2)(3,4)], B[(1,2)] + B[(1,2)(3,4)]]

=======
                sage: A in Algebras(GF(2)).Semisimple()
                False
                sage: A.radical_basis()
                [B[()] + B[(1,2)(3,4)], B[(3,4)] + B[(1,2)(3,4)], B[(1,2)] + B[(1,2)(3,4)]]

            We now implement the algebra `A = K[x] / x^p-1`, where `K`
            is a finite field of characteristic `p`, and check its
            radical; alas, we currently need to wrap `A` to make it a
            proper :class:`ModulesWithBasis`::

                sage: class AnAlgebra(CombinatorialFreeModule):
                ....:     def __init__(self, F):
                ....:         R.<x> = PolynomialRing(F)
                ....:         I = R.ideal(x**F.characteristic()-F.one())
                ....:         self._xbar = R.quotient(I).gen()
                ....:         basis_keys = [self._xbar**i for i in range(F.characteristic())]
                ....:         CombinatorialFreeModule.__init__(self, F, basis_keys,
                ....:                 category=FiniteDimensionalAlgebrasWithBasis(F))
                ....:     def one(self):
                ....:         return self.basis()[self.base_ring().one()]
                ....:     def product_on_basis(self, w1, w2):
                ....:         return self.from_vector(vector(w1*w2))
                sage: AnAlgebra(GF(3)).radical_basis()
                [B[1] + 2*B[xbar^2], B[xbar] + 2*B[xbar^2]]
                sage: AnAlgebra(GF(16,'a')).radical_basis()
                [B[1] + B[xbar]]
                sage: AnAlgebra(GF(49,'a')).radical_basis()
                [B[1] + 6*B[xbar^6], B[xbar] + 6*B[xbar^6], B[xbar^2] + 6*B[xbar^6],
                 B[xbar^3] + 6*B[xbar^6], B[xbar^4] + 6*B[xbar^6], B[xbar^5] + 6*B[xbar^6]]

>>>>>>> 7fb5d0c4
            TESTS::

                sage: A = KleinFourGroup().algebra(GF(2))
                sage: A.radical_basis(cache_products=True)
                [B[()] + B[(1,2)(3,4)], B[(3,4)] + B[(1,2)(3,4)], B[(1,2)] + B[(1,2)(3,4)]]
                sage: A.radical_basis(cache_products=False)
                [B[()] + B[(1,2)(3,4)], B[(3,4)] + B[(1,2)(3,4)], B[(1,2)] + B[(1,2)(3,4)]]

<<<<<<< HEAD
            ::

                sage: A = KleinFourGroup().algebra(QQ)
=======
                sage: A = KleinFourGroup().algebra(QQ, category=Monoids())
                sage: A.radical_basis.__module__
                'sage.categories.finite_dimensional_algebras_with_basis'
>>>>>>> 7fb5d0c4
                sage: A.radical_basis(cache_products=True)
                []
                sage: A.radical_basis(cache_products=False)
                []
<<<<<<< HEAD

            .. TODO:: explain and check this example

            ::

                sage: class AnAlgebra(CombinatorialFreeModule):
                ...       def __init__(self, F):
                ...           R.<x> = PolynomialRing(F)
                ...           I = R.ideal(x**F.characteristic()-F.one())
                ...           self._xbar = R.quotient(I).gen()
                ...           basis_keys = [self._xbar**i for i in range(F.characteristic())]
                ...           CombinatorialFreeModule.__init__(self, F, basis_keys,
                ...                   category = FiniteDimensionalAlgebrasWithBasis(F))
                ...       def one(self):
                ...           return self.basis()[self.base_ring().one()]
                ...       def product_on_basis(self, w1, w2):
                ...           return self.from_vector(vector(w1*w2))
                sage: AnAlgebra(GF(3)).radical_basis()
                [B[1] + 2*B[xbar^2], B[xbar] + 2*B[xbar^2]]
                sage: AnAlgebra(GF(16,'a')).radical_basis()
                [B[1] + B[xbar]]
                sage: AnAlgebra(GF(49,'a')).radical_basis()
                [B[1] + 6*B[xbar^6], B[xbar] + 6*B[xbar^6], B[xbar^2] + 6*B[xbar^6], B[xbar^3] + 6*B[xbar^6], B[xbar^4] + 6*B[xbar^6], B[xbar^5] + 6*B[xbar^6]]

            .. SEEALSO:: :meth:`radical`, :class:`SemisimpleAlgebras`

            AUTHORS: TODO: polish this!

            - Franco Saliola
            """
            F = self.base_ring()
            if not F.is_field():
                raise NotImplementedError, "the base ring must be a field"
=======
            """
            F = self.base_ring()
            if not F.is_field():
                raise NotImplementedError("the base ring must be a field")
>>>>>>> 7fb5d0c4
            p = F.characteristic()
            from sage.matrix.constructor import matrix
            from sage.modules.free_module_element import vector

<<<<<<< HEAD
            if self in SemisimpleAlgebras(self.base_ring()):
                return []

            if cache_products is True:
                product_on_basis = cached_function(self.product_on_basis)
            else:
                product_on_basis = self.product_on_basis

            if p == 0:
                keys = list(self.basis().keys())
                cache = [{(i,j): c
                            for i in keys
                            for j,c in product_on_basis(y,i)}
                         for y in keys]
                mat = [
                        [ sum(x.get((j, i), 0) * c for (i,j),c in y.items())
                            for x in cache]
                        for y in cache]

                mat = matrix(self.base_ring(), mat)
=======
            product_on_basis = self.product_on_basis
            if cache_products is True:
                product_on_basis = cached_function(product_on_basis)

            if p == 0:
                keys = self.basis().keys()
                mat = matrix(self.base_ring(), [
                        [sum(product_on_basis(x,j).coefficient(i) * product_on_basis(y,i).coefficient(j)
                            for i in keys for j in keys) for x in keys] for y in keys
                        ])
>>>>>>> 7fb5d0c4
                rad_basis = mat.kernel().basis()
            else:
                # TODO: some finite field elements in Sage have both an
                # ``nth_root`` method and a ``pth_root`` method (such as ``GF(9,'a')``),
                # some only have a ``nth_root`` element such as ``GF(2)``
                # I imagine that ``pth_root`` would be fastest, but it is not
                # always available....
                if hasattr(self.base_ring().one(), 'nth_root'):
                    root_fcn = lambda s, x : x.nth_root(s)
                else:
                    root_fcn = lambda s, x : x**(1/s)

                s, n = 1, self.dimension()
                B = [b.on_left_matrix() for b in self.basis()]
                I = B[0].parent().one()
                while s <= n:
                    BB = B + [I]
                    G = matrix([ [(-1)**s * (b*bb).characteristic_polynomial()[n-s]
                                    for bb in BB] for b in B])
                    C = G.left_kernel().basis()
                    if 1 < s < F.order():
                        C = [vector(F, [root_fcn(s, ci) for ci in c]) for c in C]
                    B = [ sum(ci*b for (ci,b) in zip(c,B)) for c in C ]
                    s = p * s
                e = vector(self.one())
                rad_basis = [b*e for b in B]

            return [self.from_vector(vec) for vec in rad_basis]

        @cached_method
        def radical(self):
            r"""
            Return the Jacobson radical of ``self``.

<<<<<<< HEAD
=======
            This uses :meth:`radical_basis`, whose default
            implementation handles algebras over fields of
            characteristic zero or fields of characteristic `p` in
            which we can compute `x^{1/p}`.

>>>>>>> 7fb5d0c4
            .. SEEALSO:: :meth:`radical_basis`, :meth:`semisimple_quotient`

            EXAMPLES::

                sage: A = FiniteDimensionalAlgebrasWithBasis(QQ).example(); A
                An example of a finite dimensional algebra with basis:
                the path algebra of the Kronecker quiver
                (containing the arrows a:x->y and b:x->y) over Rational Field
                sage: radical = A.radical(); radical
                Radical of An example of a finite dimensional algebra with basis:
                the path algebra of the Kronecker quiver
                (containing the arrows a:x->y and b:x->y) over Rational Field
<<<<<<< HEAD
                sage: from sage.categories.associative_algebras import AssociativeAlgebras
                sage: radical in AssociativeAlgebras(QQ).WithBasis().FiniteDimensional()
                True
=======

            The radical is an ideal of `A`, and thus a finite
            dimensional non unital associative algebra::

                sage: from sage.categories.associative_algebras import AssociativeAlgebras
                sage: radical in AssociativeAlgebras(QQ).WithBasis().FiniteDimensional()
                True
                sage: radical in Algebras(QQ)
                False

>>>>>>> 7fb5d0c4
                sage: radical.dimension()
                2
                sage: radical.basis()
                Finite family {0: B[0], 1: B[1]}
                sage: radical.ambient() is A
                True
                sage: [c.lift() for c in radical.basis()]
                [a, b]

            .. TODO::

<<<<<<< HEAD
                - This is in fact an ideal.
                - Add references
                - Pickling by construction, as ``A.center()``
                - Lazy evaluation of ``_repr_``
=======
                - Tell Sage that the radical is in fact an ideal;
                - Pickling by construction, as ``A.center()``;
                - Lazy evaluation of ``_repr_``.
>>>>>>> 7fb5d0c4

            TESTS::

                sage: TestSuite(radical).run()
            """
            category = AssociativeAlgebras(self.base_ring()).WithBasis().FiniteDimensional().Subobjects()
            radical = self.submodule(self.radical_basis(),
<<<<<<< HEAD
                                     category = category,
                                     already_echelonized = True)
=======
                                     category=category,
                                     already_echelonized=True)
>>>>>>> 7fb5d0c4
            radical.rename("Radical of {}".format(self))
            return radical

        @cached_method
        def semisimple_quotient(self):
            """
            Return the semisimple quotient of ``self``.

            This is the quotient of ``self`` by its radical.

            .. SEEALSO:: :meth:`radical`

            EXAMPLES::

                sage: A = FiniteDimensionalAlgebrasWithBasis(QQ).example(); A
<<<<<<< HEAD
                An example of a finite dimensional algebra with basis: the path algebra of the Kronecker quiver (containing the arrows a:x->y and b:x->y) over Rational Field
=======
                An example of a finite dimensional algebra with basis:
                the path algebra of the Kronecker quiver
                (containing the arrows a:x->y and b:x->y) over Rational Field
>>>>>>> 7fb5d0c4
                sage: a,b,x,y = sorted(A.basis())
                sage: S = A.semisimple_quotient(); S
                Semisimple quotient of An example of a finite dimensional algebra with basis:
                the path algebra of the Kronecker quiver
                (containing the arrows a:x->y and b:x->y) over Rational Field
<<<<<<< HEAD
                sage: S in SemisimpleAlgebras
=======
                sage: S in Algebras(QQ).Semisimple()
>>>>>>> 7fb5d0c4
                True
                sage: S.basis()
                Finite family {'y': B['y'], 'x': B['x']}
                sage: xs,ys = sorted(S.basis())
                sage: (xs + ys) * xs
                B['x']

<<<<<<< HEAD
            .. TODO::

               - This example is not very interesting because the
                 semisimple quotient is actually a subalgebra.
               - Pickling by construction, as ``A.center()``
=======
            Sanity check: the semisimple quotient of the `n`-th
            descent algebra of the symmetric group is of dimension the
            number of partitions of `n`::

                sage: [ DescentAlgebra(QQ,n).B().semisimple_quotient().dimension()
                ....:   for n in range(6) ]
                [1, 1, 2, 3, 5, 7]
                sage: [Partitions(n).cardinality() for n in range(10)]
                [1, 1, 2, 3, 5, 7, 11, 15, 22, 30]

            .. TODO::

               - Pickling by construction, as ``A.semisimple_quotient()``?
>>>>>>> 7fb5d0c4
               - Lazy evaluation of ``_repr_``

            TESTS::

                sage: TestSuite(S).run()
            """
            ring = self.base_ring()
<<<<<<< HEAD
            category=Algebras(ring).WithBasis().FiniteDimensional().Quotients() \
                      & SemisimpleAlgebras(ring)
            result = self.quotient(self.radical(), category=category)
=======
            category = Algebras(ring).WithBasis().FiniteDimensional().Quotients().Semisimple()
            result = self.quotient_module(self.radical(), category=category)
>>>>>>> 7fb5d0c4
            result.rename("Semisimple quotient of {}".format(self))
            return result


        @cached_method
        def center_basis(self):
            r"""
            Return a basis of the center of ``self``.

            OUTPUT:

<<<<<<< HEAD
            - ``list`` of elements of ``self``
=======
            - a list of elements of ``self``.
>>>>>>> 7fb5d0c4

            .. SEEALSO:: :meth:`center`

            EXAMPLES::

                sage: A = FiniteDimensionalAlgebrasWithBasis(QQ).example(); A
<<<<<<< HEAD
                An example of a finite dimensional algebra with basis: the path algebra of the Kronecker quiver (containing the arrows a:x->y and b:x->y) over Rational Field
=======
                An example of a finite dimensional algebra with basis:
                the path algebra of the Kronecker quiver
                (containing the arrows a:x->y and b:x->y) over Rational Field
>>>>>>> 7fb5d0c4
                sage: A.center_basis()
                [x + y]
            """
            return self.annihilator_basis(self.algebra_generators(), self.bracket)

        @cached_method
        def center(self):
            r"""
            Return the center of ``self``.

            .. SEEALSO:: :meth:`center_basis`

            EXAMPLES::

                sage: A = FiniteDimensionalAlgebrasWithBasis(QQ).example(); A
                An example of a finite dimensional algebra with basis:
                the path algebra of the Kronecker quiver
                (containing the arrows a:x->y and b:x->y) over Rational Field
                sage: center = A.center(); center
                Center of An example of a finite dimensional algebra with basis:
                the path algebra of the Kronecker quiver
                (containing the arrows a:x->y and b:x->y) over Rational Field
                sage: center in Algebras(QQ).WithBasis().FiniteDimensional().Commutative()
                True
                sage: center.dimension()
                1
                sage: center.basis()
                Finite family {0: B[0]}
                sage: center.ambient() is A
                True
                sage: [c.lift() for c in center.basis()]
                [x + y]
<<<<<<< HEAD
                sage: DihedralGroup(6).algebra(QQ).center() in SemisimpleAlgebras
=======

            The center of a semisimple algebra is semisimple::

                sage: DihedralGroup(6).algebra(QQ).center() in Algebras(QQ).Semisimple()
>>>>>>> 7fb5d0c4
                True

            .. TODO::

<<<<<<< HEAD
                - Pickling by construction, as ``A.center()``
=======
                - Pickling by construction, as ``A.center()``?
>>>>>>> 7fb5d0c4
                - Lazy evaluation of ``_repr_``

            TESTS::

                sage: TestSuite(center).run()
            """
<<<<<<< HEAD
            if self in SemisimpleAlgebras(self.base_ring()):
                category = SemisimpleAlgebras(self.base_ring()).FiniteDimensional().WithBasis().Subobjects().Commutative()
            else:
                category = Algebras(self.base_ring()).FiniteDimensional().WithBasis().Subobjects().Commutative()
            center = self.submodule(self.center_basis(),
                                    category = category,
                                    already_echelonized = True)
            center.rename("Center of {}".format(self))
            return center

        def principal_ideal(self, a, side='left'):
            r"""
            Construct the ``side`` `A`-module generated by ``a``.

            EXAMPLE::

                sage: A = FiniteDimensionalAlgebrasWithBasis(QQ).example()
                sage: A.principal_ideal(A.an_element())
                Free module generated by {0, 1, 2, 3} over Rational Field

            """
            B = self.basis()
            if side == 'left':
                phi = self.module_morphism(on_basis=lambda i: a*B[i],
                        codomain=self,
                        triangular=True)
            elif side == 'right':
                phi = self.module_morphism(on_basis=lambda i: B[i]*a,
                        codomain=self,
                        triangular=True)
            else:
                raise Exception("Side must be ``left`` or ``right``")
            ideal = phi.matrix().image()
            #now let's make it a submodule of A
            return self.submodule([self.from_vector(v) for v in ideal.basis()],
                    already_echelonized=True)

        def central_orthogonal_idempotents(self):
            r"""
            Return a maximal family of central orthogonal idempotents of
            ``self``.

            INPUT:

            - ``self`` -- a finite dimensional algebra

            EXAMPLES::

                sage: A = FiniteDimensionalAlgebrasWithBasis(QQ).example(); A
                An example of a finite dimensional algebra with basis: the path
                algebra of the Kronecker quiver (containing the arrows a:x->y
                and b:x->y) over Rational Field 
                sage: A.central_orthogonal_idempotents()
                [y, x]
                sage: Z12 = Monoids().Finite().example(); Z12
                An example of a finite multiplicative monoid: the integers
                modulo 12
                sage: A = Z12.algebra(QQ)
                sage: A.central_orthogonal_idempotents()
                [-1/2*B[8] + 1/2*B[4], 1/4*B[1] - 1/2*B[4] - 1/4*B[5] + 1/4*B[7]
                + 1/2*B[8] - 1/4*B[11], 1/4*B[1] + 1/2*B[3] + 1/4*B[5] -
                1/4*B[7] - 1/2*B[9] - 1/4*B[11], -1/2*B[3] + 1/2*B[9], B[0],
                1/2*B[8] + 1/2*B[4] - B[0], 1/4*B[1] + 1/4*B[11] - 1/4*B[5] -
                1/4*B[7], -B[0] + 1/2*B[3] + 1/2*B[9], B[0] + 1/4*B[1] -
                1/2*B[3] - 1/2*B[4] + 1/4*B[5] + 1/4*B[7] - 1/2*B[8] - 1/2*B[9]
                + 1/4*B[11]]
            """
            Aquo = self.semisimple_quotient()
            orth_quo = Aquo.central_orthogonal_idempotents()
            return [self._lift_idempotent(x) for x in orth_quo]

        def _lift_idempotent(self, x):
            r"""
            Lift an idempotent of the semisimple quotient of ``self`` into an
            idempotent of ``self``.

            EXAMPLES::

                sage: A = FiniteDimensionalAlgebrasWithBasis(QQ).example()
                sage: Aquo = A.semisimple_quotient()
                sage: orth = Aquo.central_orthogonal_idempotents()
                sage: A._lift_idempotent(orth[1])
                x
            """
            idempOld = None
            assert x in self.semisimple_quotient()
            idemp = x.lift()
            p = idemp.parent()
            while idemp != idempOld:
                tmp = idemp
                idemp = (p.one() - (p.one() - idemp**2)**2)
                idempOld = tmp
            return idemp

        @cached_method
        def cartan_invariants_matrix(self, side='left'):
            r"""
            Return the Cartan invariants matrix of the algebra ``self``.

            EXAMPLES::

                sage: A = FiniteDimensionalAlgebrasWithBasis(QQ).example()
                sage: A.cartan_invariants_matrix()
                [1 0]
                [2 1]
                sage: A3 = SymmetricGroup(3).algebra(QQ)
                sage: A3.cartan_invariants_matrix()
                [1 0 0]
                [0 1 0]
                [0 0 1]
                sage: Z12 = Monoids().Finite().example()
                sage: A = Z12.algebra(QQ)
                sage: A.cartan_invariants_matrix()
                [1 0 0 0 0 0 0 0 0]
                [0 2 0 0 0 0 0 0 0]
                [0 0 1 0 0 0 0 0 0]
                [0 0 0 1 0 0 0 0 0]
                [0 0 0 0 1 0 0 0 0]
                [0 0 0 0 0 1 0 0 0]
                [0 0 0 0 0 0 1 0 0]
                [0 0 0 0 0 0 0 2 0]
                [0 0 0 0 0 0 0 0 2]
            """
            Aquo = self.semisimple_quotient()
            orth_quo = Aquo.central_orthogonal_idempotents()
            # Dimension of simple modules
            dimSimples = [sqrt(Aquo.principal_ideal(e, side).dimension()) for e in
                    orth_quo]
            orth = [self._lift_idempotent(x) for x in orth_quo]
            return Matrix(self.base_ring(),
                    len(orth),
                    lambda i,j: self.pierce_decomposition_component(orth[i],
                        orth[j]).dimension()/(dimSimples[i]*dimSimples[j]))

        def projective_indecomposables(self, side='left'):
            r"""
            Return the list of indecomposable projective ``side``
            ``self``-modules.

            EXAMPLES::

                sage: A = FiniteDimensionalAlgebrasWithBasis(QQ).example()
                sage: projs = A.projective_indecomposables(); projs
                [Free module generated by {0} over Rational Field,
                 Free module generated by {0, 1, 2} over Rational Field]

            We check that the sum of the dimensions of the indecomposable
            projective module is the dimension of ``self``:

                sage: sum([P.dimension() for P in projs]) == A.dimension()
                True

            """
            return [self.principal_ideal(e, side) for e in self.central_orthogonal_idempotents()]

        def pierce_decomposition_component(self, ei, ej):
            r"""
            Return the Pierce decomposition component of ``self``.

            INPUT:

            - ``self`` -- an algebra `A`
            - `e_i` -- an orthogonal idempotent of ``self``
            - `e_j` -- an orthogonal idempotent of ``self``

            OUTPUT:

            - `e_i A e_j` as a subalgebra of ``self``

            EXAMPLES::

                sage: A = FiniteDimensionalAlgebrasWithBasis(QQ).example()
                sage: idemp = A.central_orthogonal_idempotents()
                sage: A.pierce_decomposition_component(idemp[1], idemp[0])
                Free module generated by {0, 1} over Rational Field
                sage: A.pierce_decomposition_component(idemp[0], idemp[1])
                Free module generated by {} over Rational Field


            We can for example recover the unique 2 dimensional representation
            of S4::

                sage: A4 = SymmetricGroup(4).algebra(QQ)
                sage: e = A4.central_orthogonal_idempotents()[2]
                sage: A4.pierce_decomposition_component(e, e)
                Free module generated by {0, 1, 2, 3} over Rational Field
            """
            B = self.basis()
            phi = self.module_morphism(on_basis=lambda k: ei * B[k] * ej,
                    codomain=self, triangular=True)
            ideal = phi.matrix().image()
            return self.submodule([self.from_vector(v) for v in ideal.basis()], already_echelonized=True)

        def pierce_decomposition(self):
            r"""
            Return the Pierce decomposition of ``self``

            OUTPUT:

            - list of subalgebras `e_i A e_j` for `e_i, e_j` orthogonal
              idempotents

              EXAMPLES::

                sage: A = FiniteDimensionalAlgebrasWithBasis(QQ).example()
                sage: A.pierce_decomposition()
                [Free module generated by {0} over Rational Field, Free module
                generated by {} over Rational Field, Free module generated by
                {0, 1} over Rational Field, Free module generated by {0} over
                Rational Field]

            """
            import itertools
            decomp = []
            for (ei, ej) in itertools.product(self.central_orthogonal_idempotents(),
                    repeat=2):
                decomp.append(self.pierce_decomposition_component(ei, ej))
            return decomp


    class ElementMethods:

=======
            category = Algebras(self.base_ring()).FiniteDimensional().Subobjects().Commutative().WithBasis()
            if self in Algebras.Semisimple:
                category = category.Semisimple()
            center = self.submodule(self.center_basis(),
                                    category=category,
                                    already_echelonized=True)
            center.rename("Center of {}".format(self))
            return center

    class ElementMethods:
>>>>>>> 7fb5d0c4
        def to_matrix(self, base_ring=None, action=operator.mul, side='left'):
            """
            Return the matrix of the action of ``self`` on the algebra.

            INPUT:

            - ``base_ring`` -- the base ring for the matrix to be constructed
<<<<<<< HEAD
            - ``action`` -- a function (default: :func:`operator.mul`)
=======
            - ``action`` -- a bivariate function (default: :func:`operator.mul`)
>>>>>>> 7fb5d0c4
            - ``side`` -- 'left' or 'right' (default: 'right')

            EXAMPLES::

                sage: QS3 = SymmetricGroupAlgebra(QQ, 3)
                sage: a = QS3([2,1,3])
                sage: a.to_matrix(side='left')
                [0 0 1 0 0 0]
                [0 0 0 0 1 0]
                [1 0 0 0 0 0]
                [0 0 0 0 0 1]
                [0 1 0 0 0 0]
                [0 0 0 1 0 0]
<<<<<<< HEAD
=======
                sage: a.to_matrix(side='right')
                [0 0 1 0 0 0]
                [0 0 0 1 0 0]
                [1 0 0 0 0 0]
                [0 1 0 0 0 0]
                [0 0 0 0 0 1]
                [0 0 0 0 1 0]
>>>>>>> 7fb5d0c4
                sage: a.to_matrix(base_ring=RDF, side="left")
                [0.0 0.0 1.0 0.0 0.0 0.0]
                [0.0 0.0 0.0 0.0 1.0 0.0]
                [1.0 0.0 0.0 0.0 0.0 0.0]
                [0.0 0.0 0.0 0.0 0.0 1.0]
                [0.0 1.0 0.0 0.0 0.0 0.0]
                [0.0 0.0 0.0 1.0 0.0 0.0]

<<<<<<< HEAD
            AUTHORS: Mike Hansen # TODO: polish this!
=======
            AUTHORS: Mike Hansen, ...
>>>>>>> 7fb5d0c4
            """
            basis = self.parent().basis()
            action_left = action
            if side == 'right':
                action = lambda x: action_left(basis[x], self)
            else:
                action = lambda x: action_left(self, basis[x])
            endo = self.parent().module_morphism(on_basis=action, codomain=self.parent())
            return endo.matrix(base_ring=base_ring)

        _matrix_ = to_matrix  # For temporary backward compatibility
        on_left_matrix = to_matrix<|MERGE_RESOLUTION|>--- conflicted
+++ resolved
@@ -4,13 +4,8 @@
 """
 #*****************************************************************************
 #  Copyright (C) 2008      Teresa Gomez-Diaz (CNRS) <Teresa.Gomez-Diaz@univ-mlv.fr>
-<<<<<<< HEAD
-#                2011-2014 Nicolas M. Thiery <nthiery at users.sf.net>
-#                2011-2014 Franco Saliola <saliola@gmail.com>
-=======
 #                2011-2015 Nicolas M. Thiéry <nthiery at users.sf.net>
 #                2011-2015 Franco Saliola <saliola@gmail.com>
->>>>>>> 7fb5d0c4
 #
 #  Distributed under the terms of the GNU General Public License (GPL)
 #                  http://www.gnu.org/licenses/
@@ -21,13 +16,8 @@
 from sage.categories.category_with_axiom import CategoryWithAxiom_over_base_ring
 from sage.categories.algebras import Algebras
 from sage.categories.associative_algebras import AssociativeAlgebras
-<<<<<<< HEAD
-from sage.categories.semisimple_algebras import SemisimpleAlgebras
 from sage.matrix.constructor import Matrix
 from sage.functions.other import sqrt
-
-=======
->>>>>>> 7fb5d0c4
 
 class FiniteDimensionalAlgebrasWithBasis(CategoryWithAxiom_over_base_ring):
     r"""
@@ -63,19 +53,6 @@
 
             .. NOTE::
 
-<<<<<<< HEAD
-               This implementation also works for algebras over fields of
-               finite characteristic `p` in which we can compute `x^{1/p}`.
-
-            INPUT:
-
-            - ``cache_products`` -- boolean (default: ``True``); if ``True``
-              then all products computed in this method are cached.
-
-            OUTPUT:
-
-            - ``list`` of elements of ``self``
-=======
                This implementation handles algebras over fields of
                characteristic zero (using Dixon's lemma) or fields of
                characteristic `p` in which we can compute `x^{1/p}`
@@ -101,7 +78,6 @@
             - a list of elements of ``self``.
 
             .. SEEALSO:: :meth:`radical`, :class:`Algebras.Semisimple`
->>>>>>> 7fb5d0c4
 
             EXAMPLES::
 
@@ -112,12 +88,8 @@
                 sage: A.radical_basis()
                 [a, b]
 
-<<<<<<< HEAD
-            We construct the group algebra of the Klein Four-Group over the rationals::
-=======
             We construct the group algebra of the Klein Four-Group
             over the rationals::
->>>>>>> 7fb5d0c4
 
                 sage: A = KleinFourGroup().algebra(QQ)
 
@@ -131,22 +103,14 @@
             tells us that the group algebra is semisimple. So its
             radical is the zero ideal::
 
-<<<<<<< HEAD
-=======
                 sage: A in Algebras(QQ).Semisimple()
                 True
->>>>>>> 7fb5d0c4
                 sage: A.radical_basis()
                 []
 
             Let's work instead over a field of characteristic `2`::
 
                 sage: A = KleinFourGroup().algebra(GF(2))
-<<<<<<< HEAD
-                sage: A.radical_basis()
-                [B[()] + B[(1,2)(3,4)], B[(3,4)] + B[(1,2)(3,4)], B[(1,2)] + B[(1,2)(3,4)]]
-
-=======
                 sage: A in Algebras(GF(2)).Semisimple()
                 False
                 sage: A.radical_basis()
@@ -177,7 +141,6 @@
                 [B[1] + 6*B[xbar^6], B[xbar] + 6*B[xbar^6], B[xbar^2] + 6*B[xbar^6],
                  B[xbar^3] + 6*B[xbar^6], B[xbar^4] + 6*B[xbar^6], B[xbar^5] + 6*B[xbar^6]]
 
->>>>>>> 7fb5d0c4
             TESTS::
 
                 sage: A = KleinFourGroup().algebra(GF(2))
@@ -186,71 +149,24 @@
                 sage: A.radical_basis(cache_products=False)
                 [B[()] + B[(1,2)(3,4)], B[(3,4)] + B[(1,2)(3,4)], B[(1,2)] + B[(1,2)(3,4)]]
 
-<<<<<<< HEAD
-            ::
-
-                sage: A = KleinFourGroup().algebra(QQ)
-=======
                 sage: A = KleinFourGroup().algebra(QQ, category=Monoids())
                 sage: A.radical_basis.__module__
                 'sage.categories.finite_dimensional_algebras_with_basis'
->>>>>>> 7fb5d0c4
                 sage: A.radical_basis(cache_products=True)
                 []
                 sage: A.radical_basis(cache_products=False)
                 []
-<<<<<<< HEAD
-
-            .. TODO:: explain and check this example
-
-            ::
-
-                sage: class AnAlgebra(CombinatorialFreeModule):
-                ...       def __init__(self, F):
-                ...           R.<x> = PolynomialRing(F)
-                ...           I = R.ideal(x**F.characteristic()-F.one())
-                ...           self._xbar = R.quotient(I).gen()
-                ...           basis_keys = [self._xbar**i for i in range(F.characteristic())]
-                ...           CombinatorialFreeModule.__init__(self, F, basis_keys,
-                ...                   category = FiniteDimensionalAlgebrasWithBasis(F))
-                ...       def one(self):
-                ...           return self.basis()[self.base_ring().one()]
-                ...       def product_on_basis(self, w1, w2):
-                ...           return self.from_vector(vector(w1*w2))
-                sage: AnAlgebra(GF(3)).radical_basis()
-                [B[1] + 2*B[xbar^2], B[xbar] + 2*B[xbar^2]]
-                sage: AnAlgebra(GF(16,'a')).radical_basis()
-                [B[1] + B[xbar]]
-                sage: AnAlgebra(GF(49,'a')).radical_basis()
-                [B[1] + 6*B[xbar^6], B[xbar] + 6*B[xbar^6], B[xbar^2] + 6*B[xbar^6], B[xbar^3] + 6*B[xbar^6], B[xbar^4] + 6*B[xbar^6], B[xbar^5] + 6*B[xbar^6]]
-
-            .. SEEALSO:: :meth:`radical`, :class:`SemisimpleAlgebras`
-
-            AUTHORS: TODO: polish this!
-
-            - Franco Saliola
-            """
-            F = self.base_ring()
-            if not F.is_field():
-                raise NotImplementedError, "the base ring must be a field"
-=======
             """
             F = self.base_ring()
             if not F.is_field():
                 raise NotImplementedError("the base ring must be a field")
->>>>>>> 7fb5d0c4
             p = F.characteristic()
             from sage.matrix.constructor import matrix
             from sage.modules.free_module_element import vector
 
-<<<<<<< HEAD
-            if self in SemisimpleAlgebras(self.base_ring()):
-                return []
-
+            product_on_basis = self.product_on_basis
             if cache_products is True:
-                product_on_basis = cached_function(self.product_on_basis)
-            else:
-                product_on_basis = self.product_on_basis
+                product_on_basis = cached_function(product_on_basis)
 
             if p == 0:
                 keys = list(self.basis().keys())
@@ -264,18 +180,6 @@
                         for y in cache]
 
                 mat = matrix(self.base_ring(), mat)
-=======
-            product_on_basis = self.product_on_basis
-            if cache_products is True:
-                product_on_basis = cached_function(product_on_basis)
-
-            if p == 0:
-                keys = self.basis().keys()
-                mat = matrix(self.base_ring(), [
-                        [sum(product_on_basis(x,j).coefficient(i) * product_on_basis(y,i).coefficient(j)
-                            for i in keys for j in keys) for x in keys] for y in keys
-                        ])
->>>>>>> 7fb5d0c4
                 rad_basis = mat.kernel().basis()
             else:
                 # TODO: some finite field elements in Sage have both an
@@ -310,14 +214,11 @@
             r"""
             Return the Jacobson radical of ``self``.
 
-<<<<<<< HEAD
-=======
             This uses :meth:`radical_basis`, whose default
             implementation handles algebras over fields of
             characteristic zero or fields of characteristic `p` in
             which we can compute `x^{1/p}`.
 
->>>>>>> 7fb5d0c4
             .. SEEALSO:: :meth:`radical_basis`, :meth:`semisimple_quotient`
 
             EXAMPLES::
@@ -330,22 +231,16 @@
                 Radical of An example of a finite dimensional algebra with basis:
                 the path algebra of the Kronecker quiver
                 (containing the arrows a:x->y and b:x->y) over Rational Field
-<<<<<<< HEAD
+
+            The radical is an ideal of `A`, and thus a finite
+            dimensional non unital associative algebra::
+
                 sage: from sage.categories.associative_algebras import AssociativeAlgebras
                 sage: radical in AssociativeAlgebras(QQ).WithBasis().FiniteDimensional()
                 True
-=======
-
-            The radical is an ideal of `A`, and thus a finite
-            dimensional non unital associative algebra::
-
-                sage: from sage.categories.associative_algebras import AssociativeAlgebras
-                sage: radical in AssociativeAlgebras(QQ).WithBasis().FiniteDimensional()
-                True
                 sage: radical in Algebras(QQ)
                 False
 
->>>>>>> 7fb5d0c4
                 sage: radical.dimension()
                 2
                 sage: radical.basis()
@@ -357,16 +252,9 @@
 
             .. TODO::
 
-<<<<<<< HEAD
-                - This is in fact an ideal.
-                - Add references
-                - Pickling by construction, as ``A.center()``
-                - Lazy evaluation of ``_repr_``
-=======
                 - Tell Sage that the radical is in fact an ideal;
                 - Pickling by construction, as ``A.center()``;
                 - Lazy evaluation of ``_repr_``.
->>>>>>> 7fb5d0c4
 
             TESTS::
 
@@ -374,13 +262,8 @@
             """
             category = AssociativeAlgebras(self.base_ring()).WithBasis().FiniteDimensional().Subobjects()
             radical = self.submodule(self.radical_basis(),
-<<<<<<< HEAD
-                                     category = category,
-                                     already_echelonized = True)
-=======
                                      category=category,
                                      already_echelonized=True)
->>>>>>> 7fb5d0c4
             radical.rename("Radical of {}".format(self))
             return radical
 
@@ -396,23 +279,15 @@
             EXAMPLES::
 
                 sage: A = FiniteDimensionalAlgebrasWithBasis(QQ).example(); A
-<<<<<<< HEAD
-                An example of a finite dimensional algebra with basis: the path algebra of the Kronecker quiver (containing the arrows a:x->y and b:x->y) over Rational Field
-=======
                 An example of a finite dimensional algebra with basis:
                 the path algebra of the Kronecker quiver
                 (containing the arrows a:x->y and b:x->y) over Rational Field
->>>>>>> 7fb5d0c4
                 sage: a,b,x,y = sorted(A.basis())
                 sage: S = A.semisimple_quotient(); S
                 Semisimple quotient of An example of a finite dimensional algebra with basis:
                 the path algebra of the Kronecker quiver
                 (containing the arrows a:x->y and b:x->y) over Rational Field
-<<<<<<< HEAD
-                sage: S in SemisimpleAlgebras
-=======
                 sage: S in Algebras(QQ).Semisimple()
->>>>>>> 7fb5d0c4
                 True
                 sage: S.basis()
                 Finite family {'y': B['y'], 'x': B['x']}
@@ -420,13 +295,6 @@
                 sage: (xs + ys) * xs
                 B['x']
 
-<<<<<<< HEAD
-            .. TODO::
-
-               - This example is not very interesting because the
-                 semisimple quotient is actually a subalgebra.
-               - Pickling by construction, as ``A.center()``
-=======
             Sanity check: the semisimple quotient of the `n`-th
             descent algebra of the symmetric group is of dimension the
             number of partitions of `n`::
@@ -440,7 +308,6 @@
             .. TODO::
 
                - Pickling by construction, as ``A.semisimple_quotient()``?
->>>>>>> 7fb5d0c4
                - Lazy evaluation of ``_repr_``
 
             TESTS::
@@ -448,14 +315,8 @@
                 sage: TestSuite(S).run()
             """
             ring = self.base_ring()
-<<<<<<< HEAD
-            category=Algebras(ring).WithBasis().FiniteDimensional().Quotients() \
-                      & SemisimpleAlgebras(ring)
-            result = self.quotient(self.radical(), category=category)
-=======
             category = Algebras(ring).WithBasis().FiniteDimensional().Quotients().Semisimple()
             result = self.quotient_module(self.radical(), category=category)
->>>>>>> 7fb5d0c4
             result.rename("Semisimple quotient of {}".format(self))
             return result
 
@@ -467,24 +328,16 @@
 
             OUTPUT:
 
-<<<<<<< HEAD
-            - ``list`` of elements of ``self``
-=======
             - a list of elements of ``self``.
->>>>>>> 7fb5d0c4
 
             .. SEEALSO:: :meth:`center`
 
             EXAMPLES::
 
                 sage: A = FiniteDimensionalAlgebrasWithBasis(QQ).example(); A
-<<<<<<< HEAD
-                An example of a finite dimensional algebra with basis: the path algebra of the Kronecker quiver (containing the arrows a:x->y and b:x->y) over Rational Field
-=======
                 An example of a finite dimensional algebra with basis:
                 the path algebra of the Kronecker quiver
                 (containing the arrows a:x->y and b:x->y) over Rational Field
->>>>>>> 7fb5d0c4
                 sage: A.center_basis()
                 [x + y]
             """
@@ -517,37 +370,27 @@
                 True
                 sage: [c.lift() for c in center.basis()]
                 [x + y]
-<<<<<<< HEAD
-                sage: DihedralGroup(6).algebra(QQ).center() in SemisimpleAlgebras
-=======
 
             The center of a semisimple algebra is semisimple::
 
                 sage: DihedralGroup(6).algebra(QQ).center() in Algebras(QQ).Semisimple()
->>>>>>> 7fb5d0c4
                 True
 
             .. TODO::
 
-<<<<<<< HEAD
-                - Pickling by construction, as ``A.center()``
-=======
                 - Pickling by construction, as ``A.center()``?
->>>>>>> 7fb5d0c4
                 - Lazy evaluation of ``_repr_``
 
             TESTS::
 
                 sage: TestSuite(center).run()
             """
-<<<<<<< HEAD
-            if self in SemisimpleAlgebras(self.base_ring()):
-                category = SemisimpleAlgebras(self.base_ring()).FiniteDimensional().WithBasis().Subobjects().Commutative()
-            else:
-                category = Algebras(self.base_ring()).FiniteDimensional().WithBasis().Subobjects().Commutative()
+            category = Algebras(self.base_ring()).FiniteDimensional().Subobjects().Commutative().WithBasis()
+            if self in Algebras.Semisimple:
+                category = category.Semisimple()
             center = self.submodule(self.center_basis(),
-                                    category = category,
-                                    already_echelonized = True)
+                                    category=category,
+                                    already_echelonized=True)
             center.rename("Center of {}".format(self))
             return center
 
@@ -566,17 +409,17 @@
             if side == 'left':
                 phi = self.module_morphism(on_basis=lambda i: a*B[i],
                         codomain=self,
-                        triangular=True)
+                        triangular='lower')
             elif side == 'right':
                 phi = self.module_morphism(on_basis=lambda i: B[i]*a,
                         codomain=self,
-                        triangular=True)
+                        triangular='lower')
             else:
                 raise Exception("Side must be ``left`` or ``right``")
             ideal = phi.matrix().image()
             #now let's make it a submodule of A
             return self.submodule([self.from_vector(v) for v in ideal.basis()],
-                    already_echelonized=True)
+                                  already_echelonized=True)
 
         def central_orthogonal_idempotents(self):
             r"""
@@ -730,9 +573,10 @@
             """
             B = self.basis()
             phi = self.module_morphism(on_basis=lambda k: ei * B[k] * ej,
-                    codomain=self, triangular=True)
+                                       codomain=self, triangular='lower')
             ideal = phi.matrix().image()
-            return self.submodule([self.from_vector(v) for v in ideal.basis()], already_echelonized=True)
+            return self.submodule([self.from_vector(v) for v in ideal.basis()],
+                                  already_echelonized=True)
 
         def pierce_decomposition(self):
             r"""
@@ -763,18 +607,6 @@
 
     class ElementMethods:
 
-=======
-            category = Algebras(self.base_ring()).FiniteDimensional().Subobjects().Commutative().WithBasis()
-            if self in Algebras.Semisimple:
-                category = category.Semisimple()
-            center = self.submodule(self.center_basis(),
-                                    category=category,
-                                    already_echelonized=True)
-            center.rename("Center of {}".format(self))
-            return center
-
-    class ElementMethods:
->>>>>>> 7fb5d0c4
         def to_matrix(self, base_ring=None, action=operator.mul, side='left'):
             """
             Return the matrix of the action of ``self`` on the algebra.
@@ -782,11 +614,7 @@
             INPUT:
 
             - ``base_ring`` -- the base ring for the matrix to be constructed
-<<<<<<< HEAD
-            - ``action`` -- a function (default: :func:`operator.mul`)
-=======
             - ``action`` -- a bivariate function (default: :func:`operator.mul`)
->>>>>>> 7fb5d0c4
             - ``side`` -- 'left' or 'right' (default: 'right')
 
             EXAMPLES::
@@ -800,8 +628,6 @@
                 [0 0 0 0 0 1]
                 [0 1 0 0 0 0]
                 [0 0 0 1 0 0]
-<<<<<<< HEAD
-=======
                 sage: a.to_matrix(side='right')
                 [0 0 1 0 0 0]
                 [0 0 0 1 0 0]
@@ -809,7 +635,6 @@
                 [0 1 0 0 0 0]
                 [0 0 0 0 0 1]
                 [0 0 0 0 1 0]
->>>>>>> 7fb5d0c4
                 sage: a.to_matrix(base_ring=RDF, side="left")
                 [0.0 0.0 1.0 0.0 0.0 0.0]
                 [0.0 0.0 0.0 0.0 1.0 0.0]
@@ -818,11 +643,7 @@
                 [0.0 1.0 0.0 0.0 0.0 0.0]
                 [0.0 0.0 0.0 1.0 0.0 0.0]
 
-<<<<<<< HEAD
-            AUTHORS: Mike Hansen # TODO: polish this!
-=======
             AUTHORS: Mike Hansen, ...
->>>>>>> 7fb5d0c4
             """
             basis = self.parent().basis()
             action_left = action
