--- conflicted
+++ resolved
@@ -47,351 +47,7 @@
 import unicodedata
 
 
-<<<<<<< HEAD
-class CliffordAlgebraIndices(Parent):
-=======
-class CliffordAlgebraElement(CombinatorialFreeModule.Element):
-    """
-    An element in a Clifford algebra.
-
-    TESTS::
-
-        sage: Q = QuadraticForm(ZZ, 3, [1, 2, 3, 4, 5, 6])
-        sage: Cl.<x,y,z> = CliffordAlgebra(Q)
-        sage: elt = ((x^3-z)*x + y)^2
-        sage: TestSuite(elt).run()
-    """
-    def _repr_(self):
-        """
-        Return a string representation of ``self``.
-
-        TESTS::
-
-            sage: Q = QuadraticForm(ZZ, 3, [1,2,3,4,5,6])
-            sage: Cl.<x,y,z> = CliffordAlgebra(Q)
-            sage: ((x^3-z)*x + y)^2
-            -2*x*y*z - x*z + 5*x - 4*y + 2*z + 2
-            sage: Cl.zero()
-            0
-        """
-        return repr_from_monomials(self.list(), self.parent()._repr_term)
-
-    def _latex_(self):
-        r"""
-        Return a `\LaTeX` representation of ``self``.
-
-        TESTS::
-
-            sage: Q = QuadraticForm(ZZ, 3, [1,2,3,4,5,6])
-            sage: Cl.<x,y,z> = CliffordAlgebra(Q)
-            sage: latex( ((x^3-z)*x + y)^2 )
-            -2  x y z -  x z + 5  x - 4  y + 2  z + 2
-            sage: Cl.<x0,x1,x2> = CliffordAlgebra(Q)
-            sage: latex(  (x1 - x2)*x0 + 5*x0*x1*x2 )
-            5  x_{0} x_{1} x_{2} -  x_{0} x_{1} +  x_{0} x_{2} - 1
-        """
-        return repr_from_monomials(self.list(),
-                                   self.parent()._latex_term,
-                                   True)
-
-    def _mul_(self, other):
-        """
-        Return ``self`` multiplied by ``other``.
-
-        INPUT:
-
-        - ``other`` -- element of the same Clifford algebra as ``self``
-
-        EXAMPLES::
-
-            sage: Q = QuadraticForm(ZZ, 3, [1,2,3,4,5,6])
-            sage: Cl.<x,y,z> = CliffordAlgebra(Q)
-            sage: (x^3 - z*y)*x*(y*z + x*y*z)
-            x*y*z + y*z - 24*x + 12*y + 2*z - 24
-            sage: y*x
-            -x*y + 2
-            sage: z*x
-            -x*z + 3
-            sage: z*z
-            6
-            sage: x*0
-            0
-            sage: 0*x
-            0
-        """
-        Q = self.parent()._quadratic_form
-        zero = self.parent().base_ring().zero()
-        d = {}
-
-        for ml, cl in self:
-            # Distribute the current term ``cl`` * ``ml`` over ``other``.
-            cur = copy(other._monomial_coefficients)  # The current distribution of the term
-            for i in reversed(ml):
-                # Distribute the current factor ``e[i]`` (the ``i``-th
-                # element of the standard basis).
-                next = {}
-                # At the end of the following for-loop, ``next`` will be
-                # the dictionary describing the element
-                # ``e[i]`` * (the element described by the dictionary ``cur``)
-                # (where ``e[i]`` is the ``i``-th standard basis vector).
-                for mr, cr in cur.items():
-
-                    # Commute the factor as necessary until we are in order
-                    for j in mr:
-                        if i <= j:
-                            break
-                        # Add the additional term from the commutation
-                        # get a non-frozen bitset to manipulate
-                        t = Bitset(mr)  # a mutable copy
-                        t.discard(j)
-                        t = FrozenBitset(t)
-                        next[t] = next.get(t, zero) + cr * Q[i, j]
-                        # Note: ``Q[i,j] == Q(e[i]+e[j]) - Q(e[i]) - Q(e[j])`` for
-                        # ``i != j``, where ``e[k]`` is the ``k``-th standard
-                        # basis vector.
-                        cr = -cr
-                        if next[t] == zero:
-                            del next[t]
-
-                    # Check to see if we have a squared term or not
-                    mr = Bitset(mr)  # temporarily mutable
-                    if i in mr:
-                        mr.discard(i)
-                        cr *= Q[i, i]
-                        # Note: ``Q[i,i] == Q(e[i])`` where ``e[i]`` is the
-                        # ``i``-th standard basis vector.
-                    else:
-                        # mr is implicitly sorted
-                        mr.add(i)
-                    mr = FrozenBitset(mr)  # refreeze it
-                    next[mr] = next.get(mr, zero) + cr
-                    if next[mr] == zero:
-                        del next[mr]
-                cur = next
-
-            # Add the distributed terms to the total
-            for index, coeff in cur.items():
-                d[index] = d.get(index, zero) + cl * coeff
-                if d[index] == zero:
-                    del d[index]
-
-        return self.__class__(self.parent(), d)
-
-    def list(self):
-        """
-        Return the list of monomials and their coefficients in ``self``
-        (as a list of `2`-tuples, each of which has the form
-        ``(monomial, coefficient)``).
-
-        EXAMPLES::
-
-            sage: Q = QuadraticForm(ZZ, 3, [1,2,3,4,5,6])
-            sage: Cl.<x,y,z> = CliffordAlgebra(Q)
-            sage: elt = 5*x + y
-            sage: elt.list()
-            [(1, 5), (01, 1)]
-        """
-        return sorted(self._monomial_coefficients.items(), key=lambda m: (-len(m[0]), list(m[0])))
-
-    def support(self):
-        """
-        Return the support of ``self``.
-
-        This is the list of all monomials which appear with nonzero
-        coefficient in ``self``.
-
-        EXAMPLES::
-
-            sage: Q = QuadraticForm(ZZ, 3, [1,2,3,4,5,6])
-            sage: Cl.<x,y,z> = CliffordAlgebra(Q)
-            sage: elt = 5*x + y
-            sage: elt.support()
-            [1, 01]
-        """
-        return sorted(self._monomial_coefficients.keys(), key=lambda x: (-len(x), list(x)))
-
-    def reflection(self):
-        r"""
-        Return the image of the reflection automorphism on ``self``.
-
-        The *reflection automorphism* of a Clifford algebra is defined
-        as the linear endomorphism of this algebra which maps
-
-        .. MATH::
-
-            x_1 \wedge x_2 \wedge \cdots \wedge x_m \mapsto
-            (-1)^m x_1 \wedge x_2 \wedge \cdots \wedge x_m.
-
-        It is an algebra automorphism of the Clifford algebra.
-
-        :meth:`degree_negation` is an alias for :meth:`reflection`.
-
-        EXAMPLES::
-
-            sage: Q = QuadraticForm(ZZ, 3, [1,2,3,4,5,6])
-            sage: Cl.<x,y,z> = CliffordAlgebra(Q)
-            sage: elt = 5*x + y + x*z
-            sage: r = elt.reflection(); r
-            x*z - 5*x - y
-            sage: r.reflection() == elt
-            True
-
-        TESTS:
-
-        We check that the reflection is an involution::
-
-            sage: Q = QuadraticForm(ZZ, 3, [1,2,3,4,5,6])
-            sage: Cl.<x,y,z> = CliffordAlgebra(Q)
-            sage: all(x.reflection().reflection() == x for x in Cl.basis())
-            True
-        """
-        return self.__class__(self.parent(), {m: (-1)**len(m) * c for m, c in self})
-
-    degree_negation = reflection
-
-    def transpose(self):
-        r"""
-        Return the transpose of ``self``.
-
-        The transpose is an anti-algebra involution of a Clifford algebra
-        and is defined (using linearity) by
-
-        .. MATH::
-
-            x_1 \wedge x_2 \wedge \cdots \wedge x_m \mapsto
-            x_m \wedge \cdots \wedge x_2 \wedge x_1.
-
-        EXAMPLES::
-
-            sage: Q = QuadraticForm(ZZ, 3, [1,2,3,4,5,6])
-            sage: Cl.<x,y,z> = CliffordAlgebra(Q)
-            sage: elt = 5*x + y + x*z
-            sage: t = elt.transpose(); t
-            -x*z + 5*x + y + 3
-            sage: t.transpose() == elt
-            True
-            sage: Cl.one().transpose()
-            1
-
-        TESTS:
-
-        We check that the transpose is an involution::
-
-            sage: Q = QuadraticForm(ZZ, 3, [1,2,3,4,5,6])
-            sage: Cl.<x,y,z> = CliffordAlgebra(Q)
-            sage: all(x.transpose().transpose() == x for x in Cl.basis())
-            True
-
-        Zero is sent to zero::
-
-            sage: Cl.zero().transpose() == Cl.zero()
-            True
-        """
-        P = self.parent()
-        if not self._monomial_coefficients:
-            return P.zero()
-        g = P.gens()
-        return P.sum(c * P.prod(g[i] for i in reversed(m)) for m, c in self)
-
-    def conjugate(self):
-        r"""
-        Return the Clifford conjugate of ``self``.
-
-        The Clifford conjugate of an element `x` of a Clifford algebra is
-        defined as
-
-        .. MATH::
-
-            \bar{x} := \alpha(x^t) = \alpha(x)^t
-
-        where `\alpha` denotes the :meth:`reflection <reflection>`
-        automorphism and `t` the :meth:`transposition <transpose>`.
-
-        EXAMPLES::
-
-            sage: Q = QuadraticForm(ZZ, 3, [1,2,3,4,5,6])
-            sage: Cl.<x,y,z> = CliffordAlgebra(Q)
-            sage: elt = 5*x + y + x*z
-            sage: c = elt.conjugate(); c
-            -x*z - 5*x - y + 3
-            sage: c.conjugate() == elt
-            True
-
-        TESTS:
-
-        We check that the conjugate is an involution::
-
-            sage: Q = QuadraticForm(ZZ, 3, [1,2,3,4,5,6])
-            sage: Cl.<x,y,z> = CliffordAlgebra(Q)
-            sage: all(x.conjugate().conjugate() == x for x in Cl.basis())
-            True
-        """
-        return self.reflection().transpose()
-
-    clifford_conjugate = conjugate
-
-    # TODO: This is a general function which should be moved to a
-    #   superalgebras category when one is implemented.
-    def supercommutator(self, x):
-        r"""
-        Return the supercommutator of ``self`` and ``x``.
-
-        Let `A` be a superalgebra. The *supercommutator* of homogeneous
-        elements `x, y \in A` is defined by
-
-        .. MATH::
-
-            [x, y\} = x y - (-1)^{|x| |y|} y x
-
-        and extended to all elements by linearity.
-
-        EXAMPLES::
-
-            sage: Q = QuadraticForm(ZZ, 3, [1,2,3,4,5,6])
-            sage: Cl.<x,y,z> = CliffordAlgebra(Q)
-            sage: a = x*y - z
-            sage: b = x - y + y*z
-            sage: a.supercommutator(b)
-            -5*x*y + 8*x*z - 2*y*z - 6*x + 12*y - 5*z
-            sage: a.supercommutator(Cl.one())
-            0
-            sage: Cl.one().supercommutator(a)
-            0
-            sage: Cl.zero().supercommutator(a)
-            0
-            sage: a.supercommutator(Cl.zero())
-            0
-
-            sage: Q = QuadraticForm(ZZ, 2, [-1,1,-3])
-            sage: Cl.<x,y> = CliffordAlgebra(Q)
-            sage: [a.supercommutator(b) for a in Cl.basis() for b in Cl.basis()]
-            [0, 0, 0, 0, 0, -2, 1, -x - 2*y, 0, 1,
-             -6, 6*x + y, 0, x + 2*y, -6*x - y, 0]
-            sage: [a*b-b*a for a in Cl.basis() for b in Cl.basis()]
-            [0, 0, 0, 0, 0, 0, 2*x*y - 1, -x - 2*y, 0,
-             -2*x*y + 1, 0, 6*x + y, 0, x + 2*y, -6*x - y, 0]
-
-        Exterior algebras inherit from Clifford algebras, so
-        supercommutators work as well. We verify the exterior algebra
-        is supercommutative::
-
-            sage: E.<x,y,z,w> = ExteriorAlgebra(QQ)
-            sage: all(b1.supercommutator(b2) == 0
-            ....:     for b1 in E.basis() for b2 in E.basis())
-            True
-        """
-        P = self.parent()
-        ret = P.zero()
-        for ms, cs in self:
-            for mx, cx in x:
-                ret += P.term(ms, cs) * P.term(mx, cx)
-                s = (-1)**(P.degree_on_basis(ms) * P.degree_on_basis(mx))
-                ret -= s * P.term(mx, cx) * P.term(ms, cs)
-        return ret
-
-
 class CliffordAlgebraIndices(UniqueRepresentation, Parent):
->>>>>>> 8b777a04
     r"""
     A facade parent for the indices of Clifford algebra.
     Users should not create instances of this class directly.
