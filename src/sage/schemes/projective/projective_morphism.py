--- conflicted
+++ resolved
@@ -88,7 +88,6 @@
 from sage.categories.number_fields import NumberFields
 from sage.categories.homset import Hom, End
 from sage.categories.fields import Fields
-from sage.homology.graded_resolution import GradedFreeResolution
 
 _NumberFields = NumberFields()
 _FiniteFields = FiniteFields()
@@ -2691,11 +2690,7 @@
         I = G.defining_ideal()  # a bihomogeneous ideal
 
         degrees = xn*[vector([1,0])] + yn*[vector([0,1])]
-<<<<<<< HEAD
-        res = GradedFreeResolution(I, degrees, algorithm='shreyer')
-=======
         res = I.graded_free_resolution(degrees=degrees, algorithm='shreyer')
->>>>>>> b7f04edc
         kpoly = res.K_polynomial()
 
         L = kpoly.parent()
