r"""
Elements

AUTHORS:

- David Harvey (2006-10-16): changed CommutativeAlgebraElement to
  derive from CommutativeRingElement instead of AlgebraElement

- David Harvey (2006-10-29): implementation and documentation of new
  arithmetic architecture

- William Stein (2006-11): arithmetic architecture -- pushing it
  through to completion.

- Gonzalo Tornaria (2007-06): recursive base extend for coercion --
  lots of tests

- Robert Bradshaw (2007-2010): arithmetic operators and coercion

- Maarten Derickx (2010-07): added architecture for is_square and sqrt

- Jeroen Demeyer (2016-08): moved all coercion to the base class
  :class:`Element`, see :trac:`20767`

The Abstract Element Class Hierarchy
------------------------------------

This is the abstract class hierarchy, i.e., these are all
abstract base classes.

::

    SageObject
        Element
            ModuleElement
                RingElement
                    CommutativeRingElement
                        IntegralDomainElement
                            DedekindDomainElement
                                PrincipalIdealDomainElement
                                    EuclideanDomainElement
                        FieldElement
                        CommutativeAlgebraElement
                    AlgebraElement   (note -- can't derive from module, since no multiple inheritance)
                        Matrix
                    InfinityElement
                AdditiveGroupElement
                Vector

            MonoidElement
                MultiplicativeGroupElement
        ElementWithCachedMethod


How to Define a New Element Class
---------------------------------

Elements typically define a method ``_new_c``, e.g.,

::

    cdef _new_c(self, defining data):
        cdef FreeModuleElement_generic_dense x
        x = FreeModuleElement_generic_dense.__new__(FreeModuleElement_generic_dense)
        x._parent = self._parent
        x._entries = v

that creates a new sibling very quickly from defining data
with assumed properties.

Sage has a special system in place for handling arithmetic operations
for all Element subclasses. There are various rules that must be
followed by both arithmetic implementers and callers.

A quick summary for the impatient:

- To implement addition for any Element class, override
  ``def _add_(self, other)`` in Python or ``cpdef _add_(self, other)``
  in Cython.

- If you want to add ``x`` and ``y``, whose parents you know are
  **identical**, you may call ``x._add_(y)`` in Cython. This will be the
  fastest way to guarantee that the correct implementation gets called.
  Of course you can still always use ``x + y``.

Now in more detail. The aims of this system are to provide (1) an efficient
calling protocol from both Python and Cython, (2) uniform coercion semantics
across Sage, (3) ease of use, (4) readability of code.

We will take addition as an example; all other operators are similar.
There are two relevant functions, with differing names
(single vs. double underscores).

-  **def Element.__add__**

   This function is called by Python or Cython when the binary "+"
   operator is encountered. It **assumes** that at least one of its
   arguments is an :class:`Element`.

   It has a fast pathway to deal with the most common case where both
   arguments have the same parent. Otherwise, it uses the coercion
   framework to work out how to make them have the same parent. After
   any necessary coercions have been performed, it calls ``_add_`` to
   dispatch to the correct underlying addition implementation.

   Note that although this function is declared as ``def``, it doesn't
   have the usual overheads associated with Python functions (either
   for the caller or for ``__add__`` itself). This is because Python
   has optimised calling protocols for such special functions.

-  **def Element._add_**

   This is the function you should override to implement addition in a
   subclass of ``Element``.

   The two arguments to this function are guaranteed to have the **same
   parent**. Its return value **must** have the **same parent** as its
   arguments.

   In Cython code, if you want to add two objects and you know that
   their parents are the same object, you are encouraged to call this
   function directly, instead of using ``x + y``. This only works if
   Cython knows that the left argument is an ``Element``. You can
   always cast explicitly: ``(<Element>x)._add_(y)`` to force this.

   When implementing ``_add_`` in a Cython extension type, use
   ``cpdef _add_`` instead of ``def _add_``.
"""

#*****************************************************************************
#       Copyright (C) 2006-2016 ...
#       Copyright (C) 2016 Jeroen Demeyer <jdemeyer@cage.ugent.be>
#
# This program is free software: you can redistribute it and/or modify
# it under the terms of the GNU General Public License as published by
# the Free Software Foundation, either version 2 of the License, or
# (at your option) any later version.
#                  http://www.gnu.org/licenses/
#*****************************************************************************

from __future__ import absolute_import, division, print_function

from libc.limits cimport LONG_MAX, LONG_MIN

from cpython cimport *
from sage.ext.stdsage cimport *

from cpython.ref cimport PyObject

import types
cdef add, sub, mul, div, truediv, floordiv, mod
cdef iadd, isub, imul, idiv, itruediv, ifloordiv
from operator import (add, sub, mul, div, truediv, floordiv, mod,
        iadd, isub, imul, idiv, itruediv, ifloordiv)
cdef dict _coerce_op_symbols = dict(
        add='+', sub='-', mul='*', div='/', truediv='/', floordiv='//', mod='%',
        iadd='+', isub='-', imul='*', idiv='/', itruediv='/', ifloordiv='//')

cdef MethodType
from types import MethodType

from sage.structure.sage_object cimport rich_to_bool
from sage.structure.coerce cimport py_scalar_to_element
from sage.structure.parent cimport Parent
from sage.structure.misc import is_extension_type
from sage.structure.misc cimport getattr_from_other_class
from sage.misc.lazy_format import LazyFormat
from sage.misc import sageinspect
from sage.misc.classcall_metaclass cimport ClasscallMetaclass
from sage.misc.superseded import deprecated_function_alias
from sage.arith.numerical_approx cimport digits_to_bits
from sage.misc.decorators import sage_wraps


def make_element(_class, _dict, parent):
    """
    This function is only here to support old pickles.

    Pickling functionality is moved to Element.{__getstate__,__setstate__}
    functions.
    """
    from sage.misc.pickle_old import make_element_old
    return make_element_old(_class, _dict, parent)


cdef un_op_error_message(op, x):
    try:
        op = op.__name__
        op = _coerce_op_symbols[op]
    except (AttributeError, KeyError):
        pass
    px = parent(x)
    return f"unsupported operand parent for {op}: '{px}'"


cdef bin_op_error_message(op, x, y):
    try:
        op = op.__name__
        op = _coerce_op_symbols[op]
    except (AttributeError, KeyError):
        pass
    px = parent(x)
    py = parent(y)
    return f"unsupported operand parent(s) for {op!r}: '{px}' and '{py}'"


def is_Element(x):
    """
    Return ``True`` if x is of type Element.

    EXAMPLES::

        sage: from sage.structure.element import is_Element
        sage: is_Element(2/3)
        True
        sage: is_Element(QQ^3)
        False
    """
    return isinstance(x, Element)


cdef class Element(SageObject):
    """
    Generic element of a structure. All other types of elements
    (RingElement, ModuleElement, etc) derive from this type.

    Subtypes must either call ``__init__()`` to set ``_parent``, or may
    set ``_parent`` themselves if that would be more efficient.

    .. automethod:: _cmp_
    .. automethod:: _richcmp_
    """
    def __getmetaclass__(_):
        from sage.misc.inherit_comparison import InheritComparisonMetaclass
        return InheritComparisonMetaclass

    def __init__(self, parent):
        r"""
        INPUT:

        - ``parent`` - a SageObject
        """
        self._parent = parent

    def _set_parent(self, parent):
        r"""
        INPUT:

        - ``parent`` - a SageObject
        """
        self._parent = parent

    def __getattr__(self, name):
        """
        Lookup a method or attribute from the category abstract classes.

        Let ``P`` be a parent in a category ``C``. Usually the methods
        of ``C.element_class`` are made directly available to elements
        of ``P`` via standard class inheritance. This is not the case
        any more if the elements of ``P`` are instances of an
        extension type. See :class:`Category` for details.

        The purpose of this method is to emulate this inheritance: for
        ``e`` and element of ``P``, if an attribute or method
        ``e.foo`` is not found in the super classes of ``e``, it's
        looked up manually in ``C.element_class`` and bound to ``e``.

        .. NOTES::

            - The attribute or method is actually looked up in
              ``P._abstract_element_class``. In most cases this is
              just an alias for ``C.element_class``, but some parents,
              notably homsets, customizes this to let elements also
              inherit from other abstract classes. See
              :meth:`Parent._abstract_element_class` and
              :meth:`Homset._abstract_element_class` for details.

            - This mechanism may also enter into action when the
              category of `P` is refined on the fly, leaving
              previously constructed elements in an outdated element
              class.

              See :class:`~sage.rings.polynomial.polynomial_quotient_ring.PolynomialQuotientRing_generic`
              for an example.

        EXAMPLES:

        We test that ``1`` (an instance of the extension type
        ``Integer``) inherits the methods from the categories of
        ``ZZ``, that is from ``CommutativeRings().element_class``::

            sage: 1.is_idempotent(), 2.is_idempotent()
            (True, False)

        This method is actually provided by the ``Magmas()`` super
        category of ``CommutativeRings()``::

            sage: 1.is_idempotent
            <bound method JoinCategory.element_class.is_idempotent of 1>
            sage: 1.is_idempotent.__module__
            'sage.categories.magmas'

        TESTS::

            sage: 1.blah_blah
            Traceback (most recent call last):
            ...
            AttributeError: 'sage.rings.integer.Integer' object has no attribute 'blah_blah'
            sage: Semigroups().example().an_element().is_idempotent
            <bound method LeftZeroSemigroup_with_category.element_class.is_idempotent of 42>
            sage: Semigroups().example().an_element().blah_blah
            Traceback (most recent call last):
            ...
            AttributeError: 'LeftZeroSemigroup_with_category.element_class' object has no attribute 'blah_blah'
        """
        return self.getattr_from_category(name)

    cdef getattr_from_category(self, name):
        # Lookup a method or attribute from the category abstract classes.
        # See __getattr__ above for documentation.
        cdef Parent P = self._parent
        if P is None:
            # This is highly unlikely but we deal with it anyway...
            # Usually, this will just raise AttributeError in
            # getattr_from_other_class().
            cls = type
        else:
            cls = P._abstract_element_class
        return getattr_from_other_class(self, cls, name)

    def __dir__(self):
        """
        Let cat be the category of the parent of ``self``. This method
        emulates ``self`` being an instance of both ``Element`` and
        ``cat.element_class``, in that order, for attribute directory.

        EXAMPLES::

            sage: dir(1/2)
            ['N', ..., 'is_idempotent', 'is_integer', 'is_integral', ...]

        Caveat: dir on Integer's and some other extension types seem to ignore __dir__::

            sage: 1.__dir__()
            ['N', ..., 'is_idempotent', 'is_integer', 'is_integral', ...]
            sage: dir(1)         # todo: not implemented
            ['N', ..., 'is_idempotent', 'is_integer', 'is_integral', ...]
        """
        from sage.structure.parent import dir_with_other_class
        return dir_with_other_class(self, self.parent().category().element_class)

    def _repr_(self):
        return "Generic element of a structure"

    def __getstate__(self):
        """
        Return a tuple describing the state of your object.

        This should return all information that will be required to unpickle
        the object. The functionality for unpickling is implemented in
        __setstate__().

        TESTS::

            sage: R.<x,y> = QQ[]
            sage: i = ideal(x^2 - y^2 + 1)
            sage: i.__getstate__()
            (Monoid of ideals of Multivariate Polynomial Ring in x, y over Rational Field,
             {'_Ideal_generic__gens': (x^2 - y^2 + 1,),
              '_Ideal_generic__ring': Multivariate Polynomial Ring in x, y over Rational Field,
              '_gb_by_ordering': {}})
        """
        return (self._parent, self.__dict__)

    def __setstate__(self, state):
        """
        Initializes the state of the object from data saved in a pickle.

        During unpickling __init__ methods of classes are not called, the saved
        data is passed to the class via this function instead.

        TESTS::

            sage: R.<x,y> = QQ[]
            sage: i = ideal(x); i
            Ideal (x) of Multivariate Polynomial Ring in x, y over Rational Field
            sage: S.<x,y,z> = ZZ[]
            sage: i.__setstate__((R,{'_Ideal_generic__ring':S,'_Ideal_generic__gens': (S(x^2 - y^2 + 1),)}))
            sage: i
            Ideal (x^2 - y^2 + 1) of Multivariate Polynomial Ring in x, y, z over Integer Ring
        """
        self._set_parent(state[0])
        self.__dict__ = state[1]

    def __copy__(self):
        """
        Return a copy of ``self``.

        OUTPUT:

          - a new object which is a copy of ``self``.

        This implementation ensures that ``self.__dict__`` is properly copied
        when it exists (typically for instances of classes deriving from
        :class:`Element`).

        TESTS::

            sage: from sage.structure.element import Element
            sage: el = Element(parent = ZZ)
            sage: el1 = copy(el)
            sage: el1 is el
            False

            sage: class Demo(Element): pass
            sage: el = Demo(parent = ZZ)
            sage: el.x = [1,2,3]
            sage: el1 = copy(el)
            sage: el1 is el
            False
            sage: el1.__dict__ is el.__dict__
            False
        """
        cls = self.__class__
        cdef Element res = cls.__new__(cls)
        res._parent = self._parent
        try:
            D = self.__dict__
        except AttributeError:
            return res
        for k,v in D.iteritems():
            try:
                setattr(res, k, v)
            except AttributeError:
                pass
        return res

    def _im_gens_(self, codomain, im_gens):
        """
        Return the image of ``self`` in codomain under the map that sends
        the images of the generators of the parent of ``self`` to the
        tuple of elements of im_gens.
        """
        raise NotImplementedError

    cpdef base_extend(self, R):
        cdef Parent V
        V = self._parent.base_extend(R)
        return V.coerce(self)

    def base_ring(self):
        """
        Return the base ring of this element's parent (if that makes sense).

        TESTS::

            sage: QQ.base_ring()
            Rational Field
            sage: identity_matrix(3).base_ring()
            Integer Ring
        """
        return self._parent.base_ring()

    def category(self):
        from sage.categories.all import Elements
        return Elements(self._parent)


    def _test_category(self, **options):
        """
        Run generic tests on the method :meth:`.category`.

        See also: :class:`TestSuite`.

        EXAMPLES::

            sage: 3._test_category()

        Let us now write a broken :meth:`.category` method::

            sage: from sage.categories.examples.sets_cat import PrimeNumbers
            sage: class CCls(PrimeNumbers):
            ....:     def an_element(self):
            ....:         return 18
            sage: CC = CCls()
            sage: CC._test_an_element()
            Traceback (most recent call last):
            ...
            AssertionError: self.an_element() is not in self
        """
        from sage.categories.objects    import Objects
        tester = self._tester(**options)
        SageObject._test_category(self, tester = tester)
        category = self.category()
        # Tests that self inherits methods from the categories
        if not is_extension_type(self.__class__):
            # For usual Python classes, that should be done with
            # standard inheritance
            tester.assert_(isinstance(self, self.parent().category().element_class))
        else:
            # For extension types we just check that inheritance
            # occurs on a dummy attribute of Sets().ElementMethods
            tester.assert_(hasattr(self, "_dummy_attribute"))

    def _test_eq(self, **options):
        """
        Test that ``self`` is equal to ``self`` and different to ``None``.

        See also: :class:`TestSuite`.

        TESTS::

            sage: from sage.structure.element import Element
            sage: O = Element(Parent())
            sage: O._test_eq()

        Let us now write a broken class method::

            sage: class CCls(Element):
            ....:     def __eq__(self, other):
            ....:         return True
            sage: CCls(Parent())._test_eq()
            Traceback (most recent call last):
            ...
            AssertionError: broken equality: Generic element of a structure == None

        Let us now break inequality::

            sage: class CCls(Element):
            ....:     def __ne__(self, other):
            ....:         return True
            sage: CCls(Parent())._test_eq()
            Traceback (most recent call last):
            ...
            AssertionError: broken non-equality: Generic element of a structure != itself
        """
        tester = self._tester(**options)
        # We don't use assertEqual / assertNonEqual in order to be
        # 100% sure we indeed call the operators == and !=, whatever
        # the version of Python is (see #11236)
        tester.assertTrue(self == self,
                   LazyFormat("broken equality: %s == itself is False")%self)
        tester.assertFalse(self == None,
                   LazyFormat("broken equality: %s == None")%self)
        tester.assertFalse(self != self,
                           LazyFormat("broken non-equality: %s != itself")%self)
        tester.assertTrue(self != None,
                          LazyFormat("broken non-equality: %s is not != None")%self)

    def parent(self, x=None):
        """
        Return the parent of this element; or, if the optional argument x is
        supplied, the result of coercing x into the parent of this element.
        """
        if x is None:
            return self._parent
        else:
            return self._parent(x)


    def subs(self, in_dict=None, **kwds):
        """
        Substitutes given generators with given values while not touching
        other generators. This is a generic wrapper around ``__call__``.
        The syntax is meant to be compatible with the corresponding method
        for symbolic expressions.

        INPUT:

        - ``in_dict`` - (optional) dictionary of inputs

        - ``**kwds`` - named parameters

        OUTPUT:

        - new object if substitution is possible, otherwise self.

        EXAMPLES::

            sage: x, y = PolynomialRing(ZZ,2,'xy').gens()
            sage: f = x^2 + y + x^2*y^2 + 5
            sage: f((5,y))
            25*y^2 + y + 30
            sage: f.subs({x:5})
            25*y^2 + y + 30
            sage: f.subs(x=5)
            25*y^2 + y + 30
            sage: (1/f).subs(x=5)
            1/(25*y^2 + y + 30)
            sage: Integer(5).subs(x=4)
            5
        """
        if not hasattr(self, '__call__'):
            return self
        parent = self._parent
        try:
            ngens = parent.ngens()
        except (AttributeError, NotImplementedError, TypeError):
            return self
        variables=[]
        # use "gen" instead of "gens" as a ParentWithGens is not
        # required to have the latter
        for i in xrange(0,ngens):
            gen=parent.gen(i)
            if str(gen) in kwds:
                variables.append(kwds[str(gen)])
            elif in_dict and gen in in_dict:
                variables.append(in_dict[gen])
            else:
                variables.append(gen)
        return self(*variables)

    def numerical_approx(self, prec=None, digits=None, algorithm=None):
        """
        Return a numerical approximation of ``self`` with ``prec`` bits
        (or decimal ``digits``) of precision.

        No guarantee is made about the accuracy of the result.

        INPUT:

        - ``prec`` -- precision in bits

        - ``digits`` -- precision in decimal digits (only used if
          ``prec`` is not given)

        - ``algorithm`` -- which algorithm to use to compute this
          approximation (the accepted algorithms depend on the object)

        If neither ``prec`` nor ``digits`` is given, the default
        precision is 53 bits (roughly 16 digits).

        EXAMPLES::

            sage: (2/3).numerical_approx()
            0.666666666666667
            sage: pi.n(digits=10)
            3.141592654
            sage: pi.n(prec=20)
            3.1416

        TESTS:

        Check that :trac:`14778` is fixed::

            sage: (0).n(algorithm='foo')
            0.000000000000000

        The ``.N`` method is a deprecated alias::

            sage: 0.N()
            doctest:...: DeprecationWarning: N is deprecated. Please use n instead.
            See http://trac.sagemath.org/13055 for details.
            0.000000000000000
        """
        from sage.arith.numerical_approx import numerical_approx_generic
        if prec is None:
            prec = digits_to_bits(digits)
        return numerical_approx_generic(self, prec)

    def n(self, prec=None, digits=None, algorithm=None):
        """
        Alias for :meth:`numerical_approx`.

        EXAMPLES::

            sage: (2/3).n()
            0.666666666666667
        """
        return self.numerical_approx(prec, digits, algorithm)

    N = deprecated_function_alias(13055, n)

    def _mpmath_(self, prec=53, rounding=None):
        """
        Evaluates numerically and returns an mpmath number.
        Used as fallback for conversion by mpmath.mpmathify().

        .. NOTE::

            Currently, the rounding mode is ignored.

        EXAMPLES::

            sage: from sage.libs.mpmath.all import mp, mpmathify
            sage: mp.dps = 30
            sage: 25._mpmath_(53)
            mpf('25.0')
            sage: mpmathify(3+4*I)
            mpc(real='3.0', imag='4.0')
            sage: mpmathify(1+pi)
            mpf('4.14159265358979323846264338327933')
            sage: (1+pi)._mpmath_(10)
            mpf('4.140625')
            sage: (1+pi)._mpmath_(mp.prec)
            mpf('4.14159265358979323846264338327933')
        """
        return self.n(prec)._mpmath_(prec=prec)

    def substitute(self,in_dict=None,**kwds):
        """
        This is an alias for self.subs().

        INPUT:

        - ``in_dict`` - (optional) dictionary of inputs

        - ``**kwds``  - named parameters

        OUTPUT:

        - new object if substitution is possible, otherwise self.

        EXAMPLES::

            sage: x, y = PolynomialRing(ZZ,2,'xy').gens()
            sage: f = x^2 + y + x^2*y^2 + 5
            sage: f((5,y))
            25*y^2 + y + 30
            sage: f.substitute({x:5})
            25*y^2 + y + 30
            sage: f.substitute(x=5)
            25*y^2 + y + 30
            sage: (1/f).substitute(x=5)
            1/(25*y^2 + y + 30)
            sage: Integer(5).substitute(x=4)
            5
         """
        return self.subs(in_dict,**kwds)

    cpdef _act_on_(self, x, bint self_on_left):
        """
        Use this method to implement ``self`` acting on ``x``.

        Return None or raise a CoercionException if no
        such action is defined here.
        """
        return None

    cpdef _acted_upon_(self, x, bint self_on_left):
        """
        Use this method to implement ``self`` acted on by x.

        Return None or raise a CoercionException if no
        such action is defined here.
        """
        return None


    def __xor__(self, right):
        raise RuntimeError("Use ** for exponentiation, not '^', which means xor\n"+\
              "in Python, and has the wrong precedence.")

    def __pos__(self):
        return self

    def _coeff_repr(self, no_space=True):
        if self._is_atomic():
            s = repr(self)
        else:
            s = "(%s)"%repr(self)
        if no_space:
            return s.replace(' ','')
        return s

    def _latex_coeff_repr(self):
        try:
            s = self._latex_()
        except AttributeError:
            s = str(self)
        if self._is_atomic():
            return s
        else:
            return "\\left(%s\\right)"%s

    def _is_atomic(self):
        """
        Return ``True`` if and only if parenthesis are not required when
        *printing* out any of `x - s`, `x + s`, `x^s` and `x/s`.

        EXAMPLES::

            sage: n = 5; n._is_atomic()
            True
            sage: n = x+1; n._is_atomic()
            False
        """
        if self._parent._repr_option('element_is_atomic'):
            return True
        s = str(self)
        return s.find("+") == -1 and s.find("-") == -1 and s.find(" ") == -1

    def __nonzero__(self):
        r"""
        Return ``True`` if ``self`` does not equal self.parent()(0).

        Note that this is automatically called when converting to
        boolean, as in the conditional of an if or while statement.

        TESTS:
        Verify that :trac:`5185` is fixed.

        ::

            sage: v = vector({1: 1, 3: -1})
            sage: w = vector({1: -1, 3: 1})
            sage: v + w
            (0, 0, 0, 0)
            sage: (v+w).is_zero()
            True
            sage: bool(v+w)
            False
            sage: (v+w).__nonzero__()
            False
        """
        return self != self._parent.zero()

    def is_zero(self):
        """
        Return ``True`` if ``self`` equals ``self.parent()(0)``.

        The default implementation is to fall back to ``not
        self.__nonzero__``.

        .. WARNING::

            Do not re-implement this method in your subclass but
            implement ``__nonzero__`` instead.
        """
        return not self

    def __cmp__(self, other):
        """
        Compare ``left`` and ``right`` using the coercion framework.

        ``self`` and ``other`` are coerced to a common parent and then
        ``_cmp_`` and ``_richcmp_`` are tried.

        EXAMPLES:

        We create an ``Element`` class where we define ``_richcmp_``
        and check that comparison works::

            sage: cython('''
            ....: from sage.structure.sage_object cimport rich_to_bool
            ....: from sage.structure.element cimport Element
            ....: cdef class FloatCmp(Element):
            ....:     cdef float x
            ....:     def __init__(self, float v):
            ....:         self.x = v
            ....:     cpdef _richcmp_(self, other, int op):
            ....:         cdef float x1 = (<FloatCmp>self).x
            ....:         cdef float x2 = (<FloatCmp>other).x
            ....:         return rich_to_bool(op, (x1 > x2) - (x1 < x2) )
            ....: ''')
            sage: a = FloatCmp(1)
            sage: b = FloatCmp(2)
            sage: cmp(a, b)
            -1
            sage: b.__cmp__(a)
            1
            sage: a <= b, b <= a
            (True, False)

        This works despite ``_cmp_`` not being implemented::

            sage: a._cmp_(b)
            Traceback (most recent call last):
            ...
            NotImplementedError: comparison not implemented for <type '...FloatCmp'>
        """
        if have_same_parent(self, other):
            left = self
            right = other
        else:
            try:
                left, right = coercion_model.canonical_coercion(self, other)
            except TypeError:
                # Compare by id()
                if (<unsigned long><PyObject*>self) >= (<unsigned long><PyObject*>other):
                    # It cannot happen that self is other, since they don't
                    # have the same parent.
                    return 1
                else:
                    return -1

            if not isinstance(left, Element):
                assert type(left) is type(right)
                return cmp(left, right)

        # Now we have two Sage Elements with the same parent
        try:
            # First attempt: use _cmp_()
            return (<Element>left)._cmp_(<Element>right)
        except NotImplementedError:
            # Second attempt: use _richcmp_()
            if (<Element>left)._richcmp_(right, Py_EQ):
                return 0
            if (<Element>left)._richcmp_(right, Py_LT):
                return -1
            if (<Element>left)._richcmp_(right, Py_GT):
                return 1
            raise

    def _cache_key(self):
        """
        Provide a hashable key for an element if it is not hashable

        EXAMPLES::

            sage: a=sage.structure.element.Element(ZZ)
            sage: a._cache_key()
            (Integer Ring, 'Generic element of a structure')
        """
        return(self.parent(),str(self))

    ####################################################################
    # In a Cython or a Python class, you must define either _cmp_
    # (if your subclass is totally ordered), _richcmp_ (if your subclass
    # is partially ordered), or both (if your class has both a total order
    # and a partial order, or if that gives better performance).
    #
    # Rich comparisons (like a < b) will default to using _richcmp_,
    # three-way comparisons (like cmp(a,b)) will default to using
    # _cmp_. But if you define just one of _richcmp_ and _cmp_, it will
    # be used for all kinds of comparisons.
    #
    # In the _cmp_ and _richcmp_ methods, you can assume that both
    # arguments have identical parents.
    ####################################################################
    def __richcmp__(self, other, int op):
        """
        Compare ``self`` and ``other`` using the coercion framework,
        comparing according to the comparison operator ``op``.

        Normally, a class will not redefine ``__richcmp__`` but rely on
        this ``Element.__richcmp__`` method which uses coercion if
        needed to compare elements. After coercion (or if no coercion
        is needed), ``_richcmp_`` is called.

        If a class wants to implement rich comparison without coercion,
        then ``__richcmp__`` should be defined.
        See :class:`sage.numerical.linear_functions.LinearConstraint`
        for such an example.

        For efficiency reasons, a class can do certain "manual"
        coercions directly in ``__richcmp__``, using
        ``coercion_model.richcmp()`` for the remaining cases.
        This is done for example in :class:`Integer`.
        """
        if have_same_parent(self, other):
            # Same parents, in particular self and other must both be
            # an instance of Element. The explicit casts below make
            # Cython generate optimized code for this call.
            return (<Element>self)._richcmp_(other, op)
        else:
            return coercion_model.richcmp(self, other, op)

    cpdef _richcmp_(left, right, int op):
        r"""
        Default implementation of rich comparisons for elements with
        equal parents.

        It tries to see if ``_cmp_`` is implemented. Otherwise it does a
        comparison by id for ``==`` and ``!=``. Calling this default method
        with ``<``, ``<=``, ``>`` or ``>=`` will raise a
        ``NotImplementedError``.

        EXAMPLES::

            sage: from sage.structure.parent import Parent
            sage: from sage.structure.element import Element
            sage: P = Parent()
            sage: e1 = Element(P); e2 = Element(P)
            sage: e1 == e1    # indirect doctest
            True
            sage: e1 == e2    # indirect doctest
            False
            sage: e1 < e2     # indirect doctest
            Traceback (most recent call last):
            ...
            NotImplementedError: comparison not implemented for <type 'sage.structure.element.Element'>
        """
        # Obvious case
        if left is right:
            return rich_to_bool(op, 0)

        cdef int c
        try:
            c = left._cmp_(right)
        except NotImplementedError:
            # Check equality by id(), knowing that left is not right
            if op == Py_EQ: return False
            if op == Py_NE: return True
            raise
        assert -1 <= c <= 1
        return rich_to_bool(op, c)

    cpdef int _cmp_(left, right) except -2:
        """
        Default three-way comparison method which only checks for a
        Python class defining ``__cmp__``.
        """
        left_cmp = left.__cmp__
        if isinstance(left_cmp, MethodType):
            return left_cmp(right)
        msg = LazyFormat("comparison not implemented for %r")%type(left)
        raise NotImplementedError(msg)

    ##################################################
    # Arithmetic using the coercion model
    ##################################################

    def __add__(left, right):
        """
        Top-level addition operator for :class:`Element` invoking
        the coercion model.

        See extensive documentation at the top of element.pyx.

        EXAMPLES::

            sage: from sage.structure.element import RingElement
            sage: e = RingElement(Parent())
            sage: e + e
            Traceback (most recent call last):
            ...
            TypeError: unsupported operand parent(s) for '+': '<type 'sage.structure.parent.Parent'>' and '<type 'sage.structure.parent.Parent'>'
            sage: 1 + e
            Traceback (most recent call last):
            ...
            TypeError: unsupported operand parent(s) for '+': 'Integer Ring' and '<type 'sage.structure.parent.Parent'>'
            sage: e + 1
            Traceback (most recent call last):
            ...
            TypeError: unsupported operand parent(s) for '+': '<type 'sage.structure.parent.Parent'>' and 'Integer Ring'
            sage: int(1) + e
            Traceback (most recent call last):
            ...
            TypeError: unsupported operand type(s) for +: 'int' and 'sage.structure.element.RingElement'
            sage: e + int(1)
            Traceback (most recent call last):
            ...
            TypeError: unsupported operand type(s) for +: 'sage.structure.element.RingElement' and 'int'
            sage: None + e
            Traceback (most recent call last):
            ...
            TypeError: unsupported operand type(s) for +: 'NoneType' and 'sage.structure.element.RingElement'
            sage: e + None
            Traceback (most recent call last):
            ...
            TypeError: unsupported operand type(s) for +: 'sage.structure.element.RingElement' and 'NoneType'
        """
        cdef int cl = classify_elements(left, right)
        if HAVE_SAME_PARENT(cl):
            return (<Element>left)._add_(right)
        # Left and right are Sage elements => use coercion model
        if BOTH_ARE_ELEMENT(cl):
            return coercion_model.bin_op(left, right, add)

        try:
            # Special case addition with Python int
            if isinstance(right, int):
                return (<Element>left)._add_long(PyInt_AS_LONG(right))
            if isinstance(left, int):
                return (<Element>right)._add_long(PyInt_AS_LONG(left))
            return coercion_model.bin_op(left, right, add)
        except TypeError:
            # Either coercion failed or arithmetic is not defined.
            #
            # According to the Python convention, we should return
            # NotImplemented now. This will cause Python to try the
            # reversed addition (__radd__).
            return NotImplemented

    cdef _add_(self, other):
        """
        Virtual addition method for elements with identical parents.

        This is meant to implement the fact that there is no ``_add_``
        method: it looks up a Python ``_add_`` method and calls that.
        This indirectly also looks up ``_add_`` in the category.
        If there is no Python ``_add_`` method, an exception is raised
        saying that addition is not implemented.

        EXAMPLES::

            sage: 23._add_(5)
            28

        ::

            sage: from sage.structure.element import Element
            sage: e = Element(Parent())
            sage: e._add_(e)
            Traceback (most recent call last):
            ...
            AttributeError: 'sage.structure.element.Element' object has no attribute '_add_'
        """
        try:
            python_op = (<object>self)._add_
        except AttributeError:
            raise TypeError(bin_op_error_message('+', self, other))
        else:
            return python_op(other)

    cdef _add_long(self, long n):
        """
        Generic path for adding a C long, assumed to commute.
        """
        return coercion_model.bin_op(self, n, add)

    def __sub__(left, right):
        """
        Top-level subtraction operator for :class:`Element` invoking
        the coercion model.

        See extensive documentation at the top of element.pyx.

        EXAMPLES::

            sage: from sage.structure.element import Element
            sage: e = Element(Parent())
            sage: e - e
            Traceback (most recent call last):
            ...
            TypeError: unsupported operand parent(s) for '-': '<type 'sage.structure.parent.Parent'>' and '<type 'sage.structure.parent.Parent'>'
        """
        # See __add__ for comments
        cdef int cl = classify_elements(left, right)
        if HAVE_SAME_PARENT(cl):
            return (<Element>left)._sub_(right)
        if BOTH_ARE_ELEMENT(cl):
            return coercion_model.bin_op(left, right, sub)

        try:
            return coercion_model.bin_op(left, right, sub)
        except TypeError:
            return NotImplemented

    cdef _sub_(self, other):
        # See _add_ for documentation
        try:
            python_op = (<object>self)._sub_
        except AttributeError:
            raise TypeError(bin_op_error_message('-', self, other))
        else:
            return python_op(other)

    def __neg__(self):
        """
        Top-level negation operator for :class:`Element`.

        EXAMPLES::

            sage: from sage.structure.element import Element
            sage: e = Element(Parent())
            sage: -e
            Traceback (most recent call last):
            ...
            TypeError: unsupported operand parent for unary -: '<type 'sage.structure.parent.Parent'>'
        """
        return self._neg_()

    cdef _neg_(self):
        # See _add_ for documentation
        try:
            python_op = (<object>self)._neg_
        except AttributeError:
            raise TypeError(un_op_error_message('unary -', self))
        else:
            return python_op()

    def __mul__(left, right):
        """
        Top-level multiplication operator for :class:`Element` invoking
        the coercion model.

        See extensive documentation at the top of element.pyx.

        EXAMPLES::

            sage: from sage.structure.element import Element
            sage: e = Element(Parent())
            sage: e * e
            Traceback (most recent call last):
            ...
            TypeError: unsupported operand parent(s) for '*': '<type 'sage.structure.parent.Parent'>' and '<type 'sage.structure.parent.Parent'>'
        """
        cdef int cl = classify_elements(left, right)
        if HAVE_SAME_PARENT(cl):
            return (<Element>left)._mul_(right)
        if BOTH_ARE_ELEMENT(cl):
            return coercion_model.bin_op(left, right, mul)

        try:
            if isinstance(right, int):
                return (<Element>left)._mul_long(PyInt_AS_LONG(right))
            if isinstance(left, int):
                return (<Element>right)._mul_long(PyInt_AS_LONG(left))
            return coercion_model.bin_op(left, right, mul)
        except TypeError:
            return NotImplemented

    cdef _mul_(self, other):
        """
        Multiplication method for elements with identical parents.

        See extensive documentation at the top of element.pyx.
        """
        # See _add_ for documentation
        try:
            python_op = (<object>self)._mul_
        except AttributeError:
            raise TypeError(bin_op_error_message('*', self, other))
        else:
            return python_op(other)

    cdef _mul_long(self, long n):
        """
        Generic path for multiplying by a C long, assumed to commute.
        """
        return coercion_model.bin_op(self, n, mul)

    def __div__(left, right):
        """
        Top-level division operator for :class:`Element` invoking
        the coercion model.

        See extensive documentation at the top of element.pyx.

        EXAMPLES::

            sage: 2 / 3
            2/3
            sage: pi / 3
            1/3*pi
            sage: K.<i> = NumberField(x^2+1)
            sage: 2 / K.ideal(i+1)
            Fractional ideal (-i + 1)

        ::

            sage: from sage.structure.element import Element
            sage: e = Element(Parent())
            sage: e / e
            Traceback (most recent call last):
            ...
            TypeError: unsupported operand parent(s) for '/': '<type 'sage.structure.parent.Parent'>' and '<type 'sage.structure.parent.Parent'>'
        """
        # See __add__ for comments
        cdef int cl = classify_elements(left, right)
        if HAVE_SAME_PARENT(cl):
            return (<Element>left)._div_(right)
        if BOTH_ARE_ELEMENT(cl):
            return coercion_model.bin_op(left, right, div)

        try:
            return coercion_model.bin_op(left, right, div)
        except TypeError:
            return NotImplemented

    def __truediv__(left, right):
        """
        Top-level true division operator for :class:`Element` invoking
        the coercion model.

        See extensive documentation at the top of element.pyx.

        EXAMPLES::

            sage: operator.truediv(2, 3)
            2/3
            sage: operator.truediv(pi, 3)
            1/3*pi
            sage: K.<i> = NumberField(x^2+1)
            sage: operator.truediv(2, K.ideal(i+1))
            Fractional ideal (-i + 1)

        ::

            sage: from sage.structure.element import Element
            sage: e = Element(Parent())
            sage: operator.truediv(e, e)
            Traceback (most recent call last):
            ...
            TypeError: unsupported operand parent(s) for '/': '<type 'sage.structure.parent.Parent'>' and '<type 'sage.structure.parent.Parent'>'
        """
        # See __add__ for comments
        cdef int cl = classify_elements(left, right)
        if HAVE_SAME_PARENT(cl):
            return (<Element>left)._div_(right)
        if BOTH_ARE_ELEMENT(cl):
            return coercion_model.bin_op(left, right, truediv)

        try:
            return coercion_model.bin_op(left, right, truediv)
        except TypeError:
            return NotImplemented

    cdef _div_(self, other):
        # See _add_ for documentation
        try:
            python_op = (<object>self)._div_
        except AttributeError:
            raise TypeError(bin_op_error_message('/', self, other))
        else:
            return python_op(other)

    def __floordiv__(left, right):
        """
        Top-level floor division operator for :class:`Element` invoking
        the coercion model.

        See extensive documentation at the top of element.pyx.

        EXAMPLES::

            sage: 7 // 3
            2
            sage: 7 // int(3)
            2
            sage: int(7) // 3
            2

        ::

            sage: from sage.structure.element import Element
            sage: e = Element(Parent())
            sage: e // e
            Traceback (most recent call last):
            ...
            TypeError: unsupported operand parent(s) for '//': '<type 'sage.structure.parent.Parent'>' and '<type 'sage.structure.parent.Parent'>'
        """
        # See __add__ for comments
        cdef int cl = classify_elements(left, right)
        if HAVE_SAME_PARENT(cl):
            return (<Element>left)._floordiv_(right)
        if BOTH_ARE_ELEMENT(cl):
            return coercion_model.bin_op(left, right, floordiv)

        try:
            return coercion_model.bin_op(left, right, floordiv)
        except TypeError:
            return NotImplemented

    cdef _floordiv_(self, other):
        # See _add_ for documentation
        try:
            python_op = (<object>self)._floordiv_
        except AttributeError:
            raise TypeError(bin_op_error_message('//', self, other))
        else:
            return python_op(other)

    def __mod__(left, right):
        """
        Top-level modulo operator for :class:`Element` invoking
        the coercion model.

        See extensive documentation at the top of element.pyx.

        EXAMPLES::

            sage: 7 % 3
            1
            sage: 7 % int(3)
            1
            sage: int(7) % 3
            1

        ::

            sage: from sage.structure.element import Element
            sage: e = Element(Parent())
            sage: e % e
            Traceback (most recent call last):
            ...
            TypeError: unsupported operand parent(s) for '%': '<type 'sage.structure.parent.Parent'>' and '<type 'sage.structure.parent.Parent'>'
        """
        # See __add__ for comments
        cdef int cl = classify_elements(left, right)
        if HAVE_SAME_PARENT(cl):
            return (<Element>left)._mod_(right)
        if BOTH_ARE_ELEMENT(cl):
            return coercion_model.bin_op(left, right, mod)

        try:
            return coercion_model.bin_op(left, right, mod)
        except TypeError:
            return NotImplemented

    cdef _mod_(self, other):
        """
        Modulo method for elements with identical parents.

        See extensive documentation at the top of element.pyx.
        """
        # See _add_ for documentation
        try:
            python_op = (<object>self)._mod_
        except AttributeError:
            raise TypeError(bin_op_error_message('%', self, other))
        else:
            return python_op(other)


def is_ModuleElement(x):
    """
    Return ``True`` if x is of type ModuleElement.

    This is even faster than using isinstance inline.

    EXAMPLES::

        sage: from sage.structure.element import is_ModuleElement
        sage: is_ModuleElement(2/3)
        True
        sage: is_ModuleElement((QQ^3).0)
        True
        sage: is_ModuleElement('a')
        False
    """
    return isinstance(x, ModuleElement)

cdef class ElementWithCachedMethod(Element):
    r"""
    An element class that fully supports cached methods.

    NOTE:

    The :class:`~sage.misc.cachefunc.cached_method` decorator provides
    a convenient way to automatically cache the result of a computation.
    Since :trac:`11115`, the cached method decorator applied to a
    method without optional arguments is faster than a hand-written cache
    in Python, and a cached method without any arguments (except ``self``)
    is actually faster than a Python method that does nothing more but
    to return ``1``. A cached method can also be inherited from the parent
    or element class of a category.

    However, this holds true only if attribute assignment is supported.
    If you write an extension class in Cython that does not accept attribute
    assignment then a cached method inherited from the category will be
    slower (for :class:`~sage.structure.parent.Parent`) or the cache would
    even break (for :class:`Element`).

    This class should be used if you write an element class, can not provide
    it with attribute assignment, but want that it inherits a cached method
    from the category. Under these conditions, your class should inherit
    from this class rather than :class:`Element`. Then, the cache will work,
    but certainly slower than with attribute assignment. Lazy attributes
    work as well.

    EXAMPLE:

    We define three element extension classes. The first inherits from
    :class:`Element`, the second from this class, and the third simply
    is a Python class. We also define a parent class and, in Python, a
    category whose element and parent classes define cached methods.
    ::

        sage: cython_code = ["from sage.structure.element cimport Element, ElementWithCachedMethod",
        ....:     "cdef class MyBrokenElement(Element):",
        ....:     "    cdef public object x",
        ....:     "    def __init__(self,P,x):",
        ....:     "        self.x=x",
        ....:     "        Element.__init__(self,P)",
        ....:     "    def __neg__(self):",
        ....:     "        return MyBrokenElement(self.parent(),-self.x)",
        ....:     "    def _repr_(self):",
        ....:     "        return '<%s>'%self.x",
        ....:     "    def __hash__(self):",
        ....:     "        return hash(self.x)",
        ....:     "    cpdef int _cmp_(left, right) except -2:",
        ....:     "        return cmp(left.x,right.x)",
        ....:     "    def raw_test(self):",
        ....:     "        return -self",
        ....:     "cdef class MyElement(ElementWithCachedMethod):",
        ....:     "    cdef public object x",
        ....:     "    def __init__(self,P,x):",
        ....:     "        self.x=x",
        ....:     "        Element.__init__(self,P)",
        ....:     "    def __neg__(self):",
        ....:     "        return MyElement(self.parent(),-self.x)",
        ....:     "    def _repr_(self):",
        ....:     "        return '<%s>'%self.x",
        ....:     "    def __hash__(self):",
        ....:     "        return hash(self.x)",
        ....:     "    cpdef int _cmp_(left, right) except -2:",
        ....:     "        return cmp(left.x,right.x)",
        ....:     "    def raw_test(self):",
        ....:     "        return -self",
        ....:     "class MyPythonElement(MyBrokenElement): pass",
        ....:     "from sage.structure.parent cimport Parent",
        ....:     "cdef class MyParent(Parent):",
        ....:     "    Element = MyElement"]
        sage: cython('\n'.join(cython_code))
        sage: cython_code = ["from sage.all import cached_method, cached_in_parent_method, Category, Objects",
        ....:     "class MyCategory(Category):",
        ....:     "    @cached_method",
        ....:     "    def super_categories(self):",
        ....:     "        return [Objects()]",
        ....:     "    class ElementMethods:",
        ....:     "        @cached_method",
        ....:     "        def element_cache_test(self):",
        ....:     "            return -self",
        ....:     "        @cached_in_parent_method",
        ....:     "        def element_via_parent_test(self):",
        ....:     "            return -self",
        ....:     "    class ParentMethods:",
        ....:     "        @cached_method",
        ....:     "        def one(self):",
        ....:     "            return self.element_class(self,1)",
        ....:     "        @cached_method",
        ....:     "        def invert(self, x):",
        ....:     "            return -x"]
        sage: cython('\n'.join(cython_code))
        sage: C = MyCategory()
        sage: P = MyParent(category=C)
        sage: ebroken = MyBrokenElement(P,5)
        sage: e = MyElement(P,5)

    The cached methods inherited by ``MyElement`` works::

        sage: e.element_cache_test()
        <-5>
        sage: e.element_cache_test() is e.element_cache_test()
        True
        sage: e.element_via_parent_test()
        <-5>
        sage: e.element_via_parent_test() is e.element_via_parent_test()
        True

    The other element class can only inherit a
    ``cached_in_parent_method``, since the cache is stored in the
    parent. In fact, equal elements share the cache, even if they are
    of different types::

        sage: e == ebroken
        True
        sage: type(e) == type(ebroken)
        False
        sage: ebroken.element_via_parent_test() is e.element_via_parent_test()
        True

    However, the cache of the other inherited method breaks, although the method
    as such works::

        sage: ebroken.element_cache_test()
        <-5>
        sage: ebroken.element_cache_test() is ebroken.element_cache_test()
        False

    Since ``e`` and ``ebroken`` share the cache, when we empty it for one element
    it is empty for the other as well::

        sage: b = ebroken.element_via_parent_test()
        sage: e.element_via_parent_test.clear_cache()
        sage: b is ebroken.element_via_parent_test()
        False

    Note that the cache only breaks for elements that do no allow attribute assignment.
    A Python version of ``MyBrokenElement`` therefore allows for cached methods::

        sage: epython = MyPythonElement(P,5)
        sage: epython.element_cache_test()
        <-5>
        sage: epython.element_cache_test() is epython.element_cache_test()
        True

    """
    cdef getattr_from_category(self, name):
        """
        This getattr method ensures that cached methods and lazy attributes
        can be inherited from the element class of a category.

        .. NOTE::

            The use of cached methods is demonstrated in the main doc
            string of this class. Here, we demonstrate lazy
            attributes.

        EXAMPLE::

            sage: cython('''
            ....: from sage.structure.element cimport ElementWithCachedMethod
            ....: cdef class MyElement(ElementWithCachedMethod):
            ....:     cdef public object x
            ....:     def __init__(self, P, x):
            ....:         self.x = x
            ....:         ElementWithCachedMethod.__init__(self,P)
            ....:     def _repr_(self):
            ....:         return '<%s>'%self.x
            ....: from sage.structure.parent cimport Parent
            ....: cdef class MyParent(Parent):
            ....:     Element = MyElement
            ....: from sage.all import cached_method, lazy_attribute, Category, Objects
            ....: class MyCategory(Category):
            ....:     @cached_method
            ....:     def super_categories(self):
            ....:         return [Objects()]
            ....:     class ElementMethods:
            ....:         @lazy_attribute
            ....:         def my_lazy_attr(self):
            ....:             return 'lazy attribute of <%s>'%self.x
            ....: ''')
            sage: C = MyCategory()
            sage: P = MyParent(category=C)
            sage: e = MyElement(P,5)
            sage: e.my_lazy_attr
            'lazy attribute of <5>'
            sage: e.my_lazy_attr is e.my_lazy_attr
            True
        """
        try:
            return self.__cached_methods[name]
        except KeyError:
            attr = getattr_from_other_class(self,
                                        self._parent.category().element_class,
                                        name)
            self.__cached_methods[name] = attr
            return attr
        except TypeError:
            attr = getattr_from_other_class(self,
                                        self._parent.category().element_class,
                                        name)
            self.__cached_methods = {name : attr}
            return attr

cdef class ModuleElement(Element):
    """
    Generic element of a module.
    """
    cdef _add_long(self, long n):
        """
        Generic path for adding a C long, assumed to commute.
        """
        if n == 0:
            return self
        return coercion_model.bin_op(self, n, add)

    cpdef _sub_(self, other):
        """
        Default implementation of subtraction using addition and
        negation.
        """
        return self + (-other)

    cpdef _neg_(self):
        """
        Default implementation of negation using multiplication
        with -1.
        """
        return self._mul_long(-1)

    cdef _mul_long(self, long n):
        """
        Generic path for multiplying by a C long, assumed to commute.
        """
        if n == 1:
            return self
        return coercion_model.bin_op(self, n, mul)

    # rmul -- left * self
    cpdef _rmul_(self, RingElement left):
        """
        Reversed scalar multiplication for module elements with the
        module element on the right and the scalar on the left.

        By default, we assume commutativity and reverse the arguments.
        """
        return self._lmul_(left)

    # lmul -- self * right
    cpdef _lmul_(self, RingElement right):
        """
        Scalar multiplication for module elements with the module
        element on the left and the scalar on the right.

        Returning None indicates that this action is not implemented here.
        """
        return None

    ##################################################
    # Other properties
    ##################################################
    def order(self):              ### DO NOT OVERRIDE THIS!!! Instead, override additive_order.
        """
        Return the additive order of self.
        """
        return self.additive_order()

    def additive_order(self):
        """
        Return the additive order of self.
        """
        raise NotImplementedError

########################################################################
# Monoid
########################################################################

def is_MonoidElement(x):
    """
    Return ``True`` if x is of type MonoidElement.
    """
    return isinstance(x, MonoidElement)

cdef class MonoidElement(Element):
    """
    Generic element of a monoid.
    """

    #############################################################
    # Other generic functions that should be available to
    # any monoid element.
    #############################################################
    def order(self):
        """
        Return the multiplicative order of self.
        """
        return self.multiplicative_order()

    def multiplicative_order(self):
        """
        Return the multiplicative order of self.
        """
        raise NotImplementedError

    def __pow__(self, n, dummy):
        """
        Return the (integral) power of self.
        """
        if dummy is not None:
            raise RuntimeError("__pow__ dummy argument not used")
        return generic_power_c(self,n,None)

    def powers(self, n):
        r"""
        Return the list `[x^0, x^1, \ldots, x^{n-1}]`.

        EXAMPLES::

            sage: G = SymmetricGroup(4)
            sage: g = G([2, 3, 4, 1])
            sage: g.powers(4)
            [(), (1,2,3,4), (1,3)(2,4), (1,4,3,2)]
        """
        if n < 0:
            raise ValueError("negative number of powers requested")
        elif n == 0:
            return []
        x = self._parent.one()
        l = [x]
        for i in xrange(n - 1):
            x = x * self
            l.append(x)
        return l

    def __nonzero__(self):
        return True

def is_AdditiveGroupElement(x):
    """
    Return ``True`` if x is of type AdditiveGroupElement.
    """
    return isinstance(x, AdditiveGroupElement)

cdef class AdditiveGroupElement(ModuleElement):
    """
    Generic element of an additive group.
    """
    def order(self):
        """
        Return additive order of element
        """
        return self.additive_order()

    def __invert__(self):
        raise NotImplementedError("multiplicative inverse not defined for additive group elements")


def is_MultiplicativeGroupElement(x):
    """
    Return ``True`` if x is of type MultiplicativeGroupElement.
    """
    return isinstance(x, MultiplicativeGroupElement)

cdef class MultiplicativeGroupElement(MonoidElement):
    """
    Generic element of a multiplicative group.
    """
    def order(self):
        """
        Return the multiplicative order of self.
        """
        return self.multiplicative_order()

    cpdef _div_(self, right):
        """
        Default implementation of division using multiplication by
        the inverse.
        """
        return self * ~right

    def __invert__(self):
        r"""
        Return the inverse of ``self``.
        """
        return self._parent.one() / self


def is_RingElement(x):
    """
    Return ``True`` if x is of type RingElement.
    """
    return isinstance(x, RingElement)

cdef class RingElement(ModuleElement):
    def is_one(self):
        return self == self._parent.one()

<<<<<<< HEAD
=======
    ##################################
    # Fast long add/sub path.
    ##################################

    def __add__(left, right):
        """
        Top-level addition operator for RingElements.

        See extensive documentation at the top of element.pyx.
        """
        if have_same_parent_c(left, right):
            return (<ModuleElement>left)._add_(right)
        if type(right) is int:
            return (<RingElement>left)._add_long(PyInt_AS_LONG(right))
        elif type(left) is int:
            return (<RingElement>right)._add_long(PyInt_AS_LONG(left))
        return coercion_model.bin_op(left, right, add)

    cdef _add_long(self, long n):
        """
        Generic path for adding a C long, assumed to commute.
        """
        return coercion_model.bin_op(self, n, add)

    def __sub__(left, right):
        """
        Top-level subtraction operator for RingElements.

        See extensive documentation at the top of element.pyx.
        """
        cdef long n
        if have_same_parent_c(left, right):
            return (<ModuleElement>left)._sub_(right)
        if type(right) is int:
            n = PyInt_AS_LONG(right)
            # See UNARY_NEG_WOULD_OVERFLOW in Python's intobject.c
            if (n == 0) | (<unsigned long>n != 0 - <unsigned long>n):
                return (<RingElement>left)._add_long(-n)
        return coercion_model.bin_op(left, right, sub)

    ##################################
    # Multiplication
    ##################################

    def __mul__(left, right):
        """
        Top-level multiplication operator for ring elements.
        See extensive documentation at the top of element.pyx.

        AUTHOR:

        - Gonzalo Tornaria (2007-06-25) - write base-extending test cases and fix them

        TESTS:

        Here we test (scalar * vector) multiplication::

            sage: parent(ZZ(1)*vector(ZZ,[1,2]))
            Ambient free module of rank 2 over the principal ideal domain Integer Ring
            sage: parent(QQ(1)*vector(ZZ,[1,2]))
            Vector space of dimension 2 over Rational Field
            sage: parent(ZZ(1)*vector(QQ,[1,2]))
            Vector space of dimension 2 over Rational Field
            sage: parent(QQ(1)*vector(QQ,[1,2]))
            Vector space of dimension 2 over Rational Field

            sage: parent(QQ(1)*vector(ZZ['x'],[1,2]))
            Ambient free module of rank 2 over the principal ideal domain Univariate Polynomial Ring in x over Rational Field
            sage: parent(ZZ['x'](1)*vector(QQ,[1,2]))
            Ambient free module of rank 2 over the principal ideal domain Univariate Polynomial Ring in x over Rational Field

            sage: parent(QQ(1)*vector(ZZ['x']['y'],[1,2]))
            Ambient free module of rank 2 over the integral domain Univariate Polynomial Ring in y over Univariate Polynomial Ring in x over Rational Field
            sage: parent(ZZ['x']['y'](1)*vector(QQ,[1,2]))
            Ambient free module of rank 2 over the integral domain Univariate Polynomial Ring in y over Univariate Polynomial Ring in x over Rational Field

            sage: parent(QQ['x'](1)*vector(ZZ['x']['y'],[1,2]))
            Ambient free module of rank 2 over the integral domain Univariate Polynomial Ring in y over Univariate Polynomial Ring in x over Rational Field
            sage: parent(ZZ['x']['y'](1)*vector(QQ['x'],[1,2]))
            Ambient free module of rank 2 over the integral domain Univariate Polynomial Ring in y over Univariate Polynomial Ring in x over Rational Field

            sage: parent(QQ['y'](1)*vector(ZZ['x']['y'],[1,2]))
            Ambient free module of rank 2 over the integral domain Univariate Polynomial Ring in y over Univariate Polynomial Ring in x over Rational Field
            sage: parent(ZZ['x']['y'](1)*vector(QQ['y'],[1,2]))
            Ambient free module of rank 2 over the integral domain Univariate Polynomial Ring in y over Univariate Polynomial Ring in x over Rational Field

            sage: parent(ZZ['x'](1)*vector(ZZ['y'],[1,2]))
            Traceback (most recent call last):
            ...
            TypeError: unsupported operand parent(s) for '*': 'Univariate Polynomial Ring in x over Integer Ring' and 'Ambient free module of rank 2 over the integral domain Univariate Polynomial Ring in y over Integer Ring'
            sage: parent(ZZ['x'](1)*vector(QQ['y'],[1,2]))
            Traceback (most recent call last):
            ...
            TypeError: unsupported operand parent(s) for '*': 'Univariate Polynomial Ring in x over Integer Ring' and 'Ambient free module of rank 2 over the principal ideal domain Univariate Polynomial Ring in y over Rational Field'
            sage: parent(QQ['x'](1)*vector(ZZ['y'],[1,2]))
            Traceback (most recent call last):
            ...
            TypeError: unsupported operand parent(s) for '*': 'Univariate Polynomial Ring in x over Rational Field' and 'Ambient free module of rank 2 over the integral domain Univariate Polynomial Ring in y over Integer Ring'
            sage: parent(QQ['x'](1)*vector(QQ['y'],[1,2]))
            Traceback (most recent call last):
            ...
            TypeError: unsupported operand parent(s) for '*': 'Univariate Polynomial Ring in x over Rational Field' and 'Ambient free module of rank 2 over the principal ideal domain Univariate Polynomial Ring in y over Rational Field'

        Here we test (scalar * matrix) multiplication::

            sage: parent(ZZ(1)*matrix(ZZ,2,2,[1,2,3,4]))
            Full MatrixSpace of 2 by 2 dense matrices over Integer Ring
            sage: parent(QQ(1)*matrix(ZZ,2,2,[1,2,3,4]))
            Full MatrixSpace of 2 by 2 dense matrices over Rational Field
            sage: parent(ZZ(1)*matrix(QQ,2,2,[1,2,3,4]))
            Full MatrixSpace of 2 by 2 dense matrices over Rational Field
            sage: parent(QQ(1)*matrix(QQ,2,2,[1,2,3,4]))
            Full MatrixSpace of 2 by 2 dense matrices over Rational Field

            sage: parent(QQ(1)*matrix(ZZ['x'],2,2,[1,2,3,4]))
            Full MatrixSpace of 2 by 2 dense matrices over Univariate Polynomial Ring in x over Rational Field
            sage: parent(ZZ['x'](1)*matrix(QQ,2,2,[1,2,3,4]))
            Full MatrixSpace of 2 by 2 dense matrices over Univariate Polynomial Ring in x over Rational Field

            sage: parent(QQ(1)*matrix(ZZ['x']['y'],2,2,[1,2,3,4]))
            Full MatrixSpace of 2 by 2 dense matrices over Univariate Polynomial Ring in y over Univariate Polynomial Ring in x over Rational Field
            sage: parent(ZZ['x']['y'](1)*matrix(QQ,2,2,[1,2,3,4]))
            Full MatrixSpace of 2 by 2 dense matrices over Univariate Polynomial Ring in y over Univariate Polynomial Ring in x over Rational Field

            sage: parent(QQ['x'](1)*matrix(ZZ['x']['y'],2,2,[1,2,3,4]))
            Full MatrixSpace of 2 by 2 dense matrices over Univariate Polynomial Ring in y over Univariate Polynomial Ring in x over Rational Field
            sage: parent(ZZ['x']['y'](1)*matrix(QQ['x'],2,2,[1,2,3,4]))
            Full MatrixSpace of 2 by 2 dense matrices over Univariate Polynomial Ring in y over Univariate Polynomial Ring in x over Rational Field

            sage: parent(QQ['y'](1)*matrix(ZZ['x']['y'],2,2,[1,2,3,4]))
            Full MatrixSpace of 2 by 2 dense matrices over Univariate Polynomial Ring in y over Univariate Polynomial Ring in x over Rational Field
            sage: parent(ZZ['x']['y'](1)*matrix(QQ['y'],2,2,[1,2,3,4]))
            Full MatrixSpace of 2 by 2 dense matrices over Univariate Polynomial Ring in y over Univariate Polynomial Ring in x over Rational Field

            sage: parent(ZZ['x'](1)*matrix(ZZ['y'],2,2,[1,2,3,4]))
            Traceback (most recent call last):
            ...
            TypeError: unsupported operand parent(s) for '*': 'Univariate Polynomial Ring in x over Integer Ring' and 'Full MatrixSpace of 2 by 2 dense matrices over Univariate Polynomial Ring in y over Integer Ring'
            sage: parent(ZZ['x'](1)*matrix(QQ['y'],2,2,[1,2,3,4]))
            Traceback (most recent call last):
            ...
            TypeError: unsupported operand parent(s) for '*': 'Univariate Polynomial Ring in x over Integer Ring' and 'Full MatrixSpace of 2 by 2 dense matrices over Univariate Polynomial Ring in y over Rational Field'
            sage: parent(QQ['x'](1)*matrix(ZZ['y'],2,2,[1,2,3,4]))
            Traceback (most recent call last):
            ...
            TypeError: unsupported operand parent(s) for '*': 'Univariate Polynomial Ring in x over Rational Field' and 'Full MatrixSpace of 2 by 2 dense matrices over Univariate Polynomial Ring in y over Integer Ring'
            sage: parent(QQ['x'](1)*matrix(QQ['y'],2,2,[1,2,3,4]))
            Traceback (most recent call last):
            ...
            TypeError: unsupported operand parent(s) for '*': 'Univariate Polynomial Ring in x over Rational Field' and 'Full MatrixSpace of 2 by 2 dense matrices over Univariate Polynomial Ring in y over Rational Field'

        """
        # Try fast pathway if they are both RingElements and the parents match.
        # (We know at least one of the arguments is a RingElement. So if their
        # types are *equal* (fast to check) then they are both RingElements.
        # Otherwise use the slower test via isinstance.)
        if have_same_parent_c(left, right):
            return (<RingElement>left)._mul_(right)
        if type(right) is int:
            return (<ModuleElement>left)._mul_long(PyInt_AS_LONG(right))
        elif type(left) is int:
            return (<ModuleElement>right)._mul_long(PyInt_AS_LONG(left))
        return coercion_model.bin_op(left, right, mul)

    cpdef _mul_(self, right):
        """
        Cython classes should override this function to implement multiplication.
        See extensive documentation at the top of element.pyx.
        """
        raise TypeError(arith_error_message(self, right, mul))

>>>>>>> 5cd62cb4
    def __pow__(self, n, dummy):
        """
        Return the (integral) power of self.

        EXAMPLE::

            sage: a = Integers(389)['x']['y'](37)
            sage: p = sage.structure.element.RingElement.__pow__
            sage: p(a,2)
            202
            sage: p(a,2,1)
            Traceback (most recent call last):
            ...
            RuntimeError: __pow__ dummy argument not used
            sage: p(a,388)
            1
            sage: p(a,2^120)
            81
            sage: p(a,0)
            1
            sage: p(a,1) == a
            True
            sage: p(a,2) * p(a,3) == p(a,5)
            True
            sage: p(a,3)^2 == p(a,6)
            True
            sage: p(a,57) * p(a,43) == p(a,100)
            True
            sage: p(a,-1) == 1/a
            True
            sage: p(a,200) * p(a,-64) == p(a,136)
            True
            sage: p(2, 1/2)
            Traceback (most recent call last):
            ...
            NotImplementedError: non-integral exponents not supported

        TESTS::

        These aren't testing this code, but they are probably good to have around::

            sage: 2r**(SR(2)-1-1r)
            1
            sage: 2r^(1/2)
            sqrt(2)

        Exponent overflow should throw an OverflowError (:trac:`2956`)::

            sage: K.<x,y> = AA[]
            sage: x^(2^64 + 12345)
            Traceback (most recent call last):
            ...
            OverflowError: Exponent overflow (2147483648).

        Another example from :trac:`2956`; this should overflow on x32
        and succeed on x64::

            sage: K.<x,y> = ZZ[]
            sage: (x^12345)^54321
            x^670592745                                   # 64-bit
            Traceback (most recent call last):            # 32-bit
            ...                                           # 32-bit
            OverflowError: Exponent overflow (670592745). # 32-bit

        """
        if dummy is not None:
            raise RuntimeError("__pow__ dummy argument not used")
        return generic_power_c(self,n,None)

    def powers(self, n):
        r"""
        Return the list `[x^0, x^1, \ldots, x^{n-1}]`.

        EXAMPLES::

            sage: 5.powers(3)
            [1, 5, 25]
        """
        if n < 0:
            raise ValueError("negative number of powers requested")
        elif n == 0:
            return []
        x = self._parent.one()
        l = [x]
        for i in xrange(n - 1):
            x = x * self
            l.append(x)
        return l

    cpdef _div_(self, other):
        """
        Default implementation of division using the fraction field.
        """
        try:
            frac = self._parent.fraction_field()
        except AttributeError:
            raise TypeError(bin_op_error_message('/', self, other))
        return frac(self, other)

    def __invert__(self):
        return self._parent.one() / self

    def additive_order(self):
        """
        Return the additive order of ``self``.
        """
        raise NotImplementedError

    def multiplicative_order(self):
        r"""
        Return the multiplicative order of ``self``, if ``self`` is a unit,
        or raise ``ArithmeticError`` otherwise.
        """
        if not self.is_unit():
            raise ArithmeticError("self (=%s) must be a unit to have a multiplicative order.")
        raise NotImplementedError

    def is_nilpotent(self):
        """
        Return ``True`` if ``self`` is nilpotent, i.e., some power of ``self``
        is 0.

        TESTS::

            sage: a = QQ(2)
            sage: a.is_nilpotent()
            False
            sage: a = QQ(0)
            sage: a.is_nilpotent()
            True
            sage: m = matrix(QQ,3,[[3,2,3],[9,0,3],[-9,0,-3]])
            sage: m.is_nilpotent()
            Traceback (most recent call last):
            ...
            AttributeError: ... object has no attribute 'is_nilpotent'
        """
        if self.is_unit():
            return False
        if self.is_zero():
            return True
        raise NotImplementedError

    def abs(self):
        """
        Return the absolute value of ``self``.  (This just calls the ``__abs__``
        method, so it is equivalent to the ``abs()`` built-in function.)

        EXAMPLES::

            sage: RR(-1).abs()
            1.00000000000000
            sage: ZZ(-1).abs()
            1
            sage: CC(I).abs()
            1.00000000000000
            sage: Mod(-15, 37).abs()
            Traceback (most recent call last):
            ...
            ArithmeticError: absolute valued not defined on integers modulo n.
        """
        return abs(self)

    def is_prime(self):
        """
        Is ``self`` a prime element?

        A *prime* element is a non-zero, non-unit element `p` such that,
        whenever `p` divides `ab` for some `a` and `b`, then `p`
        divides `a` or `p` divides `b`.

        EXAMPLES:

        For polynomial rings, prime is the same as irreducible::

            sage: R.<x,y> = QQ[]
            sage: x.is_prime()
            True
            sage: (x^2 + y^3).is_prime()
            True
            sage: (x^2 - y^2).is_prime()
            False
            sage: R(0).is_prime()
            False
            sage: R(2).is_prime()
            False

        For the Gaussian integers::

            sage: K.<i> = QuadraticField(-1)
            sage: ZI = K.ring_of_integers()
            sage: ZI(3).is_prime()
            True
            sage: ZI(5).is_prime()
            False
            sage: ZI(2+i).is_prime()
            True
            sage: ZI(0).is_prime()
            False
            sage: ZI(1).is_prime()
            False

        In fields, an element is never prime::

            sage: RR(0).is_prime()
            False
            sage: RR(2).is_prime()
            False

        For integers, prime numbers are redefined to be positive::

            sage: RingElement.is_prime(-2)
            True
            sage: Integer.is_prime(-2)
            False
        """
        if not self:  # We exclude the 0 element
            return False
        return self._parent.ideal(self).is_prime()


def is_CommutativeRingElement(x):
    """
    Return ``True`` if x is of type CommutativeRingElement.

    TESTS::

        sage: from sage.structure.element import is_CommutativeRingElement
        sage: is_CommutativeRingElement(oo)
        False

        sage: is_CommutativeRingElement(1)
        True
    """
    return isinstance(x, CommutativeRingElement)

cdef class CommutativeRingElement(RingElement):
    """
    Base class for elements of commutative rings.
    """
    def inverse_mod(self, I):
        r"""
        Return an inverse of ``self`` modulo the ideal `I`, if defined,
        i.e., if `I` and ``self`` together generate the unit ideal.
        """
        raise NotImplementedError

    def divides(self, x):
        """
        Return ``True`` if ``self`` divides x.

        EXAMPLES::

            sage: P.<x> = PolynomialRing(QQ)
            sage: x.divides(x^2)
            True
            sage: x.divides(x^2+2)
            False
            sage: (x^2+2).divides(x)
            False
            sage: P.<x> = PolynomialRing(ZZ)
            sage: x.divides(x^2)
            True
            sage: x.divides(x^2+2)
            False
            sage: (x^2+2).divides(x)
            False

        :trac:`5347` has been fixed::

            sage: K = GF(7)
            sage: K(3).divides(1)
            True
            sage: K(3).divides(K(1))
            True

        ::

            sage: R = Integers(128)
            sage: R(0).divides(1)
            False
            sage: R(0).divides(0)
            True
            sage: R(0).divides(R(0))
            True
            sage: R(1).divides(0)
            True
            sage: R(121).divides(R(120))
            True
            sage: R(120).divides(R(121))
            Traceback (most recent call last):
            ...
            ArithmeticError: reduction modulo 120 not defined

        If ``x`` has different parent than ``self``, they are first coerced to a
        common parent if possible. If this coercion fails, it returns a
        TypeError. This fixes :trac:`5759`. ::

            sage: Zmod(2)(0).divides(Zmod(2)(0))
            True
            sage: Zmod(2)(0).divides(Zmod(2)(1))
            False
            sage: Zmod(5)(1).divides(Zmod(2)(1))
            Traceback (most recent call last):
            ...
            TypeError: no common canonical parent for objects with parents: 'Ring of integers modulo 5' and 'Ring of integers modulo 2'
            sage: Zmod(35)(4).divides(Zmod(7)(1))
            True
            sage: Zmod(35)(7).divides(Zmod(7)(1))
            False
        """
        if have_same_parent(self, x):
            # First we test some generic conditions:
            try:
                if x.is_zero():
                    return True # everything divides 0
            except (AttributeError, NotImplementedError):
                pass

            try:
                if self.is_zero():
                    return False # 0 divides nothing else
            except (AttributeError, NotImplementedError):
                pass

            try:
                if self.is_unit():
                    return True # units divide everything
            except (AttributeError, NotImplementedError):
                pass

            try:
                if self.is_one():
                    return True # 1 divides everything
                                # (is_unit() may not be implemented)
            except (AttributeError, NotImplementedError):
                pass

            return (x % self) == 0

        else:
            #Different parents, use coercion
            a, b = coercion_model.canonical_coercion(self, x)
            return a.divides(b)

    def mod(self, I):
        r"""
        Return a representative for ``self`` modulo the ideal I (or the ideal
        generated by the elements of I if I is not an ideal.)

        EXAMPLE:  Integers
        Reduction of 5 modulo an ideal::

            sage: n = 5
            sage: n.mod(3*ZZ)
            2

        Reduction of 5 modulo the ideal generated by 3::

            sage: n.mod(3)
            2

        Reduction of 5 modulo the ideal generated by 15 and 6, which is `(3)`.

        ::

            sage: n.mod([15,6])
            2


        EXAMPLE: Univariate polynomials

        ::

            sage: R.<x> = PolynomialRing(QQ)
            sage: f = x^3 + x + 1
            sage: f.mod(x + 1)
            -1

        Reduction for `\ZZ[x]`::

            sage: R.<x> = PolynomialRing(ZZ)
            sage: f = x^3 + x + 1
            sage: f.mod(x + 1)
            -1

        When little is implemented about a given ring, then mod may
        return simply return `f`.

        EXAMPLE: Multivariate polynomials
        We reduce a polynomial in two variables modulo a polynomial
        and an ideal::

            sage: R.<x,y,z> = PolynomialRing(QQ, 3)
            sage: (x^2 + y^2 + z^2).mod(x+y+z)
            2*y^2 + 2*y*z + 2*z^2

        Notice above that `x` is eliminated.  In the next example,
        both `y` and `z` are eliminated::

            sage: (x^2 + y^2 + z^2).mod( (x - y, y - z) )
            3*z^2
            sage: f = (x^2 + y^2 + z^2)^2; f
            x^4 + 2*x^2*y^2 + y^4 + 2*x^2*z^2 + 2*y^2*z^2 + z^4
            sage: f.mod( (x - y, y - z) )
            9*z^4

        In this example `y` is eliminated::

            sage: (x^2 + y^2 + z^2).mod( (x^3, y - z) )
            x^2 + 2*z^2
        """
        from sage.rings.ideal import is_Ideal
        if not is_Ideal(I) or not I.ring() is self._parent:
            I = self._parent.ideal(I)
            #raise TypeError, "I = %s must be an ideal in %s"%(I, self.parent())
        return I.reduce(self)

    ##################################################
    # square roots
    ##################################################

    def is_square(self, root=False):
        """
        Return whether or not the ring element ``self`` is a square.

        If the optional argument root is ``True``, then also return
        the square root (or ``None``, if it is not a square).

        INPUT:

        - ``root`` - whether or not to also return a square
          root (default: ``False``)

        OUTPUT:

        - ``bool`` -- whether or not a square

        - ``object`` -- (optional) an actual square root if
          found, and ``None`` otherwise.

        EXAMPLES::

            sage: R.<x> = PolynomialRing(QQ)
            sage: f = 12*(x+1)^2 * (x+3)^2
            sage: f.is_square()
            False
            sage: f.is_square(root=True)
            (False, None)
            sage: h = f/3
            sage: h.is_square()
            True
            sage: h.is_square(root=True)
            (True, 2*x^2 + 8*x + 6)

        .. NOTE::

            This is the is_square implementation for general
            commutative ring elements. It's implementation is to raise
            a NotImplementedError. The function definition is here to
            show what functionality is expected and provide a general
            framework.
        """
        raise NotImplementedError("is_square() not implemented for elements of %s" % self.parent())

    def sqrt(self, extend=True, all=False, name=None):
        """
        It computes the square root.

        INPUT:

        -  ``extend`` - Whether to make a ring extension containing a square root if ``self`` is not a square (default: ``True``)

        -  ``all`` - Whether to return a list of all square roots or just a square root (default: False)

        -  ``name`` - Required when ``extend=True`` and ``self`` is not a square. This will be the name of the generator extension.

        OUTPUT:

        - if ``all=False`` it returns a square root. (throws an error if ``extend=False`` and ``self`` is not a square)

        - if ``all=True`` it returns a list of all the square roots (could be empty if ``extend=False`` and ``self`` is not a square)

        ALGORITHM:

        It uses ``is_square(root=true)`` for the hard part of the work, the rest is just wrapper code.

        EXAMPLES::

            sage: R.<x> = ZZ[]
            sage: (x^2).sqrt()
            x
            sage: f=x^2-4*x+4; f.sqrt(all=True)
            [x - 2, -x + 2]
            sage: sqrtx=x.sqrt(name="y"); sqrtx
            y
            sage: sqrtx^2
            x
            sage: x.sqrt(all=true,name="y")
            [y, -y]
            sage: x.sqrt(extend=False,all=True)
            []
            sage: x.sqrt()
            Traceback (most recent call last):
            ...
            TypeError: Polynomial is not a square. You must specify the name of the square root when using the default extend = True
            sage: x.sqrt(extend=False)
            Traceback (most recent call last):
            ...
            ValueError: trying to take square root of non-square x with extend = False

        TESTS::

            sage: f = (x+3)^2; f.sqrt()
            x + 3
            sage: f = (x+3)^2; f.sqrt(all=True)
            [x + 3, -x - 3]
            sage: f = (x^2 - x + 3)^2; f.sqrt()
            x^2 - x + 3
            sage: f = (x^2 - x + 3)^6; f.sqrt()
            x^6 - 3*x^5 + 12*x^4 - 19*x^3 + 36*x^2 - 27*x + 27
            sage: g = (R.random_element(15))^2
            sage: g.sqrt()^2 == g
            True

            sage: R.<x> = GF(250037)[]
            sage: f = x^2/(x+1)^2; f.sqrt()
            x/(x + 1)
            sage: f = 9 * x^4 / (x+1)^2; f.sqrt()
            3*x^2/(x + 1)
            sage: f = 9 * x^4 / (x+1)^2; f.sqrt(all=True)
            [3*x^2/(x + 1), 250034*x^2/(x + 1)]

            sage: R.<x> = QQ[]
            sage: a = 2*(x+1)^2 / (2*(x-1)^2); a.sqrt()
            (2*x + 2)/(2*x - 2)
            sage: sqrtx=(1/x).sqrt(name="y"); sqrtx
            y
            sage: sqrtx^2
            1/x
            sage: (1/x).sqrt(all=true,name="y")
            [y, -y]
            sage: (1/x).sqrt(extend=False,all=True)
            []
            sage: (1/(x^2-1)).sqrt()
            Traceback (most recent call last):
            ...
            TypeError: Polynomial is not a square. You must specify the name of the square root when using the default extend = True
            sage: (1/(x^2-3)).sqrt(extend=False)
            Traceback (most recent call last):
            ...
            ValueError: trying to take square root of non-square 1/(x^2 - 3) with extend = False
        """
        #This code is very general, it works for all integral domains that have the
        #is_square(root = True) option

        from sage.rings.ring import IntegralDomain
        P = self._parent
        is_sqr, sq_rt = self.is_square(root=True)
        if is_sqr:
            if all:
                if not isinstance(P, IntegralDomain):
                    raise NotImplementedError('sqrt() with all=True is only implemented for integral domains, not for %s' % P)
                if P.characteristic()==2 or sq_rt==0:
                    #0 has only one square root, and in charasteristic 2 everything also has only 1 root
                    return [ sq_rt ]
                return [ sq_rt, -sq_rt ]
            return sq_rt
        #from now on we know that self is not a square
        if not isinstance(P, IntegralDomain):
            raise NotImplementedError('sqrt() of non squares is only implemented for integral domains, not for %s' % P)
        if not extend:
            #all square roots of a non-square should be an empty list
            if all:
                return []
            raise ValueError('trying to take square root of non-square %s with extend = False' % self)

        if name is None:
            raise TypeError("Polynomial is not a square. You must specify the name of the square root when using the default extend = True")
        from sage.rings.polynomial.polynomial_ring_constructor import PolynomialRing
        PY = PolynomialRing(P, 'y')
        y = PY.gen()
        sq_rt = PY.quotient(y**2-self, names = name)(y)
        if all:
            if P.characteristic() == 2:
                return [ sq_rt ]
            return [ sq_rt, -sq_rt ]
        return sq_rt

    ##############################################

cdef class Vector(ModuleElement):
    cdef bint is_sparse_c(self):
        raise NotImplementedError

    cdef bint is_dense_c(self):
        raise NotImplementedError

    def __mul__(left, right):
        """
        Multiplication of vector by vector, matrix, or scalar

        AUTHOR:

        - Gonzalo Tornaria (2007-06-21) - write test cases and fix them

        .. NOTE::

            scalar * vector is implemented (and tested) in class RingElement
            matrix * vector is implemented (and tested) in class Matrix

        TESTS:

        Here we test (vector * vector) multiplication::

            sage: parent(vector(ZZ,[1,2])*vector(ZZ,[1,2]))
            Integer Ring
            sage: parent(vector(ZZ,[1,2])*vector(QQ,[1,2]))
            Rational Field
            sage: parent(vector(QQ,[1,2])*vector(ZZ,[1,2]))
            Rational Field
            sage: parent(vector(QQ,[1,2])*vector(QQ,[1,2]))
            Rational Field

            sage: parent(vector(QQ,[1,2,3,4])*vector(ZZ['x'],[1,2,3,4]))
            Univariate Polynomial Ring in x over Rational Field
            sage: parent(vector(ZZ['x'],[1,2,3,4])*vector(QQ,[1,2,3,4]))
            Univariate Polynomial Ring in x over Rational Field

            sage: parent(vector(QQ,[1,2,3,4])*vector(ZZ['x']['y'],[1,2,3,4]))
            Univariate Polynomial Ring in y over Univariate Polynomial Ring in x over Rational Field
            sage: parent(vector(ZZ['x']['y'],[1,2,3,4])*vector(QQ,[1,2,3,4]))
            Univariate Polynomial Ring in y over Univariate Polynomial Ring in x over Rational Field

            sage: parent(vector(QQ['x'],[1,2,3,4])*vector(ZZ['x']['y'],[1,2,3,4]))
            Univariate Polynomial Ring in y over Univariate Polynomial Ring in x over Rational Field
            sage: parent(vector(ZZ['x']['y'],[1,2,3,4])*vector(QQ['x'],[1,2,3,4]))
            Univariate Polynomial Ring in y over Univariate Polynomial Ring in x over Rational Field

            sage: parent(vector(QQ['y'],[1,2,3,4])*vector(ZZ['x']['y'],[1,2,3,4]))
            Univariate Polynomial Ring in y over Univariate Polynomial Ring in x over Rational Field
            sage: parent(vector(ZZ['x']['y'],[1,2,3,4])*vector(QQ['y'],[1,2,3,4]))
            Univariate Polynomial Ring in y over Univariate Polynomial Ring in x over Rational Field

            sage: parent(vector(ZZ['x'],[1,2,3,4])*vector(ZZ['y'],[1,2,3,4]))
            Traceback (most recent call last):
            ...
            TypeError: unsupported operand parent(s) for '*': 'Ambient free module of rank 4 over the integral domain Univariate Polynomial Ring in x over Integer Ring' and 'Ambient free module of rank 4 over the integral domain Univariate Polynomial Ring in y over Integer Ring'
            sage: parent(vector(ZZ['x'],[1,2,3,4])*vector(QQ['y'],[1,2,3,4]))
            Traceback (most recent call last):
            ...
            TypeError: unsupported operand parent(s) for '*': 'Ambient free module of rank 4 over the integral domain Univariate Polynomial Ring in x over Integer Ring' and 'Ambient free module of rank 4 over the principal ideal domain Univariate Polynomial Ring in y over Rational Field'
            sage: parent(vector(QQ['x'],[1,2,3,4])*vector(ZZ['y'],[1,2,3,4]))
            Traceback (most recent call last):
            ...
            TypeError: unsupported operand parent(s) for '*': 'Ambient free module of rank 4 over the principal ideal domain Univariate Polynomial Ring in x over Rational Field' and 'Ambient free module of rank 4 over the integral domain Univariate Polynomial Ring in y over Integer Ring'
            sage: parent(vector(QQ['x'],[1,2,3,4])*vector(QQ['y'],[1,2,3,4]))
            Traceback (most recent call last):
            ...
            TypeError: unsupported operand parent(s) for '*': 'Ambient free module of rank 4 over the principal ideal domain Univariate Polynomial Ring in x over Rational Field' and 'Ambient free module of rank 4 over the principal ideal domain Univariate Polynomial Ring in y over Rational Field'

        Here we test (vector * matrix) multiplication::

            sage: parent(vector(ZZ,[1,2])*matrix(ZZ,2,2,[1,2,3,4]))
            Ambient free module of rank 2 over the principal ideal domain Integer Ring
            sage: parent(vector(QQ,[1,2])*matrix(ZZ,2,2,[1,2,3,4]))
            Vector space of dimension 2 over Rational Field
            sage: parent(vector(ZZ,[1,2])*matrix(QQ,2,2,[1,2,3,4]))
            Vector space of dimension 2 over Rational Field
            sage: parent(vector(QQ,[1,2])*matrix(QQ,2,2,[1,2,3,4]))
            Vector space of dimension 2 over Rational Field

            sage: parent(vector(QQ,[1,2])*matrix(ZZ['x'],2,2,[1,2,3,4]))
            Ambient free module of rank 2 over the principal ideal domain Univariate Polynomial Ring in x over Rational Field
            sage: parent(vector(ZZ['x'],[1,2])*matrix(QQ,2,2,[1,2,3,4]))
            Ambient free module of rank 2 over the principal ideal domain Univariate Polynomial Ring in x over Rational Field

            sage: parent(vector(QQ,[1,2])*matrix(ZZ['x']['y'],2,2,[1,2,3,4]))
            Ambient free module of rank 2 over the integral domain Univariate Polynomial Ring in y over Univariate Polynomial Ring in x over Rational Field
            sage: parent(vector(ZZ['x']['y'],[1,2])*matrix(QQ,2,2,[1,2,3,4]))
            Ambient free module of rank 2 over the integral domain Univariate Polynomial Ring in y over Univariate Polynomial Ring in x over Rational Field

            sage: parent(vector(QQ['x'],[1,2])*matrix(ZZ['x']['y'],2,2,[1,2,3,4]))
            Ambient free module of rank 2 over the integral domain Univariate Polynomial Ring in y over Univariate Polynomial Ring in x over Rational Field
            sage: parent(vector(ZZ['x']['y'],[1,2])*matrix(QQ['x'],2,2,[1,2,3,4]))
            Ambient free module of rank 2 over the integral domain Univariate Polynomial Ring in y over Univariate Polynomial Ring in x over Rational Field

            sage: parent(vector(QQ['y'],[1,2])*matrix(ZZ['x']['y'],2,2,[1,2,3,4]))
            Ambient free module of rank 2 over the integral domain Univariate Polynomial Ring in y over Univariate Polynomial Ring in x over Rational Field
            sage: parent(vector(ZZ['x']['y'],[1,2])*matrix(QQ['y'],2,2,[1,2,3,4]))
            Ambient free module of rank 2 over the integral domain Univariate Polynomial Ring in y over Univariate Polynomial Ring in x over Rational Field

            sage: parent(vector(ZZ['x'],[1,2])*matrix(ZZ['y'],2,2,[1,2,3,4]))
            Traceback (most recent call last):
            ...
            TypeError: unsupported operand parent(s) for '*': 'Ambient free module of rank 2 over the integral domain Univariate Polynomial Ring in x over Integer Ring' and 'Full MatrixSpace of 2 by 2 dense matrices over Univariate Polynomial Ring in y over Integer Ring'
            sage: parent(vector(ZZ['x'],[1,2])*matrix(QQ['y'],2,2,[1,2,3,4]))
            Traceback (most recent call last):
            ...
            TypeError: unsupported operand parent(s) for '*': 'Ambient free module of rank 2 over the integral domain Univariate Polynomial Ring in x over Integer Ring' and 'Full MatrixSpace of 2 by 2 dense matrices over Univariate Polynomial Ring in y over Rational Field'
            sage: parent(vector(QQ['x'],[1,2])*matrix(ZZ['y'],2,2,[1,2,3,4]))
            Traceback (most recent call last):
            ...
            TypeError: unsupported operand parent(s) for '*': 'Ambient free module of rank 2 over the principal ideal domain Univariate Polynomial Ring in x over Rational Field' and 'Full MatrixSpace of 2 by 2 dense matrices over Univariate Polynomial Ring in y over Integer Ring'
            sage: parent(vector(QQ['x'],[1,2])*matrix(QQ['y'],2,2,[1,2,3,4]))
            Traceback (most recent call last):
            ...
            TypeError: unsupported operand parent(s) for '*': 'Ambient free module of rank 2 over the principal ideal domain Univariate Polynomial Ring in x over Rational Field' and 'Full MatrixSpace of 2 by 2 dense matrices over Univariate Polynomial Ring in y over Rational Field'

        Here we test (vector * scalar) multiplication::

            sage: parent(vector(ZZ,[1,2])*ZZ(1))
            Ambient free module of rank 2 over the principal ideal domain Integer Ring
            sage: parent(vector(QQ,[1,2])*ZZ(1))
            Vector space of dimension 2 over Rational Field
            sage: parent(vector(ZZ,[1,2])*QQ(1))
            Vector space of dimension 2 over Rational Field
            sage: parent(vector(QQ,[1,2])*QQ(1))
            Vector space of dimension 2 over Rational Field

            sage: parent(vector(QQ,[1,2])*ZZ['x'](1))
            Ambient free module of rank 2 over the principal ideal domain Univariate Polynomial Ring in x over Rational Field
            sage: parent(vector(ZZ['x'],[1,2])*QQ(1))
            Ambient free module of rank 2 over the principal ideal domain Univariate Polynomial Ring in x over Rational Field

            sage: parent(vector(QQ,[1,2])*ZZ['x']['y'](1))
            Ambient free module of rank 2 over the integral domain Univariate Polynomial Ring in y over Univariate Polynomial Ring in x over Rational Field
            sage: parent(vector(ZZ['x']['y'],[1,2])*QQ(1))
            Ambient free module of rank 2 over the integral domain Univariate Polynomial Ring in y over Univariate Polynomial Ring in x over Rational Field

            sage: parent(vector(QQ['x'],[1,2])*ZZ['x']['y'](1))
            Ambient free module of rank 2 over the integral domain Univariate Polynomial Ring in y over Univariate Polynomial Ring in x over Rational Field
            sage: parent(vector(ZZ['x']['y'],[1,2])*QQ['x'](1))
            Ambient free module of rank 2 over the integral domain Univariate Polynomial Ring in y over Univariate Polynomial Ring in x over Rational Field

            sage: parent(vector(QQ['y'],[1,2])*ZZ['x']['y'](1))
            Ambient free module of rank 2 over the integral domain Univariate Polynomial Ring in y over Univariate Polynomial Ring in x over Rational Field
            sage: parent(vector(ZZ['x']['y'],[1,2])*QQ['y'](1))
            Ambient free module of rank 2 over the integral domain Univariate Polynomial Ring in y over Univariate Polynomial Ring in x over Rational Field

            sage: parent(vector(ZZ['x'],[1,2])*ZZ['y'](1))
            Traceback (most recent call last):
            ...
            TypeError: unsupported operand parent(s) for '*': 'Ambient free module of rank 2 over the integral domain Univariate Polynomial Ring in x over Integer Ring' and 'Univariate Polynomial Ring in y over Integer Ring'
            sage: parent(vector(ZZ['x'],[1,2])*QQ['y'](1))
            Traceback (most recent call last):
            ...
            TypeError: unsupported operand parent(s) for '*': 'Ambient free module of rank 2 over the integral domain Univariate Polynomial Ring in x over Integer Ring' and 'Univariate Polynomial Ring in y over Rational Field'
            sage: parent(vector(QQ['x'],[1,2])*ZZ['y'](1))
            Traceback (most recent call last):
            ...
            TypeError: unsupported operand parent(s) for '*': 'Ambient free module of rank 2 over the principal ideal domain Univariate Polynomial Ring in x over Rational Field' and 'Univariate Polynomial Ring in y over Integer Ring'
            sage: parent(vector(QQ['x'],[1,2])*QQ['y'](1))
            Traceback (most recent call last):
            ...
            TypeError: unsupported operand parent(s) for '*': 'Ambient free module of rank 2 over the principal ideal domain Univariate Polynomial Ring in x over Rational Field' and 'Univariate Polynomial Ring in y over Rational Field'

        Here we test (scalar * vector) multiplication::

            sage: parent(ZZ(1)*vector(ZZ,[1,2]))
            Ambient free module of rank 2 over the principal ideal domain Integer Ring
            sage: parent(QQ(1)*vector(ZZ,[1,2]))
            Vector space of dimension 2 over Rational Field
            sage: parent(ZZ(1)*vector(QQ,[1,2]))
            Vector space of dimension 2 over Rational Field
            sage: parent(QQ(1)*vector(QQ,[1,2]))
            Vector space of dimension 2 over Rational Field

            sage: parent(QQ(1)*vector(ZZ['x'],[1,2]))
            Ambient free module of rank 2 over the principal ideal domain Univariate Polynomial Ring in x over Rational Field
            sage: parent(ZZ['x'](1)*vector(QQ,[1,2]))
            Ambient free module of rank 2 over the principal ideal domain Univariate Polynomial Ring in x over Rational Field

            sage: parent(QQ(1)*vector(ZZ['x']['y'],[1,2]))
            Ambient free module of rank 2 over the integral domain Univariate Polynomial Ring in y over Univariate Polynomial Ring in x over Rational Field
            sage: parent(ZZ['x']['y'](1)*vector(QQ,[1,2]))
            Ambient free module of rank 2 over the integral domain Univariate Polynomial Ring in y over Univariate Polynomial Ring in x over Rational Field

            sage: parent(QQ['x'](1)*vector(ZZ['x']['y'],[1,2]))
            Ambient free module of rank 2 over the integral domain Univariate Polynomial Ring in y over Univariate Polynomial Ring in x over Rational Field
            sage: parent(ZZ['x']['y'](1)*vector(QQ['x'],[1,2]))
            Ambient free module of rank 2 over the integral domain Univariate Polynomial Ring in y over Univariate Polynomial Ring in x over Rational Field

            sage: parent(QQ['y'](1)*vector(ZZ['x']['y'],[1,2]))
            Ambient free module of rank 2 over the integral domain Univariate Polynomial Ring in y over Univariate Polynomial Ring in x over Rational Field
            sage: parent(ZZ['x']['y'](1)*vector(QQ['y'],[1,2]))
            Ambient free module of rank 2 over the integral domain Univariate Polynomial Ring in y over Univariate Polynomial Ring in x over Rational Field

            sage: parent(ZZ['x'](1)*vector(ZZ['y'],[1,2]))
            Traceback (most recent call last):
            ...
            TypeError: unsupported operand parent(s) for '*': 'Univariate Polynomial Ring in x over Integer Ring' and 'Ambient free module of rank 2 over the integral domain Univariate Polynomial Ring in y over Integer Ring'
            sage: parent(ZZ['x'](1)*vector(QQ['y'],[1,2]))
            Traceback (most recent call last):
            ...
            TypeError: unsupported operand parent(s) for '*': 'Univariate Polynomial Ring in x over Integer Ring' and 'Ambient free module of rank 2 over the principal ideal domain Univariate Polynomial Ring in y over Rational Field'
            sage: parent(QQ['x'](1)*vector(ZZ['y'],[1,2]))
            Traceback (most recent call last):
            ...
            TypeError: unsupported operand parent(s) for '*': 'Univariate Polynomial Ring in x over Rational Field' and 'Ambient free module of rank 2 over the integral domain Univariate Polynomial Ring in y over Integer Ring'
            sage: parent(QQ['x'](1)*vector(QQ['y'],[1,2]))
            Traceback (most recent call last):
            ...
            TypeError: unsupported operand parent(s) for '*': 'Univariate Polynomial Ring in x over Rational Field' and 'Ambient free module of rank 2 over the principal ideal domain Univariate Polynomial Ring in y over Rational Field'
        """
        if have_same_parent(left, right):
            return (<Vector>left)._dot_product_(<Vector>right)
        return coercion_model.bin_op(left, right, mul)

    cpdef _dot_product_(Vector left, Vector right):
        return left._dot_product_coerce_(right)

    cpdef _dot_product_coerce_(Vector left, Vector right):
        raise TypeError(bin_op_error_message('*', left, right))

    cpdef _pairwise_product_(Vector left, Vector right):
        raise TypeError("unsupported operation for '%s' and '%s'"%(parent(left), parent(right)))

    def __div__(self, other):
        return self / other

    def __truediv__(self, right):
        right = py_scalar_to_element(right)
        if isinstance(right, RingElement):
            # Let __mul__ do the job
            return self * ~right
        if isinstance(right, Vector):
            try:
                W = (<Vector>right)._parent.submodule([right])
                return W.coordinates(self)[0] / W.coordinates(right)[0]
            except ArithmeticError:
                if right.is_zero():
                    raise ZeroDivisionError("division by zero vector")
                else:
                    raise ArithmeticError("vector is not in free module")
        raise TypeError(bin_op_error_message('/', self, right))

    def _magma_init_(self, magma):
        """
        Return string that evaluates in Magma to something equivalent
        to this vector.

        EXAMPLES::

            sage: v = vector([1,2,3])
            sage: v._magma_init_(magma)                 # optional - magma
            '_sage_[...]![1,2,3]'
            sage: mv = magma(v); mv                     # optional - magma
            (1 2 3)
            sage: mv.Type()                             # optional - magma
            ModTupRngElt
            sage: mv.Parent()                           # optional - magma
            Full RSpace of degree 3 over Integer Ring

            sage: v = vector(QQ, [1/2, 3/4, 5/6])
            sage: mv = magma(v); mv                     # optional - magma
            (1/2 3/4 5/6)
            sage: mv.Type()                             # optional - magma
            ModTupFldElt
            sage: mv.Parent()                           # optional - magma
            Full Vector space of degree 3 over Rational Field

        A more demanding example::

            sage: R.<x,y,z> = QQ[]
            sage: v = vector([x^3, y, 2/3*z + x/y])
            sage: magma(v)                              # optional - magma
            (            x^3               y (2/3*y*z + x)/y)
            sage: magma(v).Parent()                     # optional - magma
            Full Vector space of degree 3 over Multivariate rational function field of rank 3 over Rational Field
        """
        V = magma(self._parent)
        v = [x._magma_init_(magma) for x in self.list()]
        return '%s![%s]'%(V.name(), ','.join(v))

def is_Vector(x):
    return isinstance(x, Vector)

cdef class Matrix(ModuleElement):

    cdef bint is_sparse_c(self):
        raise NotImplementedError

    cdef bint is_dense_c(self):
        raise NotImplementedError

    def __mul__(left, right):
        """
        Multiplication of matrix by matrix, vector, or scalar

        AUTHOR:

        - Gonzalo Tornaria (2007-06-25) - write test cases and fix them

        .. NOTE::

            scalar * matrix is implemented (and tested) in class RingElement
            vector * matrix is implemented (and tested) in class Vector

        TESTS:

        Here we test (matrix * matrix) multiplication::

            sage: parent(matrix(ZZ,2,2,[1,2,3,4])*matrix(ZZ,2,2,[1,2,3,4]))
            Full MatrixSpace of 2 by 2 dense matrices over Integer Ring
            sage: parent(matrix(QQ,2,2,[1,2,3,4])*matrix(ZZ,2,2,[1,2,3,4]))
            Full MatrixSpace of 2 by 2 dense matrices over Rational Field
            sage: parent(matrix(ZZ,2,2,[1,2,3,4])*matrix(QQ,2,2,[1,2,3,4]))
            Full MatrixSpace of 2 by 2 dense matrices over Rational Field
            sage: parent(matrix(QQ,2,2,[1,2,3,4])*matrix(QQ,2,2,[1,2,3,4]))
            Full MatrixSpace of 2 by 2 dense matrices over Rational Field

            sage: parent(matrix(QQ,2,2,[1,2,3,4])*matrix(ZZ['x'],2,2,[1,2,3,4]))
            Full MatrixSpace of 2 by 2 dense matrices over Univariate Polynomial Ring in x over Rational Field
            sage: parent(matrix(ZZ['x'],2,2,[1,2,3,4])*matrix(QQ,2,2,[1,2,3,4]))
            Full MatrixSpace of 2 by 2 dense matrices over Univariate Polynomial Ring in x over Rational Field

            sage: parent(matrix(QQ,2,2,[1,2,3,4])*matrix(ZZ['x']['y'],2,2,[1,2,3,4]))
            Full MatrixSpace of 2 by 2 dense matrices over Univariate Polynomial Ring in y over Univariate Polynomial Ring in x over Rational Field
            sage: parent(matrix(ZZ['x']['y'],2,2,[1,2,3,4])*matrix(QQ,2,2,[1,2,3,4]))
            Full MatrixSpace of 2 by 2 dense matrices over Univariate Polynomial Ring in y over Univariate Polynomial Ring in x over Rational Field

            sage: parent(matrix(QQ['x'],2,2,[1,2,3,4])*matrix(ZZ['x']['y'],2,2,[1,2,3,4]))
            Full MatrixSpace of 2 by 2 dense matrices over Univariate Polynomial Ring in y over Univariate Polynomial Ring in x over Rational Field
            sage: parent(matrix(ZZ['x']['y'],2,2,[1,2,3,4])*matrix(QQ['x'],2,2,[1,2,3,4]))
            Full MatrixSpace of 2 by 2 dense matrices over Univariate Polynomial Ring in y over Univariate Polynomial Ring in x over Rational Field

            sage: parent(matrix(QQ['y'],2,2,[1,2,3,4])*matrix(ZZ['x']['y'],2,2,[1,2,3,4]))
            Full MatrixSpace of 2 by 2 dense matrices over Univariate Polynomial Ring in y over Univariate Polynomial Ring in x over Rational Field
            sage: parent(matrix(ZZ['x']['y'],2,2,[1,2,3,4])*matrix(QQ['y'],2,2,[1,2,3,4]))
            Full MatrixSpace of 2 by 2 dense matrices over Univariate Polynomial Ring in y over Univariate Polynomial Ring in x over Rational Field

            sage: parent(matrix(ZZ['x'],2,2,[1,2,3,4])*matrix(ZZ['y'],2,2,[1,2,3,4]))
            Traceback (most recent call last):
            ...
            TypeError: unsupported operand parent(s) for '*': 'Full MatrixSpace of 2 by 2 dense matrices over Univariate Polynomial Ring in x over Integer Ring' and 'Full MatrixSpace of 2 by 2 dense matrices over Univariate Polynomial Ring in y over Integer Ring'
            sage: parent(matrix(ZZ['x'],2,2,[1,2,3,4])*matrix(QQ['y'],2,2,[1,2,3,4]))
            Traceback (most recent call last):
            ...
            TypeError: unsupported operand parent(s) for '*': 'Full MatrixSpace of 2 by 2 dense matrices over Univariate Polynomial Ring in x over Integer Ring' and 'Full MatrixSpace of 2 by 2 dense matrices over Univariate Polynomial Ring in y over Rational Field'
            sage: parent(matrix(QQ['x'],2,2,[1,2,3,4])*matrix(ZZ['y'],2,2,[1,2,3,4]))
            Traceback (most recent call last):
            ...
            TypeError: unsupported operand parent(s) for '*': 'Full MatrixSpace of 2 by 2 dense matrices over Univariate Polynomial Ring in x over Rational Field' and 'Full MatrixSpace of 2 by 2 dense matrices over Univariate Polynomial Ring in y over Integer Ring'
            sage: parent(matrix(QQ['x'],2,2,[1,2,3,4])*matrix(QQ['y'],2,2,[1,2,3,4]))
            Traceback (most recent call last):
            ...
            TypeError: unsupported operand parent(s) for '*': 'Full MatrixSpace of 2 by 2 dense matrices over Univariate Polynomial Ring in x over Rational Field' and 'Full MatrixSpace of 2 by 2 dense matrices over Univariate Polynomial Ring in y over Rational Field'

        Here we test (matrix * vector) multiplication::

            sage: parent(matrix(ZZ,2,2,[1,2,3,4])*vector(ZZ,[1,2]))
            Ambient free module of rank 2 over the principal ideal domain Integer Ring
            sage: parent(matrix(QQ,2,2,[1,2,3,4])*vector(ZZ,[1,2]))
            Vector space of dimension 2 over Rational Field
            sage: parent(matrix(ZZ,2,2,[1,2,3,4])*vector(QQ,[1,2]))
            Vector space of dimension 2 over Rational Field
            sage: parent(matrix(QQ,2,2,[1,2,3,4])*vector(QQ,[1,2]))
            Vector space of dimension 2 over Rational Field

            sage: parent(matrix(QQ,2,2,[1,2,3,4])*vector(ZZ['x'],[1,2]))
            Ambient free module of rank 2 over the principal ideal domain Univariate Polynomial Ring in x over Rational Field
            sage: parent(matrix(ZZ['x'],2,2,[1,2,3,4])*vector(QQ,[1,2]))
            Ambient free module of rank 2 over the principal ideal domain Univariate Polynomial Ring in x over Rational Field

            sage: parent(matrix(QQ,2,2,[1,2,3,4])*vector(ZZ['x']['y'],[1,2]))
            Ambient free module of rank 2 over the integral domain Univariate Polynomial Ring in y over Univariate Polynomial Ring in x over Rational Field
            sage: parent(matrix(ZZ['x']['y'],2,2,[1,2,3,4])*vector(QQ,[1,2]))
            Ambient free module of rank 2 over the integral domain Univariate Polynomial Ring in y over Univariate Polynomial Ring in x over Rational Field

            sage: parent(matrix(QQ['x'],2,2,[1,2,3,4])*vector(ZZ['x']['y'],[1,2]))
            Ambient free module of rank 2 over the integral domain Univariate Polynomial Ring in y over Univariate Polynomial Ring in x over Rational Field
            sage: parent(matrix(ZZ['x']['y'],2,2,[1,2,3,4])*vector(QQ['x'],[1,2]))
            Ambient free module of rank 2 over the integral domain Univariate Polynomial Ring in y over Univariate Polynomial Ring in x over Rational Field

            sage: parent(matrix(QQ['y'],2,2,[1,2,3,4])*vector(ZZ['x']['y'],[1,2]))
            Ambient free module of rank 2 over the integral domain Univariate Polynomial Ring in y over Univariate Polynomial Ring in x over Rational Field
            sage: parent(matrix(ZZ['x']['y'],2,2,[1,2,3,4])*vector(QQ['y'],[1,2]))
            Ambient free module of rank 2 over the integral domain Univariate Polynomial Ring in y over Univariate Polynomial Ring in x over Rational Field

            sage: parent(matrix(ZZ['x'],2,2,[1,2,3,4])*vector(ZZ['y'],[1,2]))
            Traceback (most recent call last):
            ...
            TypeError: unsupported operand parent(s) for '*': 'Full MatrixSpace of 2 by 2 dense matrices over Univariate Polynomial Ring in x over Integer Ring' and 'Ambient free module of rank 2 over the integral domain Univariate Polynomial Ring in y over Integer Ring'
            sage: parent(matrix(ZZ['x'],2,2,[1,2,3,4])*vector(QQ['y'],[1,2]))
            Traceback (most recent call last):
            ...
            TypeError: unsupported operand parent(s) for '*': 'Full MatrixSpace of 2 by 2 dense matrices over Univariate Polynomial Ring in x over Integer Ring' and 'Ambient free module of rank 2 over the principal ideal domain Univariate Polynomial Ring in y over Rational Field'
            sage: parent(matrix(QQ['x'],2,2,[1,2,3,4])*vector(ZZ['y'],[1,2]))
            Traceback (most recent call last):
            ...
            TypeError: unsupported operand parent(s) for '*': 'Full MatrixSpace of 2 by 2 dense matrices over Univariate Polynomial Ring in x over Rational Field' and 'Ambient free module of rank 2 over the integral domain Univariate Polynomial Ring in y over Integer Ring'
            sage: parent(matrix(QQ['x'],2,2,[1,2,3,4])*vector(QQ['y'],[1,2]))
            Traceback (most recent call last):
            ...
            TypeError: unsupported operand parent(s) for '*': 'Full MatrixSpace of 2 by 2 dense matrices over Univariate Polynomial Ring in x over Rational Field' and 'Ambient free module of rank 2 over the principal ideal domain Univariate Polynomial Ring in y over Rational Field'

        Here we test (matrix * scalar) multiplication::

            sage: parent(matrix(ZZ,2,2,[1,2,3,4])*ZZ(1))
            Full MatrixSpace of 2 by 2 dense matrices over Integer Ring
            sage: parent(matrix(QQ,2,2,[1,2,3,4])*ZZ(1))
            Full MatrixSpace of 2 by 2 dense matrices over Rational Field
            sage: parent(matrix(ZZ,2,2,[1,2,3,4])*QQ(1))
            Full MatrixSpace of 2 by 2 dense matrices over Rational Field
            sage: parent(matrix(QQ,2,2,[1,2,3,4])*QQ(1))
            Full MatrixSpace of 2 by 2 dense matrices over Rational Field

            sage: parent(matrix(QQ,2,2,[1,2,3,4])*ZZ['x'](1))
            Full MatrixSpace of 2 by 2 dense matrices over Univariate Polynomial Ring in x over Rational Field
            sage: parent(matrix(ZZ['x'],2,2,[1,2,3,4])*QQ(1))
            Full MatrixSpace of 2 by 2 dense matrices over Univariate Polynomial Ring in x over Rational Field

            sage: parent(matrix(QQ,2,2,[1,2,3,4])*ZZ['x']['y'](1))
            Full MatrixSpace of 2 by 2 dense matrices over Univariate Polynomial Ring in y over Univariate Polynomial Ring in x over Rational Field
            sage: parent(matrix(ZZ['x']['y'],2,2,[1,2,3,4])*QQ(1))
            Full MatrixSpace of 2 by 2 dense matrices over Univariate Polynomial Ring in y over Univariate Polynomial Ring in x over Rational Field

            sage: parent(matrix(QQ['x'],2,2,[1,2,3,4])*ZZ['x']['y'](1))
            Full MatrixSpace of 2 by 2 dense matrices over Univariate Polynomial Ring in y over Univariate Polynomial Ring in x over Rational Field
            sage: parent(matrix(ZZ['x']['y'],2,2,[1,2,3,4])*QQ['x'](1))
            Full MatrixSpace of 2 by 2 dense matrices over Univariate Polynomial Ring in y over Univariate Polynomial Ring in x over Rational Field

            sage: parent(matrix(QQ['y'],2,2,[1,2,3,4])*ZZ['x']['y'](1))
            Full MatrixSpace of 2 by 2 dense matrices over Univariate Polynomial Ring in y over Univariate Polynomial Ring in x over Rational Field
            sage: parent(matrix(ZZ['x']['y'],2,2,[1,2,3,4])*QQ['y'](1))
            Full MatrixSpace of 2 by 2 dense matrices over Univariate Polynomial Ring in y over Univariate Polynomial Ring in x over Rational Field

            sage: parent(matrix(ZZ['x'],2,2,[1,2,3,4])*ZZ['y'](1))
            Traceback (most recent call last):
            ...
            TypeError: unsupported operand parent(s) for '*': 'Full MatrixSpace of 2 by 2 dense matrices over Univariate Polynomial Ring in x over Integer Ring' and 'Univariate Polynomial Ring in y over Integer Ring'
            sage: parent(matrix(ZZ['x'],2,2,[1,2,3,4])*QQ['y'](1))
            Traceback (most recent call last):
            ...
            TypeError: unsupported operand parent(s) for '*': 'Full MatrixSpace of 2 by 2 dense matrices over Univariate Polynomial Ring in x over Integer Ring' and 'Univariate Polynomial Ring in y over Rational Field'
            sage: parent(matrix(QQ['x'],2,2,[1,2,3,4])*ZZ['y'](1))
            Traceback (most recent call last):
            ...
            TypeError: unsupported operand parent(s) for '*': 'Full MatrixSpace of 2 by 2 dense matrices over Univariate Polynomial Ring in x over Rational Field' and 'Univariate Polynomial Ring in y over Integer Ring'
            sage: parent(matrix(QQ['x'],2,2,[1,2,3,4])*QQ['y'](1))
            Traceback (most recent call last):
            ...
            TypeError: unsupported operand parent(s) for '*': 'Full MatrixSpace of 2 by 2 dense matrices over Univariate Polynomial Ring in x over Rational Field' and 'Univariate Polynomial Ring in y over Rational Field'

        Here we test (scalar * matrix) multiplication::

            sage: parent(ZZ(1)*matrix(ZZ,2,2,[1,2,3,4]))
            Full MatrixSpace of 2 by 2 dense matrices over Integer Ring
            sage: parent(QQ(1)*matrix(ZZ,2,2,[1,2,3,4]))
            Full MatrixSpace of 2 by 2 dense matrices over Rational Field
            sage: parent(ZZ(1)*matrix(QQ,2,2,[1,2,3,4]))
            Full MatrixSpace of 2 by 2 dense matrices over Rational Field
            sage: parent(QQ(1)*matrix(QQ,2,2,[1,2,3,4]))
            Full MatrixSpace of 2 by 2 dense matrices over Rational Field

            sage: parent(QQ(1)*matrix(ZZ['x'],2,2,[1,2,3,4]))
            Full MatrixSpace of 2 by 2 dense matrices over Univariate Polynomial Ring in x over Rational Field
            sage: parent(ZZ['x'](1)*matrix(QQ,2,2,[1,2,3,4]))
            Full MatrixSpace of 2 by 2 dense matrices over Univariate Polynomial Ring in x over Rational Field

            sage: parent(QQ(1)*matrix(ZZ['x']['y'],2,2,[1,2,3,4]))
            Full MatrixSpace of 2 by 2 dense matrices over Univariate Polynomial Ring in y over Univariate Polynomial Ring in x over Rational Field
            sage: parent(ZZ['x']['y'](1)*matrix(QQ,2,2,[1,2,3,4]))
            Full MatrixSpace of 2 by 2 dense matrices over Univariate Polynomial Ring in y over Univariate Polynomial Ring in x over Rational Field

            sage: parent(QQ['x'](1)*matrix(ZZ['x']['y'],2,2,[1,2,3,4]))
            Full MatrixSpace of 2 by 2 dense matrices over Univariate Polynomial Ring in y over Univariate Polynomial Ring in x over Rational Field
            sage: parent(ZZ['x']['y'](1)*matrix(QQ['x'],2,2,[1,2,3,4]))
            Full MatrixSpace of 2 by 2 dense matrices over Univariate Polynomial Ring in y over Univariate Polynomial Ring in x over Rational Field

            sage: parent(QQ['y'](1)*matrix(ZZ['x']['y'],2,2,[1,2,3,4]))
            Full MatrixSpace of 2 by 2 dense matrices over Univariate Polynomial Ring in y over Univariate Polynomial Ring in x over Rational Field
            sage: parent(ZZ['x']['y'](1)*matrix(QQ['y'],2,2,[1,2,3,4]))
            Full MatrixSpace of 2 by 2 dense matrices over Univariate Polynomial Ring in y over Univariate Polynomial Ring in x over Rational Field

            sage: parent(ZZ['x'](1)*matrix(ZZ['y'],2,2,[1,2,3,4]))
            Traceback (most recent call last):
            ...
            TypeError: unsupported operand parent(s) for '*': 'Univariate Polynomial Ring in x over Integer Ring' and 'Full MatrixSpace of 2 by 2 dense matrices over Univariate Polynomial Ring in y over Integer Ring'
            sage: parent(ZZ['x'](1)*matrix(QQ['y'],2,2,[1,2,3,4]))
            Traceback (most recent call last):
            ...
            TypeError: unsupported operand parent(s) for '*': 'Univariate Polynomial Ring in x over Integer Ring' and 'Full MatrixSpace of 2 by 2 dense matrices over Univariate Polynomial Ring in y over Rational Field'
            sage: parent(QQ['x'](1)*matrix(ZZ['y'],2,2,[1,2,3,4]))
            Traceback (most recent call last):
            ...
            TypeError: unsupported operand parent(s) for '*': 'Univariate Polynomial Ring in x over Rational Field' and 'Full MatrixSpace of 2 by 2 dense matrices over Univariate Polynomial Ring in y over Integer Ring'
            sage: parent(QQ['x'](1)*matrix(QQ['y'],2,2,[1,2,3,4]))
            Traceback (most recent call last):
            ...
            TypeError: unsupported operand parent(s) for '*': 'Univariate Polynomial Ring in x over Rational Field' and 'Full MatrixSpace of 2 by 2 dense matrices over Univariate Polynomial Ring in y over Rational Field'

        Examples with matrices having matrix coefficients::

            sage: m = matrix
            sage: a = m([[m([[1,2],[3,4]]),m([[5,6],[7,8]])],[m([[9,10],[11,12]]),m([[13,14],[15,16]])]])
            sage: 3*a
            [[ 3  6]
            [ 9 12] [15 18]
            [21 24]]
            [[27 30]
            [33 36] [39 42]
            [45 48]]

            sage: m = matrix
            sage: a = m([[m([[1,2],[3,4]]),m([[5,6],[7,8]])],[m([[9,10],[11,12]]),m([[13,14],[15,16]])]])
            sage: a*3
            [[ 3  6]
            [ 9 12] [15 18]
            [21 24]]
            [[27 30]
            [33 36] [39 42]
            [45 48]]
        """
        if have_same_parent(left, right):
            return (<Matrix>left)._matrix_times_matrix_(<Matrix>right)
        return coercion_model.bin_op(left, right, mul)

    def __truediv__(left, right):
        """
        Division of the matrix ``left`` by the matrix or scalar
        ``right``.

        EXAMPLES::

            sage: a = matrix(ZZ, 2, range(4))
            sage: operator.truediv(a, 5)
            [ 0 1/5]
            [2/5 3/5]
            sage: a = matrix(ZZ, 2, range(4))
            sage: b = matrix(ZZ, 2, [1,1,0,5])
            sage: operator.truediv(a, b)
            [  0 1/5]
            [  2 1/5]
            sage: c = matrix(QQ, 2, [3,2,5,7])
            sage: operator.truediv(c, a)
            [-5/2  3/2]
            [-1/2  5/2]
        """
        if have_same_parent(left, right):
            return left * ~right
        return coercion_model.bin_op(left, right, truediv)

    def __div__(left, right):
        """
        Division of the matrix ``left`` by the matrix or scalar ``right``.

        EXAMPLES::

            sage: a = matrix(ZZ, 2, range(4))
            sage: a / 5
            [ 0 1/5]
            [2/5 3/5]
            sage: a = matrix(ZZ, 2, range(4))
            sage: b = matrix(ZZ, 2, [1,1,0,5])
            sage: a / b
            [  0 1/5]
            [  2 1/5]
            sage: c = matrix(QQ, 2, [3,2,5,7])
            sage: c / a
            [-5/2  3/2]
            [-1/2  5/2]
            sage: a / c
            [-5/11  3/11]
            [-1/11  5/11]
            sage: a / 7
            [  0 1/7]
            [2/7 3/7]

        Other rings work just as well::

            sage: a = matrix(GF(3),2,2,[0,1,2,0])
            sage: b = matrix(ZZ,2,2,[4,6,1,2])
            sage: a / b
            [1 2]
            [2 0]
            sage: c = matrix(GF(3),2,2,[1,2,1,1])
            sage: a / c
            [1 2]
            [1 1]
            sage: a = matrix(RDF,2,2,[.1,-.4,1.2,-.6])
            sage: b = matrix(RDF,2,2,[.3,.1,-.5,1.3])
            sage: a / b # rel tol 1e-10
            [-0.15909090909090906 -0.29545454545454547]
            [   2.863636363636364  -0.6818181818181817]
            sage: R.<t> = ZZ['t']
            sage: a = matrix(R,2,2,[t^2,t+1,-t,t+2])
            sage: b = matrix(R,2,2,[t^3-1,t,-t+3,t^2])
            sage: a / b
            [      (t^4 + t^2 - 2*t - 3)/(t^5 - 3*t)               (t^4 - t - 1)/(t^5 - 3*t)]
            [       (-t^3 + t^2 - t - 6)/(t^5 - 3*t) (t^4 + 2*t^3 + t^2 - t - 2)/(t^5 - 3*t)]
        """
        if have_same_parent(left, right):
            return left * ~right
        return coercion_model.bin_op(left, right, div)

    cdef _vector_times_matrix_(matrix_right, Vector vector_left):
        raise TypeError

    cdef _matrix_times_vector_(matrix_left, Vector vector_right):
        raise TypeError

    cdef _matrix_times_matrix_(left, Matrix right):
        raise TypeError



def is_Matrix(x):
    return isinstance(x, Matrix)

def is_IntegralDomainElement(x):
    """
    Return ``True`` if x is of type IntegralDomainElement.
    """
    return isinstance(x, IntegralDomainElement)

cdef class IntegralDomainElement(CommutativeRingElement):
    def is_nilpotent(self):
        return self.is_zero()


def is_DedekindDomainElement(x):
    """
    Return ``True`` if x is of type DedekindDomainElement.
    """
    return isinstance(x, DedekindDomainElement)

cdef class DedekindDomainElement(IntegralDomainElement):
    pass

def is_PrincipalIdealDomainElement(x):
    """
    Return ``True`` if x is of type PrincipalIdealDomainElement.
    """
    return isinstance(x, PrincipalIdealDomainElement)

cdef class PrincipalIdealDomainElement(DedekindDomainElement):
    def lcm(self, right):
        """
        Return the least common multiple of ``self`` and ``right``.
        """
        if not isinstance(right, Element) or not ((<Element>right)._parent is self._parent):
            from sage.arith.all import lcm
            return coercion_model.bin_op(self, right, lcm)
        return self._lcm(right)


# This is pretty nasty low level stuff. The idea is to speed up construction
# of EuclideanDomainElements (in particular Integers) by skipping some tp_new
# calls up the inheritance tree.
PY_SET_TP_NEW(EuclideanDomainElement, Element)

def is_EuclideanDomainElement(x):
    """
    Return ``True`` if x is of type EuclideanDomainElement.
    """
    return isinstance(x, EuclideanDomainElement)

cdef class EuclideanDomainElement(PrincipalIdealDomainElement):

    def degree(self):
        raise NotImplementedError

    def leading_coefficient(self):
        raise NotImplementedError

    def quo_rem(self, other):
        raise NotImplementedError

    def __divmod__(self, other):
        """
        Return the quotient and remainder of ``self`` divided by ``other``.

        EXAMPLES::

            sage: divmod(5,3)
            (1, 2)
            sage: divmod(25r,12)
            (2, 1)
            sage: divmod(25,12r)
            (2, 1)

        """
        if isinstance(self, Element):
            return self.quo_rem(other)
        else:
            x, y = canonical_coercion(self, other)
            return x.quo_rem(y)

    cpdef _floordiv_(self, right):
        """
        Quotient of division of ``self`` by other.  This is denoted //.

        This default implementation assumes that ``quo_rem`` has been
        implemented.

        EXAMPLES::

            sage: cython('''
            ....: from sage.structure.element cimport EuclideanDomainElement
            ....: cdef class MyElt(EuclideanDomainElement):
            ....:     def quo_rem(self, other):
            ....:         return self._parent.var('quo,rem')
            ....: ''')
            sage: e = MyElt(SR)
            sage: e // e
            quo
        """
        Q, _ = self.quo_rem(right)
        return Q

    cpdef _mod_(self, other):
        """
        Remainder of division of ``self`` by other.

        This default implementation assumes that ``quo_rem`` has been
        implemented.

        EXAMPLES::

            sage: R.<x> = ZZ[]
            sage: x % (x+1)
            -1
            sage: (x^3 + x - 1) % (x^2 - 1)
            2*x - 1

        ::

            sage: cython('''
            ....: from sage.structure.element cimport EuclideanDomainElement
            ....: cdef class MyElt(EuclideanDomainElement):
            ....:     def quo_rem(self, other):
            ....:         return self._parent.var('quo,rem')
            ....: ''')
            sage: e = MyElt(SR)
            sage: e % e
            rem
        """
        _, R = self.quo_rem(other)
        return R


def is_FieldElement(x):
    """
    Return ``True`` if x is of type FieldElement.
    """
    return isinstance(x, FieldElement)

cdef class FieldElement(CommutativeRingElement):
    cpdef _floordiv_(self, right):
        """
        Return the quotient of self and other. Since these are field
        elements, the floor division is exactly the same as usual division.

        EXAMPLES::

            sage: K.<b> = NumberField(x^4 + x^2 + 2/3)
            sage: c = (1+b) // (1-b); c
            3/4*b^3 + 3/4*b^2 + 3/2*b + 1/2
            sage: (1+b) / (1-b) == c
            True
            sage: c * (1-b)
            b + 1
        """
        return self._div_(right)

    def is_unit(self):
        r"""
        Return ``True`` if ``self`` is a unit in its parent ring.

        EXAMPLES::

            sage: a = 2/3; a.is_unit()
            True

        On the other hand, 2 is not a unit, since its parent is `\ZZ`.

        ::

            sage: a = 2; a.is_unit()
            False
            sage: parent(a)
            Integer Ring

        However, a is a unit when viewed as an element of QQ::

            sage: a = QQ(2); a.is_unit()
            True
        """
        return not not self

    def _lcm(self, FieldElement other):
        """
        Return the least common multiple of ``self`` and other.
        """
        if self.is_zero() and other.is_zero():
            return self
        else:
            return self._parent(1)

    def quo_rem(self, right):
        r"""
        Return the quotient and remainder obtained by dividing ``self`` by
        ``right``. Since this element lives in a field, the remainder is always
        zero and the quotient is ``self/right``.

        TESTS:

        Test if :trac:`8671` is fixed::

            sage: R.<x,y> = QQ[]
            sage: S.<a,b> = R.quo(y^2 + 1)
            sage: S.is_field = lambda : False
            sage: F = Frac(S); u = F.one()
            sage: u.quo_rem(u)
            (1, 0)
        """
        if not isinstance(right, FieldElement) or not (parent(right) is self._parent):
            right = self.parent()(right)
        return self/right, 0

    def divides(self, FieldElement other):
        r"""
        Check whether ``self`` divides other, for field elements.

        Since this is a field, all values divide all other values,
        except that zero does not divide any non-zero values.

        EXAMPLES::

            sage: K.<rt3> = QQ[sqrt(3)]
            sage: K(0).divides(rt3)
            False
            sage: rt3.divides(K(17))
            True
            sage: K(0).divides(K(0))
            True
            sage: rt3.divides(K(0))
            True
        """
        if not (other._parent is self._parent):
            other = self.parent()(other)
        return bool(self) or other.is_zero()

def is_AlgebraElement(x):
    """
    Return ``True`` if x is of type AlgebraElement.

    TESTS::

        sage: from sage.structure.element import is_AlgebraElement
        sage: R.<x,y> = FreeAlgebra(QQ,2)
        sage: is_AlgebraElement(x*y)
        True

        sage: is_AlgebraElement(1)
        False
    """
    return isinstance(x, AlgebraElement)

cdef class AlgebraElement(RingElement):
    pass

def is_CommutativeAlgebraElement(x):
    """
    Return ``True`` if x is of type CommutativeAlgebraElement.
    """
    return isinstance(x, CommutativeAlgebraElement)

cdef class CommutativeAlgebraElement(CommutativeRingElement):
    pass

def is_InfinityElement(x):
    """
    Return ``True`` if x is of type InfinityElement.

    TESTS::

        sage: from sage.structure.element import is_InfinityElement
        sage: is_InfinityElement(1)
        False

        sage: is_InfinityElement(oo)
        True
    """
    return isinstance(x, InfinityElement)

cdef class InfinityElement(RingElement):
    def __invert__(self):
        from sage.rings.all import ZZ
        return ZZ(0)


#################################################################################
#
#  Coercion of elements
#
#################################################################################

cpdef canonical_coercion(x, y):
    """
    ``canonical_coercion(x,y)`` is what is called before doing an
    arithmetic operation between ``x`` and ``y``.  It returns a pair ``(z,w)``
    such that ``z`` is got from ``x`` and ``w`` from ``y`` via canonical coercion and
    the parents of ``z`` and ``w`` are identical.

    EXAMPLES::

        sage: A = Matrix([[0, 1], [1, 0]])
        sage: canonical_coercion(A, 1)
        (
        [0 1]  [1 0]
        [1 0], [0 1]
        )
    """
    return coercion_model.canonical_coercion(x,y)

cpdef bin_op(x, y, op):
    return coercion_model.bin_op(x,y,op)


def coerce(Parent p, x):
    try:
        return p._coerce_c(x)
    except AttributeError:
        return p(x)

# We define this base class here to avoid circular cimports.
cdef class CoercionModel:
    """
    Most basic coercion scheme. If it doesn't already match, throw an error.
    """
    cpdef canonical_coercion(self, x, y):
        if parent(x) is parent(y):
            return x,y
        raise TypeError("no common canonical parent for objects with parents: '%s' and '%s'"%(parent(x), parent(y)))

    cpdef bin_op(self, x, y, op):
        if parent(x) is parent(y):
            return op(x,y)
        raise TypeError(bin_op_error_message(op, x, y))

    cpdef richcmp(self, x, y, int op):
        x, y = self.canonical_coercion(x, y)
        return PyObject_RichCompare(x, y, op)


from . import coerce
cdef CoercionModel coercion_model = coerce.CoercionModel_cache_maps()


def get_coercion_model():
    """
    Return the global coercion model.

    EXAMPLES::

       sage: import sage.structure.element as e
       sage: cm = e.get_coercion_model()
       sage: cm
       <sage.structure.coerce.CoercionModel_cache_maps object at ...>
    """
    return coercion_model

def set_coercion_model(cm):
    global coercion_model
    coercion_model = cm

def coercion_traceback(dump=True):
    r"""
    This function is very helpful in debugging coercion errors. It prints
    the tracebacks of all the errors caught in the coercion detection. Note
    that failure is cached, so some errors may be omitted the second time
    around (as it remembers not to retry failed paths for speed reasons.

    For performance and caching reasons, exception recording must be
    explicitly enabled before using this function.

    EXAMPLES::

        sage: cm = sage.structure.element.get_coercion_model()
        sage: cm.record_exceptions()
        sage: 1 + 1/5
        6/5
        sage: coercion_traceback()  # Should be empty, as all went well.
        sage: 1/5 + GF(5).gen()
        Traceback (most recent call last):
        ...
        TypeError: unsupported operand parent(s) for '+': 'Rational Field' and 'Finite Field of size 5'
        sage: coercion_traceback()
        Traceback (most recent call last):
        ...
        TypeError: no common canonical parent for objects with parents: 'Rational Field' and 'Finite Field of size 5'
    """
    if dump:
        for traceback in coercion_model.exception_stack():
            print(traceback)
    else:
        return coercion_model.exception_stack()


def coerce_binop(method):
    r"""
    Decorator for a binary operator method for applying coercion to the
    arguments before calling the method.

    Consider a parent class in the category framework, `S`, whose element class
    expose a method `binop`. If `a` and `b` are elements of `S`, then
    `a.binop(b)` behaves as expected. If `a` and `b` are not elements of `S`,
    but rather have a common parent `T` whose element class also exposes
    `binop`, we would rather expect `a.binop(b)` to compute `aa.binop(bb)`,
    where `aa = T(a)` and `bb = T(b)`. This decorator ensures that behaviour
    without having to otherwise modify the implementation of `binop` on the
    element class of `A`.

    Since coercion will be attempted on the arguments of the decorated method, a
    `TypeError` will be thrown if there is no common parent between the
    elements. An `AttributeError` or `NotImplementedError` or similar will be
    thrown if there is a common parent of the arguments, but its element class
    does not implement a method of the same name as the decorated method.

    EXAMPLES:

    Sparse polynomial rings uses `@coerce_binop` on `gcd`::

        sage: S.<x> = PolynomialRing(ZZ,sparse=True)
        sage: f = x^2
        sage: g = x
        sage: f.gcd(g)  #indirect doctest 
        x
        sage: T = PolynomialRing(QQ, name='x', sparse=True)
        sage: h = 1/2*T(x)
        sage: u = f.gcd(h); u  #indirect doctest 
        x
        sage: u.parent() == T
        True

    Another real example::

        sage: R1=QQ['x,y']
        sage: R2=QQ['x,y,z']
        sage: f=R1(1)
        sage: g=R1(2)
        sage: h=R2(1)
        sage: f.gcd(g)
        1
        sage: f.gcd(g,algorithm='modular')
        1
        sage: f.gcd(h)
        1
        sage: f.gcd(h,algorithm='modular')
        1
        sage: h.gcd(f)
        1
        sage: h.gcd(f,'modular')
        1

    We demonstrate a small class using `@coerce_binop` on a method::

        sage: from sage.structure.element import coerce_binop
        sage: class MyRational(Rational):
        ....:     def __init__(self,value):
        ....:         self.v = value
        ....:     @coerce_binop
        ....:     def test_add(self, other, keyword='z'):
        ....:         return (self.v, other, keyword)

    Calls func directly if the two arguments have the same parent::

        sage: x = MyRational(1)
        sage: x.test_add(1/2)
        (1, 1/2, 'z')
        sage: x.test_add(1/2, keyword=3)
        (1, 1/2, 3)

    Passes through coercion and does a method lookup if the left operand is not
    the same. If the common parent's element class does not have a method of the
    same name, an exception is raised::

        sage: x.test_add(2)
        (1, 2, 'z')
        sage: x.test_add(2, keyword=3)
        (1, 2, 3)
        sage: x.test_add(CC(2))
        Traceback (most recent call last):
        ...
        AttributeError: 'sage.rings.complex_number.ComplexNumber' object has no attribute 'test_add'

    TESTS:

    Test that additional arguments given to the method does not override the
    `self` argument, see #21322::

        sage: f.gcd(g, 1)
        Traceback (most recent call last):
        ...
        TypeError: algorithm 1 not supported
    """
    @sage_wraps(method)
    def new_method(self, other, *args, **kwargs):
        if have_same_parent(self, other):
            return method(self, other, *args, **kwargs)
        else:
            a, b = coercion_model.canonical_coercion(self, other)
            if a is self:
                return method(a, b, *args, **kwargs)
            else:
                return getattr(a, method.__name__)(b, *args, **kwargs)
    return new_method


###############################################################################

def generic_power(a, n, one=None):
    """
    Computes `a^n`, where `n` is an integer, and `a` is an object which
    supports multiplication.  Optionally an additional argument,
    which is used in the case that ``n == 0``:

    - ``one`` - the "unit" element, returned directly (can be anything)

    If this is not supplied, ``int(1)`` is returned.

    EXAMPLES::

        sage: from sage.structure.element import generic_power
        sage: generic_power(int(12),int(0))
        1
        sage: generic_power(int(0),int(100))
        0
        sage: generic_power(Integer(10),Integer(0))
        1
        sage: generic_power(Integer(0),Integer(23))
        0
        sage: sum([generic_power(2,i) for i in range(17)]) #test all 4-bit combinations
        131071
        sage: F = Zmod(5)
        sage: a = generic_power(F(2), 5); a
        2
        sage: a.parent() is F
        True
        sage: a = generic_power(F(1), 2)
        sage: a.parent() is F
        True

        sage: generic_power(int(5), 0)
        1
    """

    return generic_power_c(a,n,one)

cdef generic_power_c(a, nn, one):
    try:
        n = PyNumber_Index(nn)
    except TypeError:
        try:
            # Try harder, since many things coerce to Integer.
            from sage.rings.integer import Integer
            n = int(Integer(nn))
        except TypeError:
            raise NotImplementedError("non-integral exponents not supported")

    if not n:
        if one is None:
            if isinstance(a, Element):
                return (<Element>a)._parent.one()
            try:
                try:
                    return a.parent().one()
                except AttributeError:
                    return type(a)(1)
            except Exception:
                return 1 #oops, the one sucks
        else:
            return one
    elif n < 0:
        # I don't think raising division by zero is really my job. It should
        # be the one of ~a. Moreover, this does not handle the case of monoids
        # with partially defined division (e.g. the multiplicative monoid of a
        # ring such as ZZ/12ZZ)
        #        if not a:
        #            raise ZeroDivisionError
        a = ~a
        n = -n

    if n < 4:
        # These cases will probably be called often
        # and don't benefit from the code below
        if n == 1:
            return a
        elif n == 2:
            return a*a
        elif n == 3:
            return a*a*a

    # check for idempotence, and store the result otherwise
    aa = a*a
    if aa == a:
        return a

    # since we've computed a^2, let's start squaring there
    # so, let's keep the least-significant bit around, just
    # in case.
    m = n & 1
    n = n >> 1

    # One multiplication can be saved by starting with
    # the second-smallest power needed rather than with 1
    # we've already squared a, so let's start there.
    apow = aa
    while n&1 == 0:
        apow = apow*apow
        n = n >> 1
    power = apow
    n = n >> 1

    # now multiply that least-significant bit in...
    if m:
        power = power * a

    # and this is straight from the book.
    while n != 0:
        apow = apow*apow
        if n&1 != 0:
            power = power*apow
        n = n >> 1

    return power<|MERGE_RESOLUTION|>--- conflicted
+++ resolved
@@ -1820,180 +1820,6 @@
     def is_one(self):
         return self == self._parent.one()
 
-<<<<<<< HEAD
-=======
-    ##################################
-    # Fast long add/sub path.
-    ##################################
-
-    def __add__(left, right):
-        """
-        Top-level addition operator for RingElements.
-
-        See extensive documentation at the top of element.pyx.
-        """
-        if have_same_parent_c(left, right):
-            return (<ModuleElement>left)._add_(right)
-        if type(right) is int:
-            return (<RingElement>left)._add_long(PyInt_AS_LONG(right))
-        elif type(left) is int:
-            return (<RingElement>right)._add_long(PyInt_AS_LONG(left))
-        return coercion_model.bin_op(left, right, add)
-
-    cdef _add_long(self, long n):
-        """
-        Generic path for adding a C long, assumed to commute.
-        """
-        return coercion_model.bin_op(self, n, add)
-
-    def __sub__(left, right):
-        """
-        Top-level subtraction operator for RingElements.
-
-        See extensive documentation at the top of element.pyx.
-        """
-        cdef long n
-        if have_same_parent_c(left, right):
-            return (<ModuleElement>left)._sub_(right)
-        if type(right) is int:
-            n = PyInt_AS_LONG(right)
-            # See UNARY_NEG_WOULD_OVERFLOW in Python's intobject.c
-            if (n == 0) | (<unsigned long>n != 0 - <unsigned long>n):
-                return (<RingElement>left)._add_long(-n)
-        return coercion_model.bin_op(left, right, sub)
-
-    ##################################
-    # Multiplication
-    ##################################
-
-    def __mul__(left, right):
-        """
-        Top-level multiplication operator for ring elements.
-        See extensive documentation at the top of element.pyx.
-
-        AUTHOR:
-
-        - Gonzalo Tornaria (2007-06-25) - write base-extending test cases and fix them
-
-        TESTS:
-
-        Here we test (scalar * vector) multiplication::
-
-            sage: parent(ZZ(1)*vector(ZZ,[1,2]))
-            Ambient free module of rank 2 over the principal ideal domain Integer Ring
-            sage: parent(QQ(1)*vector(ZZ,[1,2]))
-            Vector space of dimension 2 over Rational Field
-            sage: parent(ZZ(1)*vector(QQ,[1,2]))
-            Vector space of dimension 2 over Rational Field
-            sage: parent(QQ(1)*vector(QQ,[1,2]))
-            Vector space of dimension 2 over Rational Field
-
-            sage: parent(QQ(1)*vector(ZZ['x'],[1,2]))
-            Ambient free module of rank 2 over the principal ideal domain Univariate Polynomial Ring in x over Rational Field
-            sage: parent(ZZ['x'](1)*vector(QQ,[1,2]))
-            Ambient free module of rank 2 over the principal ideal domain Univariate Polynomial Ring in x over Rational Field
-
-            sage: parent(QQ(1)*vector(ZZ['x']['y'],[1,2]))
-            Ambient free module of rank 2 over the integral domain Univariate Polynomial Ring in y over Univariate Polynomial Ring in x over Rational Field
-            sage: parent(ZZ['x']['y'](1)*vector(QQ,[1,2]))
-            Ambient free module of rank 2 over the integral domain Univariate Polynomial Ring in y over Univariate Polynomial Ring in x over Rational Field
-
-            sage: parent(QQ['x'](1)*vector(ZZ['x']['y'],[1,2]))
-            Ambient free module of rank 2 over the integral domain Univariate Polynomial Ring in y over Univariate Polynomial Ring in x over Rational Field
-            sage: parent(ZZ['x']['y'](1)*vector(QQ['x'],[1,2]))
-            Ambient free module of rank 2 over the integral domain Univariate Polynomial Ring in y over Univariate Polynomial Ring in x over Rational Field
-
-            sage: parent(QQ['y'](1)*vector(ZZ['x']['y'],[1,2]))
-            Ambient free module of rank 2 over the integral domain Univariate Polynomial Ring in y over Univariate Polynomial Ring in x over Rational Field
-            sage: parent(ZZ['x']['y'](1)*vector(QQ['y'],[1,2]))
-            Ambient free module of rank 2 over the integral domain Univariate Polynomial Ring in y over Univariate Polynomial Ring in x over Rational Field
-
-            sage: parent(ZZ['x'](1)*vector(ZZ['y'],[1,2]))
-            Traceback (most recent call last):
-            ...
-            TypeError: unsupported operand parent(s) for '*': 'Univariate Polynomial Ring in x over Integer Ring' and 'Ambient free module of rank 2 over the integral domain Univariate Polynomial Ring in y over Integer Ring'
-            sage: parent(ZZ['x'](1)*vector(QQ['y'],[1,2]))
-            Traceback (most recent call last):
-            ...
-            TypeError: unsupported operand parent(s) for '*': 'Univariate Polynomial Ring in x over Integer Ring' and 'Ambient free module of rank 2 over the principal ideal domain Univariate Polynomial Ring in y over Rational Field'
-            sage: parent(QQ['x'](1)*vector(ZZ['y'],[1,2]))
-            Traceback (most recent call last):
-            ...
-            TypeError: unsupported operand parent(s) for '*': 'Univariate Polynomial Ring in x over Rational Field' and 'Ambient free module of rank 2 over the integral domain Univariate Polynomial Ring in y over Integer Ring'
-            sage: parent(QQ['x'](1)*vector(QQ['y'],[1,2]))
-            Traceback (most recent call last):
-            ...
-            TypeError: unsupported operand parent(s) for '*': 'Univariate Polynomial Ring in x over Rational Field' and 'Ambient free module of rank 2 over the principal ideal domain Univariate Polynomial Ring in y over Rational Field'
-
-        Here we test (scalar * matrix) multiplication::
-
-            sage: parent(ZZ(1)*matrix(ZZ,2,2,[1,2,3,4]))
-            Full MatrixSpace of 2 by 2 dense matrices over Integer Ring
-            sage: parent(QQ(1)*matrix(ZZ,2,2,[1,2,3,4]))
-            Full MatrixSpace of 2 by 2 dense matrices over Rational Field
-            sage: parent(ZZ(1)*matrix(QQ,2,2,[1,2,3,4]))
-            Full MatrixSpace of 2 by 2 dense matrices over Rational Field
-            sage: parent(QQ(1)*matrix(QQ,2,2,[1,2,3,4]))
-            Full MatrixSpace of 2 by 2 dense matrices over Rational Field
-
-            sage: parent(QQ(1)*matrix(ZZ['x'],2,2,[1,2,3,4]))
-            Full MatrixSpace of 2 by 2 dense matrices over Univariate Polynomial Ring in x over Rational Field
-            sage: parent(ZZ['x'](1)*matrix(QQ,2,2,[1,2,3,4]))
-            Full MatrixSpace of 2 by 2 dense matrices over Univariate Polynomial Ring in x over Rational Field
-
-            sage: parent(QQ(1)*matrix(ZZ['x']['y'],2,2,[1,2,3,4]))
-            Full MatrixSpace of 2 by 2 dense matrices over Univariate Polynomial Ring in y over Univariate Polynomial Ring in x over Rational Field
-            sage: parent(ZZ['x']['y'](1)*matrix(QQ,2,2,[1,2,3,4]))
-            Full MatrixSpace of 2 by 2 dense matrices over Univariate Polynomial Ring in y over Univariate Polynomial Ring in x over Rational Field
-
-            sage: parent(QQ['x'](1)*matrix(ZZ['x']['y'],2,2,[1,2,3,4]))
-            Full MatrixSpace of 2 by 2 dense matrices over Univariate Polynomial Ring in y over Univariate Polynomial Ring in x over Rational Field
-            sage: parent(ZZ['x']['y'](1)*matrix(QQ['x'],2,2,[1,2,3,4]))
-            Full MatrixSpace of 2 by 2 dense matrices over Univariate Polynomial Ring in y over Univariate Polynomial Ring in x over Rational Field
-
-            sage: parent(QQ['y'](1)*matrix(ZZ['x']['y'],2,2,[1,2,3,4]))
-            Full MatrixSpace of 2 by 2 dense matrices over Univariate Polynomial Ring in y over Univariate Polynomial Ring in x over Rational Field
-            sage: parent(ZZ['x']['y'](1)*matrix(QQ['y'],2,2,[1,2,3,4]))
-            Full MatrixSpace of 2 by 2 dense matrices over Univariate Polynomial Ring in y over Univariate Polynomial Ring in x over Rational Field
-
-            sage: parent(ZZ['x'](1)*matrix(ZZ['y'],2,2,[1,2,3,4]))
-            Traceback (most recent call last):
-            ...
-            TypeError: unsupported operand parent(s) for '*': 'Univariate Polynomial Ring in x over Integer Ring' and 'Full MatrixSpace of 2 by 2 dense matrices over Univariate Polynomial Ring in y over Integer Ring'
-            sage: parent(ZZ['x'](1)*matrix(QQ['y'],2,2,[1,2,3,4]))
-            Traceback (most recent call last):
-            ...
-            TypeError: unsupported operand parent(s) for '*': 'Univariate Polynomial Ring in x over Integer Ring' and 'Full MatrixSpace of 2 by 2 dense matrices over Univariate Polynomial Ring in y over Rational Field'
-            sage: parent(QQ['x'](1)*matrix(ZZ['y'],2,2,[1,2,3,4]))
-            Traceback (most recent call last):
-            ...
-            TypeError: unsupported operand parent(s) for '*': 'Univariate Polynomial Ring in x over Rational Field' and 'Full MatrixSpace of 2 by 2 dense matrices over Univariate Polynomial Ring in y over Integer Ring'
-            sage: parent(QQ['x'](1)*matrix(QQ['y'],2,2,[1,2,3,4]))
-            Traceback (most recent call last):
-            ...
-            TypeError: unsupported operand parent(s) for '*': 'Univariate Polynomial Ring in x over Rational Field' and 'Full MatrixSpace of 2 by 2 dense matrices over Univariate Polynomial Ring in y over Rational Field'
-
-        """
-        # Try fast pathway if they are both RingElements and the parents match.
-        # (We know at least one of the arguments is a RingElement. So if their
-        # types are *equal* (fast to check) then they are both RingElements.
-        # Otherwise use the slower test via isinstance.)
-        if have_same_parent_c(left, right):
-            return (<RingElement>left)._mul_(right)
-        if type(right) is int:
-            return (<ModuleElement>left)._mul_long(PyInt_AS_LONG(right))
-        elif type(left) is int:
-            return (<ModuleElement>right)._mul_long(PyInt_AS_LONG(left))
-        return coercion_model.bin_op(left, right, mul)
-
-    cpdef _mul_(self, right):
-        """
-        Cython classes should override this function to implement multiplication.
-        See extensive documentation at the top of element.pyx.
-        """
-        raise TypeError(arith_error_message(self, right, mul))
-
->>>>>>> 5cd62cb4
     def __pow__(self, n, dummy):
         """
         Return the (integral) power of self.
