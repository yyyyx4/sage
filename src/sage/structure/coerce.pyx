--- conflicted
+++ resolved
@@ -1135,12 +1135,7 @@
         corresponding to ``op``, and failing that, it tries to coerce `x` and `y`
         into a common parent and calls ``op`` on them.
 
-<<<<<<< HEAD
-        If it cannot make sense of the operation, a :class:`TypeError`
-        is raised.
-=======
         If it cannot make sense of the operation, a :class:`TypeError` is raised.
->>>>>>> 6695becb
 
         INPUT:
 
