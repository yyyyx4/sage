# sage.doctest: needs rpy2
r"""
Interfaces to R

This is the reference to the Sagemath R interface, usable from any
Sage program.

The %r interface creating an R cell in the sage
notebook is decribed in the Notebook manual.

The %R and %%R interface creating an R line or an R cell in the
Jupyter notebook are briefly decribed at the end of this page. This
documentation will be expanded and placed in the Jupyter notebook
manual when this manual exists.

The following examples try to follow "An Introduction to R" which can
be found at http://cran.r-project.org/doc/manuals/R-intro.html .

EXAMPLES:

Simple manipulations; numbers and vectors

The simplest data structure in R is the numeric vector which
consists of an ordered collection of numbers.  To create a
vector named `x` using the R interface in Sage, you pass the
R interpreter object a list or tuple of numbers::

    sage: x = r([10.4,5.6,3.1,6.4,21.7]); x
    [1] 10.4  5.6  3.1  6.4 21.7

You can invert elements of a vector x in R by using the
invert operator or by doing 1/x::

    sage: ~x
    [1] 0.09615385 0.17857143 0.32258065 0.15625000 0.04608295
    sage: 1/x
    [1] 0.09615385 0.17857143 0.32258065 0.15625000 0.04608295

The following assignment creates a vector `y` with 11 entries which
consists of two copies of `x` with a 0 in between::

    sage: y = r([x,0,x]); y
    [1] 10.4  5.6  3.1  6.4 21.7  0.0 10.4  5.6  3.1  6.4 21.7

Vector Arithmetic

The following command generates a new vector `v` of length 11 constructed
by adding together (element by element) `2x` repeated 2.2 times, `y`
repeated just once, and 1 repeated 11 times::

    sage: v = 2*x+y+1; v
    [1] 32.2 17.8 10.3 20.2 66.1 21.8 22.6 12.8 16.9 50.8 43.5

One can compute the sum of the elements of an R vector in the following
two ways::

    sage: sum(x)
    [1] 47.2
    sage: x.sum()
    [1] 47.2

One can calculate the sample variance of a list of numbers::

    sage: ((x-x.mean())^2/(x.length()-1)).sum()
    [1] 53.853
    sage: x.var()
    [1] 53.853

    sage: x.sort()
    [1] 3.1  5.6  6.4 10.4 21.7
    sage: x.min()
    [1] 3.1
    sage: x.max()
    [1] 21.7
    sage: x
    [1] 10.4  5.6  3.1  6.4 21.7

    sage: r(-17).sqrt()
    [1] NaN
    sage: r('-17+0i').sqrt()
    [1] 0+4.123106i

Generating an arithmetic sequence::

    sage: r('1:10')
    [1] 1  2  3  4  5  6  7  8  9 10

Because ``from`` is a keyword in Python, it can't be used
as a keyword argument.  Instead, ``from_`` can be passed, and
R will recognize it as the correct thing::

    sage: r.seq(length=10, from_=-1, by=.2)
    [1] -1.0 -0.8 -0.6 -0.4 -0.2  0.0  0.2  0.4  0.6  0.8

    sage: x = r([10.4,5.6,3.1,6.4,21.7])
    sage: x.rep(2)
    [1] 10.4  5.6  3.1  6.4 21.7 10.4  5.6  3.1  6.4 21.7
    sage: x.rep(times=2)
    [1] 10.4  5.6  3.1  6.4 21.7 10.4  5.6  3.1  6.4 21.7
    sage: x.rep(each=2)
    [1] 10.4 10.4  5.6  5.6  3.1  3.1  6.4  6.4 21.7 21.7

Missing Values::

    sage: na = r('NA')
    sage: z = r([1,2,3,na])
    sage: z
    [1]  1  2  3 NA
    sage: ind = r.is_na(z)
    sage: ind
    [1] FALSE FALSE FALSE  TRUE
    sage: zero = r(0)
    sage: zero / zero
    [1] NaN
    sage: inf = r('Inf')
    sage: inf-inf
    [1] NaN
    sage: r.is_na(inf)
    [1] FALSE
    sage: r.is_na(inf-inf)
    [1] TRUE
    sage: r.is_na(zero/zero)
    [1] TRUE
    sage: r.is_na(na)
    [1] TRUE
    sage: r.is_nan(inf-inf)
    [1] TRUE
    sage: r.is_nan(zero/zero)
    [1] TRUE
    sage: r.is_nan(na)
    [1] FALSE


Character Vectors::

    sage: labs = r.paste('c("X","Y")', '1:10', sep='""'); labs
    [1] "X1"  "Y2"  "X3"  "Y4"  "X5"  "Y6"  "X7"  "Y8"  "X9"  "Y10"


Index vectors; selecting and modifying subsets of a data set::

    sage: na = r('NA')
    sage: x = r([10.4,5.6,3.1,6.4,21.7,na]); x
    [1] 10.4  5.6  3.1  6.4 21.7   NA
    sage: x['!is.na(self)']
    [1] 10.4  5.6  3.1  6.4 21.7

    sage: x = r([10.4,5.6,3.1,6.4,21.7,na]); x
    [1] 10.4  5.6  3.1  6.4 21.7   NA
    sage: (x+1)['(!is.na(self)) & self>0']
    [1] 11.4  6.6  4.1  7.4 22.7
    sage: x = r([10.4,-2,3.1,-0.5,21.7,na]); x
    [1] 10.4 -2.0  3.1 -0.5 21.7   NA
    sage: (x+1)['(!is.na(self)) & self>0']
    [1] 11.4  4.1  0.5 22.7

Distributions::

<<<<<<< HEAD
    sage: r.options(width='60')  # optional - rpy2
=======
    sage: r.options(width="60")
>>>>>>> ab24dac4
    $width
    [1] 80

    sage: rr = r.dnorm(r.seq(-3,3,0.1))
    sage: rr
     [1] 0.004431848 0.005952532 0.007915452 0.010420935
     [5] 0.013582969 0.017528300 0.022394530 0.028327038
     [9] 0.035474593 0.043983596 0.053990967 0.065615815
    [13] 0.078950158 0.094049077 0.110920835 0.129517596
    [17] 0.149727466 0.171368592 0.194186055 0.217852177
    [21] 0.241970725 0.266085250 0.289691553 0.312253933
    [25] 0.333224603 0.352065327 0.368270140 0.381387815
    [29] 0.391042694 0.396952547 0.398942280 0.396952547
    [33] 0.391042694 0.381387815 0.368270140 0.352065327
    [37] 0.333224603 0.312253933 0.289691553 0.266085250
    [41] 0.241970725 0.217852177 0.194186055 0.171368592
    [45] 0.149727466 0.129517596 0.110920835 0.094049077
    [49] 0.078950158 0.065615815 0.053990967 0.043983596
    [53] 0.035474593 0.028327038 0.022394530 0.017528300
    [57] 0.013582969 0.010420935 0.007915452 0.005952532
    [61] 0.004431848

Convert R Data Structures to Python/Sage::

    sage: rr = r.dnorm(r.seq(-3,3,0.1))
    sage: sum(rr._sage_())
    9.9772125168981...

Or you get a dictionary to be able to access all the information::

    sage: rs = r.summary(r.c(1,4,3,4,3,2,5,1))
    sage: rs
       Min. 1st Qu.  Median    Mean 3rd Qu.    Max.
      1.000   1.750   3.000   2.875   4.000   5.000
      sage: d = rs._sage_()
      sage: d['DATA']
      [1, 1.75, 3, 2.875, 4, 5]
      sage: d['_Names']
      ['Min.', '1st Qu.', 'Median', 'Mean', '3rd Qu.', 'Max.']
      sage: d['_r_class']
      ['summaryDefault', 'table']

It is also possible to access the plotting capabilities of R
through Sage.  For more information see the documentation of
r.plot() or r.png().

THE JUPYTER NOTEBOOK INTERFACE (work in progress).

The %r interface described in the Sage notebook manual is not useful
in the Jupyter notebook : it creates a inferior R interpreter which
cannot be escaped.

The RPy2 library allows the creation of an R cell in the Jupyter
notebook analogous to the %r escape in command line or %r cell in a
Sage notebook.

The interface is loaded by a cell containing the sole code:

"%load_ext rpy2.ipython"

After execution of this code, the %R and %%R magics are available:

- %R allows the execution of a single line of R code. Data exchange is
   possible via the -i and -o options. Do "%R?" in a standalone cell
   to get the documentation.

- %%R allows the execution in R of the whole text of a cell, with
    similar options (do "%%R?" in a standalone cell for
    documentation).

A few important points must be noted:

- The R interpreter launched by this interface IS (currently)
  DIFFERENT from the R interpreter used br other r... functions.

- Data exchanged via the -i and -o options have a format DIFFERENT
  from the format used by the r... functions (RPy2 mostly uses arrays,
  and bugs the user to use the pandas Python package).

- R graphics are (beautifully) displayed in output cells, but are not
  directly importable. You have to save them as .png, .pdf or .svg
  files and import them in Sage for further use.

In its current incarnation, this interface is mostly useful to
statisticians needing Sage for a few symbolic computations but mostly
using R for applied work.

AUTHORS:

- Mike Hansen (2007-11-01)
- William Stein (2008-04-19)
- Harald Schilly (2008-03-20)
- Mike Hansen (2008-04-19)
- Emmanuel Charpentier (2015-12-12, RPy2 interface)
"""

# ************************************************************************
#
#       Copyright (C) 2007 William Stein <wstein@gmail.com>
#                     2007 Mike Hansen   <mhansen@gmail.com>
#                     2008 Harald Schilly <harald.schilly@gmail.com>
#
#  Distributed under the terms of the GNU General Public License (GPL)
#
#                  https://www.gnu.org/licenses/
#
# ************************************************************************
import os

from .interface import Interface, InterfaceElement, InterfaceFunction, InterfaceFunctionElement
from sage.env import DOT_SAGE
import re
from sage.structure.element import parent
from sage.interfaces.tab_completion import ExtraTabCompletion
from sage.misc.instancedoc import instancedoc

# see the _lazy_init for some reasoning behind the lazy imports
from sage.misc.lazy_import import lazy_import
from sage.features import PythonModule

rpy2_feature = PythonModule('rpy2', spkg='rpy2', type='standard')

lazy_import("rpy2", "robjects", feature=rpy2_feature)
lazy_import("rpy2.robjects", "packages", "rpy2_packages", feature=rpy2_feature)
lazy_import("rpy2.robjects.conversion", ["localconverter", "Converter"], feature=rpy2_feature)

# for help page fetching
lazy_import("rpy2.robjects.help", "Package", feature=rpy2_feature)
lazy_import("rpy2", "rinterface", feature=rpy2_feature)


COMMANDS_CACHE = '%s/r_commandlist.sobj' % DOT_SAGE

# there is a mirror network, but lets take #1 for now
RRepositoryURL = "http://cran.r-project.org/"
RFilteredPackages = ['.GlobalEnv']

# crosscheck with https://svn.r-project.org/R/trunk/src/main/names.c
# but package:base should cover this. i think.
RBaseCommands = ['c', "NULL", "NA", "True", "False", "Inf", "NaN"]


def _setup_r_to_sage_converter():
    """
    Set up a the converter used to convert from rpy2's
    representation of R objects to the one sage expects.

    EXAMPLES:

    Simple numeric values are represented as vectors in R. So `1`
    would actually be an array of length 1. We convert all vectors of
    length 1 to simple values, whether or not they "originally" were
    simple values or not::

        sage: r([42]).sage()
        42

        sage: r(42).sage()
        42

        sage: r('c("foo")').sage()
        'foo'

    Arrays of length greater than one are treated normally::

        sage: r([42, 43]).sage()
        [42, 43]

    We also convert all numeric values to integers if that is possible without
    loss of precision::

        sage: type(r([1.0]).sage()) == int
        True

        sage: r([1.0, 42.5]).sage()
        [1, 42.5]

    Matrices are converted to sage matrices::

        sage: r('matrix(c(2,4,3,1,5,7), nrow=2, ncol=3)').sage()
        [2 3 5]
        [4 1 7]

    More complex r structures are represented by dictionaries::

        sage: r.summary(1).sage()
        {'DATA': [1, 1, 1, 1, 1, 1],
         '_Names': ['Min.', '1st Qu.', 'Median', 'Mean', '3rd Qu.', 'Max.'],
         '_r_class': ['summaryDefault', 'table']}

<<<<<<< HEAD
        sage: r.options(width='60').sage()  # optional - rpy2
=======
        sage: r.options(width="60").sage()
>>>>>>> ab24dac4
        {'DATA': {'width': 60}, '_Names': 'width'}

    The conversion can handle "not a number", infinity, imaginary values and
    missing values::

        sage: r(-17).sqrt().sage()
        nan
        sage: r('-17+0i').sqrt().sage()
        4.123105625617661j
        sage: r('NA').sage()
        NA
        sage: inf = r('Inf'); inf.sage()
        inf

    Character Vectors are represented by regular python arrays::

        sage: labs = r.paste('c("X","Y")', '1:10', sep='""'); labs.sage()
        ['X1', 'Y2', 'X3', 'Y4', 'X5', 'Y6', 'X7', 'Y8', 'X9', 'Y10']
    """
    from rpy2.rinterface import SexpVector, ListSexpVector, FloatSexpVector

    # convert rpy2's representation of r objects to the one sage expects (as defined by the old
    # expect interface)
    cv = Converter('r to sage converter')

    # support rpy version 2 and 3
    try:
        rpy2py = cv.rpy2py
    except AttributeError:
        rpy2py = cv.ri2py

    # fallback
    rpy2py.register(object, lambda obj: obj)

    def float_to_int_if_possible(f):
        # First, round the float to at most 15 significant places.
        # This is what R does by default when using `dput`. It prevents
        # platform-specific fluctuations.
        f = float('%.15g' % f)
        # Preserve the behaviour of the old r parser, e.g. return 1 instead of 1.0
        float_or_int = int(f) if isinstance(f, int) or f.is_integer() else f
        return float_or_int
    rpy2py.register(float, float_to_int_if_possible)

    def list_to_singleton_if_possible(l):
        if len(l) == 1:
            return l[0]
        else:
            return l

    def _vector(vec):
        attrs = vec.list_attrs()
        # Recursive calls have to be made explicitly
        # https://bitbucket.org/rpy2/rpy2/issues/363/custom-converters-are-not-applied
        data = list_to_singleton_if_possible([rpy2py(val) for val in vec])
        rclass = list(vec.do_slot('class')) if 'class' in attrs else vec.rclass

        if 'names' in attrs:
            # separate names and values, call rpy2py recursively to convert elements
            names = list_to_singleton_if_possible(list(vec.do_slot('names')))
            return {
                'DATA': data,
                '_Names': names,
                '_r_class': rclass,
            }
        else:
            # if no names are present, convert to a normal list or a single value
            return data
    rpy2py.register(SexpVector, _vector)

    def _matrix(mat):
        if 'dim' in mat.list_attrs():
            try:
                from sage.matrix.constructor import matrix
                dimensions = mat.do_slot("dim")
                if len(dimensions) != 2:
                    raise NotImplementedError("Higher-dimension matrices are currently not supported")
                (nrow, ncol) = dimensions
                # Since R does it the other way round, we assign transposed and
                # then transpose the matrix :)
                m = matrix(ncol, nrow, [rpy2py(i) for i in mat])
                return m.transpose()
            except TypeError:
                pass
        else:
            return _vector(mat)
    rpy2py.register(FloatSexpVector, _matrix)

    def _list_vector(vec):
        # we have a R list (vector of arbitrary elements)
        attrs = vec.list_attrs()
        names = vec.do_slot('names')
        values = [rpy2py(val) for val in vec]
        rclass = list(vec.do_slot('class')) if 'class' in attrs else vec.rclass
        data = zip(names, values)
        return {
            'DATA': dict(data),
            '_Names': rpy2py(names),
            # We don't give the rclass here because the old expect interface
            # didn't do that either and we want to maintain compatibility.
        }
    rpy2py.register(ListSexpVector, _list_vector)

    return cv


class R(ExtraTabCompletion, Interface):
    def __init__(self,
                 maxread=None,
                 logfile=None,
                 init_list_length=1024,
                 seed=None):
        """
        An interface to the R interpreter.

        R is a comprehensive collection of methods for statistics,
        modelling, bioinformatics, data analysis and much more.
        For more details, see http://www.r-project.org/about.html

        Resources:

        * http://r-project.org/ provides more information about R.
        * http://rseek.org/ R's own search engine.

        EXAMPLES::

             sage: r.summary(r.c(1,2,3,111,2,3,2,3,2,5,4))
             Min. 1st Qu.  Median    Mean 3rd Qu.    Max.
             1.00    2.00    3.00   12.55    3.50  111.00

        TESTS::

            sage: r == loads(dumps(r))
            True
        """
        Interface.__init__(
            self,
            name='r',  # The capitalized version of this is used for printing.
        )
        self._seed = seed
        self._initialized = False  # done lazily

    def _lazy_init(self):
        """
        Initialize the R interpreter.

        This will set the initial options and implicitly (through
        lazy_import) import rpy2 if it is not already imported.

        Importing rpy2 takes something in the order of hundreds of milliseconds.
        It also takes tens of megabytes of RAM. Since an instance of R is
        assigned to the global variable `r` at sage startup, it is important to
        be as lazy as possible here.
        For some discussion, see https://bitbucket.org/rpy2/rpy2/issues/490.

        Also, importing rpy2 too early (e.g. before numpy) can cause issues with
        the blas implementation that is used.
        For details, see https://bitbucket.org/rpy2/rpy2/issues/491.

        TESTS:

        Initialization happens on eval::

             sage: my_r = R()
             sage: my_r._initialized
             False
             sage: my_r(42) # indirect doctest
             [1] 42
             sage: my_r._initialized
             True

        And on package import::

             sage: my_r = R()
             sage: my_r._initialized
             False
             sage: my_r.library('grid')
             sage: my_r._initialized
             True

        And when fetching help pages::

             sage: my_r = R()
             sage: my_r._initialized
             False
             sage: _ = my_r.help('c')
             sage: my_r._initialized
             True
        """
        if not self._initialized:
            # Set this to True *before* the call to start, since that will call eval() which will in turn call this function.
            # Setting this to True early prevents infinite recursion.
            self._initialized = True
            self._r_to_sage_converter = _setup_r_to_sage_converter()
            self._start()

    def _coerce_impl(self, x, use_special=True):
        """
        TESTS:

        Check conversion of Booleans (:issue:`28705`)::

            sage: repr(r(True)) == r._true_symbol()  # indirect doctest
            True
        """
        # We overwrite _coerce_impl here because r._true_symbol() and
        # r._false_symbol() are output strings that start with "[1] " and thus
        # cannot be used as input
        if isinstance(x, bool):
            return self('TRUE' if x else 'FALSE')
        return super()._coerce_impl(x, use_special=use_special)

    def set_seed(self, seed=None):
        """
        Set the seed for R interpreter.

        The seed should be an integer.

        EXAMPLES::

            sage: r = R()
            sage: r.set_seed(1)
            1
            sage: r.sample("1:10", 5) # random
            [1] 3 4 5 7 2
        """
        if seed is None:
            seed = self.rand_seed()
        self.eval('set.seed(%d)' % seed)
        self._seed = seed
        return seed

    def _start(self):
        """
        Start up the R interpreter and sets the initial prompt and options.

        This is called the first time the R interface is actually used.

        EXAMPLES::

            sage: r = R()
            sage: r._start()
        """
        # pager needed to replace help view from less to printout
        # option device= is for plotting, is set to x11, NULL would be better?
        self.eval('options(pager="cat",device="png")')
        self.eval('options(repos="%s")' % RRepositoryURL)
        self.eval('options(CRAN="%s")' % RRepositoryURL)

        # don't abort on errors, just raise them!
        # necessary for non-interactive execution
        self.eval('options(error = expression(NULL))')

        # set random seed
        self.set_seed(self._seed)

    def png(self, *args, **kwds):
        """
        Create an R PNG device.

        This should primarily be used to save an R graphic to a custom file.  Note
        that when using this in the notebook, one must plot in the same cell that
        one creates the device.  See r.plot() documentation for more information
        about plotting via R in Sage.

        These examples won't work on the many platforms where R still gets
        built without graphics support.

        EXAMPLES::

            sage: filename = tmp_filename() + '.png'
            sage: r.png(filename='"%s"'%filename)               # optional - rgraphics
            NULL
            sage: x = r([1,2,3])
            sage: y = r([4,5,6])
            sage: r.plot(x,y)                                   # optional - rgraphics
            null device
                      1
            sage: import os; os.unlink(filename)                # optional - rgraphics

        We want to make sure that we actually can view R graphics, which happens
        differently on different platforms::

            sage: s = r.eval('capabilities("png")')   # should be on Linux and Solaris
            sage: t = r.eval('capabilities("aqua")')  # should be on all supported Mac versions
            sage: "TRUE" in s+t                                 # optional - rgraphics
            True
        """
        # Check to see if R has PNG support
        s = self.eval('capabilities("png")')
        t = self.eval('capabilities("aqua")')
        if "TRUE" not in s + t:
            raise RuntimeError("R was not compiled with PNG support")
        return RFunction(self, 'png')(*args, **kwds)

    def convert_r_list(self, l):
        r"""
        Convert an R list to a Python list.

        EXAMPLES::

            sage: s = 'c(".GlobalEnv", "package:stats", "package:graphics", "package:grDevices", \n"package:utils", "package:datasets", "package:methods", "Autoloads", \n"package:base")'
            sage: r.convert_r_list(s)
            ['.GlobalEnv',
             'package:stats',
             'package:graphics',
             'package:grDevices',
             'package:utils',
             'package:datasets',
             'package:methods',
             'Autoloads',
             'package:base']
        """
        # This function is only kept for legacy reasons. It was used internally
        # in the old expect based interface and for some reason was made part
        # of the public api.
        return self(l).sage()

    def install_packages(self, package_name):
        """
        Install an R package into Sage's R installation.

        EXAMPLES::

            sage: r.install_packages('aaMI')       # not tested
            ...
            R is free software and comes with ABSOLUTELY NO WARRANTY.
            You are welcome to redistribute it under certain conditions.
            Type 'license()' or 'licence()' for distribution details.
            ...
            Please restart Sage in order to use 'aaMI'.
        """
        cmd = """options(repos="%s"); install.packages("%s")""" % (RRepositoryURL, package_name)
        os.system("time echo '%s' | R --vanilla" % cmd)
        print("Please restart Sage in order to use '%s'." % package_name)

    def _repr_(self):
        """
        Return string representation of this R interface.

        EXAMPLES::

            sage: r                 # indirect doctest
            R Interpreter
        """
        return 'R Interpreter'

    def __reduce__(self):
        """
        Used in serializing an R interface.

        EXAMPLES::

            sage: from sage.interfaces.r import r
            sage: rlr, t = r.__reduce__()
            sage: rlr(*t)
            R Interpreter
        """
        return reduce_load_R, tuple([])

    def __getattr__(self, attrname):
        """
        Called when you get an attribute of the R interface.  This
        manufactures an R function, which is a Python function that
        can then be called with various inputs.

        EXAMPLES::

            sage: c = r.c; c
            c
            sage: type(c)
            <class 'sage.interfaces.r.RFunction'>
        """
        try:
            # First try to get a regular python attribute. This makes it
            # possible to still use attributes like _r_to_sage_converter
            # internally.
            self.__getattribute__(attrname)
        except AttributeError:
            # if there is no such attribute, get the r attribute
            if attrname[:1] == "_":
                raise AttributeError("Attribute {} is not allowed to start with an underscore.".format(attrname))
            return RFunction(self, attrname)

    def _read_in_file_command(self, filename):
        r"""
        Return the R command (as a string) to read in a file named
        filename into the R interpreter.

        EXAMPLES::

            sage: r._read_in_file_command('file.txt')
            'file=file("file.txt",open="r")\nsource(file)'
        """
        return 'file=file("%s",open="r")\nsource(file)' % filename

    def read(self, filename):
        r"""
        Read filename into the R interpreter by calling R's source function on a
        read-only file connection.

        EXAMPLES::

            sage: filename = tmp_filename()
            sage: f = open(filename, 'w')
            sage: _ = f.write('a <- 2+2\n')
            sage: f.close()
            sage: r.read(filename)
            sage: r.get('a')
            '[1] 4'
        """
        self.eval(self._read_in_file_command(filename))

    def _install_hints(self):
        """
        EXAMPLES::

            sage: print(r._install_hints())
            R is currently installed with Sage.
        """
        return "R is currently installed with Sage.\n"

    def _source(self, s):
        """
        Return the source code of an R function as a string.

        INPUT:

        - ``s`` -- the name of the function as a string

        EXAMPLES::

            sage: print(r._source("c"))
            function (...)  .Primitive("c")
        """
        if s[-2:] == "()":
            s = s[-2:]
        return self.eval('%s' % s)

    def source(self, s):
        """
        Display the R source (if possible) about the function named s.

        INPUT:

        - ``s`` -- string representing the function whose source code you want to see

        OUTPUT: string; source code

        EXAMPLES::

            sage: print(r.source("c"))
            function (...)  .Primitive("c")
        """
        return self._source(s)

    def version(self):
        """
        Return the version of R currently running.

        OUTPUT: tuple of ints; string

        EXAMPLES::

            sage: r.version()                   # not tested
            ((3, 0, 1), 'R version 3.0.1 (2013-05-16)')
            sage: rint, rstr = r.version()
            sage: rint[0] >= 3
            True
            sage: rstr.startswith('R version')
            True
        """
        major_re = re.compile(r'^major\s*(\d.*?)$', re.M)
        minor_re = re.compile(r'^minor\s*(\d.*?)$', re.M)
        version_string_re = re.compile(r'^version.string\s*(R.*?)$', re.M)

        s = self.eval('version')

        major = int(major_re.findall(s)[0].strip())
        minor = tuple(int(i) for i in minor_re.findall(s)[0].strip().split("."))
        version_string = version_string_re.findall(s)[0].strip()

        return ((major,) + minor, version_string)

    def library(self, library_name):
        """
        Load the library library_name into the R interpreter.

        This function raises an ImportError if the given library
        is not known.

        INPUT:

        - ``library_name`` -- string

        EXAMPLES::

            sage: r.library('grid')
            sage: 'grid' in r.eval('(.packages())')
            True
            sage: r.library('foobar')
            Traceback (most recent call last):
            ...
            ImportError: ...
        """
        self._lazy_init()
        if rpy2_packages.isinstalled(library_name):
            rpy2_packages.importr(library_name)
        else:
            raise ImportError("R library {} not installed".format(library_name))

        try:
            # We need to rebuild keywords!
            del self.__tab_completion
        except AttributeError:
            pass
        self._tab_completion(verbose=False, use_disk_cache=False)

    require = library  # overwrites require

    def available_packages(self):
        """
        Return a list of all available R package names.

        This list is not necessarily sorted.

        OUTPUT: list of strings

        .. note::

            This requires an internet connection. The CRAN server is
            that is checked is defined at the top of sage/interfaces/r.py.

        EXAMPLES::

            sage: ap = r.available_packages()                   # optional - internet
            sage: len(ap) > 20                                  # optional - internet
            True
        """
        p = self.new('available.packages("%s/src/contrib")' % RRepositoryURL)
        s = str(p).splitlines()[1:]
        v = [x.split()[0].strip("'") for x in s]
        return v
        # The following was more structural, but breaks on my machine.  (stein)
        # p = p._sage_()
        # s = p['_Dim'][0]
        # l = [[p['DATA'][i],p['DATA'][s+1+i]] for i in range(0,s)]
        # return l

    def _object_class(self):
        """
        Return the underlying class of elements of the R interface object.

        OUTPUT: a Python class

        EXAMPLES::

            sage: r._object_class()
            <class 'sage.interfaces.r.RElement'>
        """
        return RElement

    def _true_symbol(self):
        """
        Return the symbol that represents ``True`` in R.

        OUTPUT: string

        EXAMPLES::

            sage: r._true_symbol()
            '[1] TRUE'
        """
        # return the string rep of truth, i.e., what the system outputs
        # when you type 1==1.
        return "[1] TRUE"

    def _false_symbol(self):
        """
        Return the symbol that represents ``True`` in R.

        OUTPUT: string

        EXAMPLES::

            sage: r._false_symbol()
            '[1] FALSE'
        """
        # return the string rep of false, i.e., what the system outputs
        # when you type 1==2.
        return "[1] FALSE"

    def _equality_symbol(self):
        """
        EXAMPLES::

            sage: r._equality_symbol()
            '=='
        """
        # return the symbol for checking equality, e.g., == or eq.
        return "=="

    # A replacement for rpy2's help.pages that only considers loaded packages
    # (as R's help function does by default). Hopefully upstream will support
    # this in the future: https://bitbucket.org/rpy2/rpy2/issues/498
    def _loaded_package_pages(self, topic):
        # for some reason `except` doesn't work with lazy import, so import this here
        from rpy2.robjects.help import HelpNotFoundError
        self._lazy_init()
        res = list()

        for name in rinterface.baseenv['loadedNamespaces']():
            pack = Package(name)
            try:
                page = pack.fetch(topic)
                res.append(page)
            except HelpNotFoundError:
                pass

        return tuple(res)

    def help(self, command):
        """
        Return help string for a given command.

        INPUT:

        - ``command`` -- string

        OUTPUT: HelpExpression; a subclass of string whose ``__repr__``
        method is ``__str__``, so it prints nicely

        EXAMPLES::

            sage: r.help('c')
            title
            -----
            <BLANKLINE>
            Combine Values into a Vector or List
            <BLANKLINE>
            name
            ----
            <BLANKLINE>
            c
            ...
        """
        # This is looking for the topic in all existing namespaces.
        # Theoretically, there may be multiple options. We ignore that.
        pages_for_topic = self._loaded_package_pages(command)
        if len(pages_for_topic) == 0:
            raise ValueError("There is no help page for the given topic")

        s = pages_for_topic[0].to_docstring()
        return HelpExpression(s)

    def _assign_symbol(self):
        """
        Return the symbol used in R for assignment, which is ' <- '.

        OUTPUT: string

        EXAMPLES::

            sage: r._assign_symbol()
            ' <- '
        """
        return " <- "

    def _left_list_delim(self):
        """
        Return the left delimiter for lists in R, which is 'c('.

        OUTPUT: string

        EXAMPLES::

            sage: r._left_list_delim()
            'c('
        """
        return "c("

    def _right_list_delim(self):
        """
        Return the right delimiter for lists in R, which is 'c('.

        OUTPUT: string

        EXAMPLES::

            sage: r._right_list_delim()
            ')'
        """
        return ")"

    def console(self):
        """
        Run the R console as a separate new R process.

        EXAMPLES::

            sage: r.console()                    # not tested
                R version 2.6.1 (2007-11-26)
                Copyright (C) 2007 The R Foundation for Statistical Computing
                ISBN 3-900051-07-0
                ...
        """
        r_console()

    def function_call(self, function, args=None, kwds=None):
        """
        Return the result of calling an R function, with given args and keyword args.

        OUTPUT: RElement; an object in R

        EXAMPLES::

            sage: r.function_call('length', args=[ [1,2,3] ])
            [1] 3
        """
        args, kwds = self._convert_args_kwds(args, kwds)
        self._check_valid_function_name(function)
        return self.new("%s(%s)" % (function, ",".join([s.name() for s in args] +
                                                       [self._sage_to_r_name(key) + '=' + kwds[key].name() for key in kwds])))

    def call(self, function_name, *args, **kwds):
        r"""
        This is an alias for :meth:`function_call`.

        EXAMPLES::

            sage: r.call('length', [1,2,3])
            [1] 3
        """
        return self.function_call(function_name, args=args, kwds=kwds)

    def _an_element_(self):
        """
        Return an element belonging to the R interpreter.  This is used
        behind the scenes when doing things like comparisons, etc.

        OUTPUT: RElement; an R element

        EXAMPLES::

            sage: r._an_element_()
            [1] 0
            sage: type(_)
            <class 'sage.interfaces.r.RElement'>
        """
        return self(0)

    def set(self, var, value):
        """
        Set the variable var in R to what the string value evaluates to in R.

        INPUT:

        - ``var`` -- string
        - ``value`` -- string

        EXAMPLES::

            sage: r.set('a', '2 + 3')
            sage: r.get('a')
            '[1] 5'
        """
        _ = self.eval(f'{var} <- {value}')

    def get(self, var):
        """
        Return the string representation of the variable var.

        INPUT:

        - ``var`` -- string

        OUTPUT: string

        EXAMPLES::

            sage: r.set('a', 2)
            sage: r.get('a')
            '[1] 2'
        """
        return self.eval('%s' % var)

    def na(self):
        """
        Return the NA in R.

        OUTPUT: RElement; an element of R

        EXAMPLES::

            sage: r.na()
            [1] NA
        """
        return self('NA')

    def completions(self, s):
        """
        Return all commands names that complete the command starting with the
        string s.   This is like typing s[Ctrl-T] in the R interpreter.

        INPUT:

        - ``s`` -- string

        OUTPUT: list of strings

        EXAMPLES::

            sage: dummy = r._tab_completion(use_disk_cache=False)  # clean doctest
            sage: 'testInheritedMethods' in r.completions('tes')
            True
        """
        return [name for name in self._tab_completion() if name[:len(s)] == s]

    def _commands(self):
        """
        Return list of all commands defined in R.

        OUTPUT: list; a sorted list of strings

        EXAMPLES::

            sage: l = r._commands()
            sage: 'AIC' in l
            True
            sage: len(l) > 200
            True
        """
        v = RBaseCommands

        ll = self('search()')._sage_()  # loaded libs

        for lib in ll:
            if lib in RFilteredPackages:
                continue

            if lib.find("package:") != 0:
                continue  # only packages

            raw = self('objects("%s")' % lib)._sage_()

            # TODO are there others? many of them are shortcuts or
            # should be done on another level, like selections in lists
            # instead of calling obj.[[( fun-args) or
            # other crazy stuff like that

            # TODO further filtering, check if strings are now
            # really functions, in R: exists(s, mode = "function"))
            # (apply to vector with sapply(vec,func))

            # filter only python compatible identifiers
            valid = re.compile('[^a-zA-Z0-9_]+')
            raw = [x for x in raw if valid.search(x) is None]
            v += raw

        v.sort()
        return v

    def _tab_completion(self, verbose=True, use_disk_cache=True):
        """
        Return list of all R functions.

        INPUT:

        - ``verbose`` -- boolean (default: ``True``); if ``True``, display
          debugging information
        - ``use_disk_cache`` -- boolean (default: ``True``); if ``True``, use
          the disk cache of tab completions to save time

        OUTPUT: list of string

        EXAMPLES::

            sage: t = r._tab_completion(verbose=False)
            sage: len(t) > 200
            True
        """
        try:
            return self.__tab_completion
        except AttributeError:
            import sage.misc.persist
            if use_disk_cache:
                try:
                    self.__tab_completion = sage.misc.persist.load(COMMANDS_CACHE)
                    return self.__tab_completion
                except OSError:
                    pass
            if verbose and use_disk_cache:
                print("\nBuilding R command completion list (this takes")
                print("a few seconds only the first time you do it).")
                print("To force rebuild later, delete %s." % COMMANDS_CACHE)
            v = self._commands()
            self.__tab_completion = v
            if len(v) > 200 and use_disk_cache:
                sage.misc.persist.save(v, COMMANDS_CACHE)
            return v

    def plot(self, *args, **kwds):
        """
        The R plot function.  Type r.help('plot') for much more extensive
        documentation about this function.  See also below for a brief
        introduction to more plotting with R.

        If one simply wants to view an R graphic, using this function is
        is sufficient (because it calls dev.off() to turn off the device).

        However, if one wants to save the graphic to a specific file, it
        should be used as in the example below to write the output.

        EXAMPLES:

        This example saves a plot to the standard R output, usually a
        filename like ``Rplot001.png`` - from the command line, in the
        current directory, and in the cell directory in the
        notebook. We use a temporary directory in this example while
        doctesting this example, but you should use something
        persistent in your own code::

            sage: from tempfile import TemporaryDirectory
            sage: with TemporaryDirectory() as d:               # optional - rgraphics
            ....:     _ = r.setwd(d)
            ....:     r.plot("1:10")
            null device
                      1

        To save to a specific file name, one should use :meth:`png` to set
        the output device to that file.  If this is done in the notebook, it
        must be done in the same cell as the plot itself::

            sage: filename = tmp_filename() + '.png'
            sage: r.png(filename='"%s"'%filename)               # optional - rgraphics
            NULL
            sage: x = r([1,2,3])
            sage: y = r([4,5,6])
            sage: r.plot(x,y)                                   # optional - rgraphics
            null device
                      1
            sage: import os; os.unlink(filename)                # optional - rgraphics

        Please note that for more extensive use of R's plotting
        capabilities (such as the lattices package), it is advisable
        to either use an interactive plotting device or to use the
        notebook.  The following examples are not tested, because they
        differ depending on operating system::

            sage: # not tested
            sage: r.X11()
            sage: r.quartz()
            sage: r.hist("rnorm(100)")
            sage: r.library("lattice")
            sage: r.histogram(x = '~ wt | cyl', data='mtcars')
            sage: r.dev_off()

        In the notebook, one can use r.png() to open the device, but
        would need to use the following since R lattice graphics do
        not automatically print away from the command line::

            sage: filename = tmp_filename() + '.png'  # not needed in notebook, used for doctesting
            sage: r.png(filename='"%s"'%filename)               # optional - rgraphics
            NULL
            sage: r.library("lattice")
            sage: r("print(histogram(~wt | cyl, data=mtcars))")         # optional - rgraphics
            sage: import os; os.unlink(filename)                # optional - rgraphics
        """
        # We have to define this to override the plot function defined in the
        # superclass.
        RFunction(self, 'plot')(*args, **kwds)
        return RFunction(self, 'dev.off')()

    def eval(self, code, *args, **kwds):
        """
        Evaluates a command inside the R interpreter and returns the output
        as a string.

        EXAMPLES::

            sage: r.eval('1+1')
            '[1] 2'
        """
        self._lazy_init()
        return str(robjects.r(code)).rstrip()

    def _r_to_sage_name(self, s):
        """
        Return a Sage/Python identifier from an R one.  This involves
        replacing periods with underscores, <- with __, and prepending
        _ in front of Python keywords.

        INPUT:

        - ``s`` -- string

        OUTPUT: string

        EXAMPLES::

            sage: f = r._r_to_sage_name
            sage: f('t.test')
            't_test'
            sage: f('attr<-')
            'attr__'
            sage: f('parent.env<-')
            'parent_env__'
            sage: f('class')
            'class_'
        """
        from keyword import iskeyword
        s = s.replace('.', '_')
        s = s.replace('<-', '__')
        if iskeyword(s):
            s += '_'
        return s

    def _sage_to_r_name(self, s):
        r"""
        The reverse of :meth:`_r_to_sage_name`.  See the docs for that method.

        EXAMPLES::

            sage: f = r._sage_to_r_name
            sage: f('t_test')
            't.test'
            sage: f('attr__')
            'attr<-'
            sage: f('parent_env__')
            'parent.env<-'
            sage: r._r_to_sage_name(f('parent_env__'))
            'parent_env__'
            sage: f('class_')
            'class'
        """
        if len(s) > 1 and s[-2:] == "__":
            s = s[:-2] + '<-'
        if len(s) > 0 and s[-1] == '_':
            s = s[:-1]
        s = s.replace('_', '.')
        return s

    def __getitem__(self, s):
        """
        Return the RFunction with name s.

        INPUT:

        - ``s`` -- string

        OUTPUT: RFunction; the R function that in R has name s

        EXAMPLES::

            sage: r['as.data.frame']
            as.data.frame
            sage: r['print']
            print
        """
        return RFunction(self, s, r_name=True)

    def chdir(self, dir):
        """
        Changes the working directory to ``dir``.

        INPUT:

        - ``dir`` -- the directory to change to

        EXAMPLES::

            sage: import tempfile
            sage: tmpdir = tempfile.mkdtemp()
            sage: r.chdir(tmpdir)

        Check that ``tmpdir`` and ``r.getwd()`` refer to the same
        directory.  We need to use ``realpath()`` in case ``$TMPDIR``
        (by default ``/tmp``) is a symbolic link (see :issue:`10264`).

        ::

            sage: os.path.realpath(tmpdir) == sageobj(r.getwd())  # known bug (issue #9970)
            True
        """
        self.execute('setwd(%r)' % dir)


@instancedoc
class RElement(ExtraTabCompletion, InterfaceElement):

    def _tab_completion(self):
        """
        Return a list of all methods of this object.

        .. note::

            Currently returns all R commands.

        EXAMPLES::

            sage: a = r([1,2,3])
            sage: t = a._tab_completion()
            sage: len(t) > 200
            True
        """
        # TODO: rewrite it, just take methods(class=class(self))
        return self.parent()._tab_completion()

    def tilde(self, x):
        """
        The tilde regression operator in R.

        EXAMPLES::

            sage: x = r([1,2,3,4,5])
            sage: y = r([3,5,7,9,11])
            sage: a = r.lm( y.tilde(x) ) # lm( y ~ x )
            sage: d = a._sage_()
            sage: d['DATA']['coefficients']['DATA'][1]
            2
        """
        par = self.parent()
        rx = par(x)
        return par.new("%s ~ %s" % (self.name(), rx.name()))

    stat_model = tilde

    def is_string(self):
        """
        Tell whether this element is a string.

        EXAMPLES::

            sage: r('"abc"').is_string()
            True
            sage: r([1,2,3]).is_string()
            False
        """
        return isinstance(self.sage(), str)

    def __len__(self):
        """
        Return the length of this object.

        OUTPUT: integer

        EXAMPLES::

            sage: x = r([10.4,5.6,3.1,6.4,21.7])
            sage: len(x)
            5
        """
        return self.parent()('length(%s)' % self.name()).sage()

    def __getattr__(self, attrname):
        """
        Return attribute of this object, which is an R function with this object
        as the first input.

        INPUT:

        - ``attrname`` -- string

        OUTPUT: RFunctionElement

        EXAMPLES::

            sage: x = r([1,2,3])
            sage: length = x.length
            sage: type(length)
            <class 'sage.interfaces.r.RFunctionElement'>
            sage: length()
            [1] 3
        """
        try:
            # First try to get a regular python attribute. This makes it
            # possible to still use attributes like _r_to_sage_converter
            # internally.
            self.__getattribute__(attrname)
        except AttributeError:
            self._check_valid()
            if attrname[:1] == "_":
                raise AttributeError("Attribute {} is not allowed to start with an underscore.".format(attrname))
            return RFunctionElement(self, attrname)

    def __getitem__(self, n):
        """
        Return element(s) of ``self``.

        INPUT:

        - ``n`` -- integer, a tuple, a string that makes sense to R, or an
          RElement

        OUTPUT: RElement

        EXAMPLES::

            sage: x = r([10.4,5.6,3.1,6.4,21.7])
            sage: x[0]
            numeric(0)
            sage: x[1]
            [1] 10.4
            sage: x[-1]
            [1] 5.6  3.1  6.4 21.7
            sage: x[-2]
            [1] 10.4  3.1  6.4 21.7
            sage: x[-3]
            [1] 10.4  5.6  6.4 21.7
            sage: x['c(2,3)']
            [1]  5.6 3.1
            sage: key = r.c(2,3)
            sage: x[key]
            [1]  5.6 3.1
            sage: m = r.array('1:3',r.c(2,4,2))
            sage: m
            , , 1
                 [,1] [,2] [,3] [,4]
            [1,]    1    3    2    1
            [2,]    2    1    3    2
            , , 2
                 [,1] [,2] [,3] [,4]
            [1,]    3    2    1    3
            [2,]    1    3    2    1
            sage: m[1,2,2]
            [1] 2
            sage: m[1,r.c(1,2),1]
            [1] 1 3
        """
        P = self._check_valid()
        if isinstance(n, str):
            n = n.replace('self', self._name)
            return P.new('%s[%s]' % (self._name, n))
        elif parent(n) is P:  # the key is RElement itself
            return P.new('%s[%s]' % (self._name, n.name()))
        elif not isinstance(n, tuple):
            return P.new('%s[%s]' % (self._name, n))
        else:
            L = []
            for i in range(len(n)):
                if parent(n[i]) is P:
                    L.append(n[i].name())
                else:
                    L.append(str(n[i]))
            return P.new('%s[%s]' % (self._name, ','.join(L)))

    def __bool__(self):
        """
        Implement ``bool(self)``.

        .. NOTE::

            bool(self) will only return ``True`` if ``self == 0`` contains a
            FALSE in its representation.

        EXAMPLES::

            sage: x = r([10.4,5.6,3.1,6.4,21.7])
            sage: bool(x)
            True
            sage: y = r([0,0,0,0])
            sage: bool(y)
            False
            sage: bool(r(0))
            False
            sage: bool(r(1))
            True
        """
        return "FALSE" in repr(self == 0)

    def _comparison(self, other, symbol):
        """
        Used to implement comparison of two objects.

        INPUT:

        - ``other`` -- RElement
        - ``symbol`` -- string

        OUTPUT: RElement; output is an R element (not a bool!)

        TESTS::

            sage: x = r([10.4,5.6,3.1,6.4,21.7])
            sage: x._comparison(10.4, "==")
            [1] TRUE FALSE FALSE FALSE FALSE
        """
        P = self.parent()
        other = P(other)
        return P('%s %s %s' % (self.name(), symbol, other.name()))

    def __eq__(self, other):
        """
        Equality testing term by term.

        INPUT:

        - ``other`` -- RElement

        OUTPUT: RElement; an R element (not a bool!)

        EXAMPLES:

        Notice that comparison is term by term and returns an R element. ::

            sage: x = r([10.4,5.6,3.1,6.4,21.7])
            sage: x == 10.4
            [1] TRUE FALSE FALSE FALSE FALSE
        """
        return self._comparison(other, "==")

    def __lt__(self, other):
        """
        Less than testing term by term.

        INPUT:

        - ``other`` -- RElement

        OUTPUT: RElement; an R element (not a bool!)

        EXAMPLES:

        Notice that comparison is term by term and returns an R element. ::

            sage: x = r([10.4,5.6,3.1,6.4,21.7])
            sage: x < 7
            [1] FALSE  TRUE  TRUE  TRUE FALSE
        """
        return self._comparison(other, "<")

    def __gt__(self, other):
        """
        Greater than testing term by term.

        INPUT:

        - ``other`` -- RElement

        OUTPUT: RElement; an R element (not a bool!)

        EXAMPLES:

        Notice that comparison is term by term and returns an R element. ::

            sage: x = r([10.4,5.6,3.1,6.4,21.7])
            sage: x > 8
            [1] TRUE FALSE FALSE FALSE  TRUE
        """
        return self._comparison(other, ">")

    def __le__(self, other):
        """
        Less than or equal testing term by term.

        INPUT:

        - ``other`` -- RElement

        OUTPUT: RElement; an R element (not a bool!)

        EXAMPLES::

            sage: x = r([10.4,5.6,3.1,6.4,21.7])
            sage: x <= 10.4
            [1] TRUE  TRUE  TRUE  TRUE FALSE
        """
        return self._comparison(other, "<=")

    def __ge__(self, other):
        """
        Greater than or equal testing term by term.

        INPUT:

        - ``other`` -- RElement

        OUTPUT: RElement; an R element (not a bool!)

        EXAMPLES::

            sage: x = r([10.4,5.6,3.1,6.4,21.7])
            sage: x >= 10.4
            [1] TRUE FALSE FALSE FALSE  TRUE
        """
        return self._comparison(other, ">=")

    def __ne__(self, other):
        """
        Not equal testing term by term.

        INPUT:

        - ``other`` -- RElement

        OUTPUT: RElement; an R element (not a bool!)

        EXAMPLES::

            sage: x = r([10.4,5.6,3.1,6.4,21.7])
            sage: x != 10.4
            [1] FALSE  TRUE  TRUE  TRUE  TRUE
        """
        return self._comparison(other, "!=")

    def dot_product(self, other):
        """
        Implement the notation ``self . other``.

        INPUT:

        - ``self``, ``other`` -- R elements

        OUTPUT: R element

        EXAMPLES::

            sage: c = r.c(1,2,3,4)
            sage: c.dot_product(c.t())
                 [,1] [,2] [,3] [,4]
            [1,]    1    2    3    4
            [2,]    2    4    6    8
            [3,]    3    6    9   12
            [4,]    4    8   12   16

            sage: v = r([3,-1,8])
            sage: v.dot_product(v)
                 [,1]
            [1,]   74
        """
        P = self._check_valid()
        Q = P(other)
        # the R operator is %*% for matrix multiplication
        return P('%s %%*%% %s' % (self.name(), Q.name()))

    def _sage_(self):
        r"""
        Return Sage representation of the R object.

        R objects are basic C structures, of different kind, that can
        be stacked together.  This is similar to Python lists with
        variable objects, including lists of lists.  If R lists have
        names, they are translated to a Python dictionary, with anonymous
        list entries called ``#{number}``.

        OUTPUT: object; Python object

        EXAMPLES::

            sage: rs = r.summary(r.c(1,4,3,4,3,2,5,1))
            sage: d = rs._sage_()
            sage: sorted(d.items())
            [('DATA', [1, 1.75, 3, 2.875, 4, 5]),
             ('_Names', ['Min.', '1st Qu.', 'Median', 'Mean', '3rd Qu.', 'Max.']),
             ('_r_class', ['summaryDefault', 'table'])]
        """
        self._check_valid()
        P = self.parent()

        with localconverter(P._r_to_sage_converter) as cv:
            return robjects.r(self.name())

    def _latex_(self):
        r"""
        Return LaTeX representation of this R object.

        This calls the ``latex`` command in R.

        OUTPUT: a latex expression (basically a string)

        EXAMPLES::

            sage: latex(r(2))  # optional - Hmisc (R package)
            2
        """
        from sage.misc.latex import LatexExpr
        self._check_valid()
        P = self.parent()
        # latex is in Hmisc, this is currently not part of Sage's R!!!
        try:
            P.library('Hmisc')
        except ImportError:
            raise RuntimeError("The R package 'Hmisc' is required for R to LaTeX conversion, but it is not available.")
        return LatexExpr(P.eval('latex(%s, file="");' % self.name()))


@instancedoc
class RFunctionElement(InterfaceFunctionElement):
    def __reduce__(self):
        """
        EXAMPLES::

            sage: a = r([1,2,3])
            sage: a.mean
            mean
            sage: dumps(a.mean)
            Traceback (most recent call last):
            ...
            NotImplementedError: pickling of R element methods is not yet supported
        """
        raise NotImplementedError("pickling of R element methods is not yet supported")

    def _instancedoc_(self):
        """
        Return the help for ``self`` as a string.

        EXAMPLES::

            sage: a = r([1,2,3])
            sage: length = a.length
            sage: print(length.__doc__)
            title
            -----
            <BLANKLINE>
            Length of an Object
            <BLANKLINE>
            name
            ----
            <BLANKLINE>
            length
            ...
        """
        M = self._obj.parent()
        return M.help(self._name)

    def _sage_src_(self):
        """
        Return the source code of ``self``.

        EXAMPLES::

            sage: a = r([1,2,3])
            sage: length = a.length
            sage: print(length._sage_src_())
            function (x)  .Primitive("length")
        """
        M = self._obj.parent()
        return M.source(self._name)

    def __call__(self, *args, **kwds):
        """
        EXAMPLES::

            sage: a = r([1,2,3])
            sage: length = a.length
            sage: length()
            [1] 3
        """
        return self._obj.parent().function_call(self._name, args=[self._obj] + list(args), kwds=kwds)


@instancedoc
class RFunction(InterfaceFunction):
    def __init__(self, parent, name, r_name=None):
        """
        A Function in the R interface.

        INPUT:

        - ``parent`` -- the R interface
        - ``name`` -- the name of the function for Python
        - ``r_name`` -- the name of the function in R itself (which can have dots in it)

        EXAMPLES::

            sage: length = r.length
            sage: type(length)
            <class 'sage.interfaces.r.RFunction'>
            sage: loads(dumps(length))
            length
        """
        self._parent = parent
        if r_name:
            self._name = name
        else:
            self._name = parent._sage_to_r_name(name)

    def __eq__(self, other):
        """
        EXAMPLES::

            sage: r.mean == loads(dumps(r.mean))
            True
            sage: r.mean == r.lr
            False
        """
        return (isinstance(other, RFunction) and
            self._name == other._name)

    def __ne__(self, other):
        """
        EXAMPLES::

            sage: r.mean != loads(dumps(r.mean))
            False
            sage: r.mean != r.lr
            True
        """
        return not (self == other)

    def _instancedoc_(self):
        """
        Return the help for ``self``.

        EXAMPLES::

            sage: length = r.length
            sage: print(length.__doc__)
            title
            -----
            <BLANKLINE>
            Length of an Object
            <BLANKLINE>
            name
            ----
            <BLANKLINE>
            length
            ...
        """
        M = self._parent
        return M.help(self._name)

    def _sage_src_(self):
        """
        Return the source of ``self``.

        EXAMPLES::

            sage: length = r.length
            sage: print(length._sage_src_())
            function (x)  .Primitive("length")
        """
        M = self._parent
        return M.source(self._name)

    def __call__(self, *args, **kwds):
        """
        EXAMPLES::

            sage: length = r.length
            sage: length([1,2,3])
            [1] 3
        """
        return self._parent.function_call(self._name, args=list(args), kwds=kwds)


def is_RElement(x):
    """
    Return ``True`` if x is an element in an R interface.

    INPUT:

    - ``x`` -- object

    OUTPUT: boolean

    EXAMPLES::

        sage: from sage.interfaces.r import is_RElement
        sage: is_RElement(2)
        doctest:...: DeprecationWarning: the function is_RElement is deprecated; use isinstance(x, sage.interfaces.abc.RElement) instead
        See https://github.com/sagemath/sage/issues/34804 for details.
        False
        sage: is_RElement(r(2))
        True
    """
    from sage.misc.superseded import deprecation
    deprecation(34804, "the function is_RElement is deprecated; use isinstance(x, sage.interfaces.abc.RElement) instead")

    return isinstance(x, RElement)


# An instance of R
r = R()


def reduce_load_R():
    """
    Used for reconstructing a copy of the R interpreter from a pickle.

    EXAMPLES::

        sage: from sage.interfaces.r import reduce_load_R
        sage: reduce_load_R()
        R Interpreter
    """
    return r


def r_console():
    """
    Spawn a new R command-line session.

    EXAMPLES::

        sage: r.console()                    # not tested
            R version 2.6.1 (2007-11-26)
            Copyright (C) 2007 The R Foundation for Statistical Computing
            ISBN 3-900051-07-0
            ...
    """
    from sage.repl.rich_output.display_manager import get_display_manager
    if not get_display_manager().is_in_terminal():
        raise RuntimeError('Can use the console only in the terminal. Try %%r magics instead.')
    # This will only spawn local processes
    os.system('R --vanilla')


def r_version():
    """
    Return the R version.

    EXAMPLES::

        sage: r_version()                       # not tested
        ((3, 0, 1), 'R version 3.0.1 (2013-05-16)')
        sage: rint, rstr = r_version()
        sage: rint[0] >= 3
        True
        sage: rstr.startswith('R version')
        True
    """
    return r.version()


class HelpExpression(str):
    """
    Used to improve printing of output of r.help.
    """
    def __repr__(self):
        r"""
        Return string representation of ``self``.

        OUTPUT: string

        EXAMPLES::

            sage: a = sage.interfaces.r.HelpExpression("This\nis\nR!")
            sage: type(a)
            <class 'sage.interfaces.r.HelpExpression'>
            sage: a
            This
            is
            R!
        """
        return str(self)<|MERGE_RESOLUTION|>--- conflicted
+++ resolved
@@ -156,11 +156,7 @@
 
 Distributions::
 
-<<<<<<< HEAD
-    sage: r.options(width='60')  # optional - rpy2
-=======
-    sage: r.options(width="60")
->>>>>>> ab24dac4
+    sage: r.options(width='60')
     $width
     [1] 80
 
@@ -351,11 +347,7 @@
          '_Names': ['Min.', '1st Qu.', 'Median', 'Mean', '3rd Qu.', 'Max.'],
          '_r_class': ['summaryDefault', 'table']}
 
-<<<<<<< HEAD
-        sage: r.options(width='60').sage()  # optional - rpy2
-=======
-        sage: r.options(width="60").sage()
->>>>>>> ab24dac4
+        sage: r.options(width='60').sage()
         {'DATA': {'width': 60}, '_Names': 'width'}
 
     The conversion can handle "not a number", infinity, imaginary values and
