--- conflicted
+++ resolved
@@ -1593,18 +1593,8 @@
         from sage.functions.hyperbolic import tanh, sinh, cosh, coth, sech, csch
         from sage.functions.other import abs
         from sage.misc.functional import symbolic_sum, symbolic_prod
-<<<<<<< HEAD
         from sage.symbolic.constants import I, pi
         register_symbol(pi, {'fricas': 'pi'}) # pi is also a function in fricas
-=======
-        from sage.rings.infinity import infinity
-        register_symbol(I, {'fricas': '(%i::EXPR Complex INT)'})
-        register_symbol(e, {'fricas': '%e'})
-        register_symbol(pi, {'fricas': 'pi'})  # fricas uses both pi and %pi
-        register_symbol(lambda: infinity, {'fricas': 'infinity'})
-        register_symbol(lambda: infinity, {'fricas': 'plusInfinity'})
-        register_symbol(lambda: -infinity, {'fricas': 'minusInfinity'})
->>>>>>> 46c5c53b
         register_symbol(cos, {'fricas': 'cos'})
         register_symbol(sin, {'fricas': 'sin'})
         register_symbol(tan, {'fricas': 'tan'})
