# -*- coding: utf-8 -*-
r"""
Directed graphs

This module implements functions and operations involving directed
graphs. Here is what they can do

**Graph basic operations:**

.. csv-table::
    :class: contentstable
    :widths: 30, 70
    :delim: |

    :meth:`~DiGraph.layout_acyclic_dummy` | Computes a (dummy) ranked layout so that all edges point upward.
    :meth:`~DiGraph.layout_acyclic` | Computes a ranked layout so that all edges point upward.
    :meth:`~DiGraph.reverse` | Returns a copy of digraph with edges reversed in direction.
    :meth:`~DiGraph.reverse_edge` | Reverses an edge.
    :meth:`~DiGraph.reverse_edges` | Reverses a list of edges.
    :meth:`~DiGraph.out_degree_sequence` | Return the outdegree sequence.
    :meth:`~DiGraph.out_degree_iterator` | Same as degree_iterator, but for out degree.
    :meth:`~DiGraph.out_degree` | Same as degree, but for out degree.
    :meth:`~DiGraph.in_degree_sequence` | Return the indegree sequence of this digraph.
    :meth:`~DiGraph.in_degree_iterator` | Same as degree_iterator, but for in degree.
    :meth:`~DiGraph.in_degree` | Same as degree, but for in-degree.
    :meth:`~DiGraph.neighbors_out` | Returns the list of the out-neighbors of a given vertex.
    :meth:`~DiGraph.neighbor_out_iterator` | Returns an iterator over the out-neighbors of a given vertex.
    :meth:`~DiGraph.neighbors_in` | Returns the list of the in-neighbors of a given vertex.
    :meth:`~DiGraph.neighbor_in_iterator` | Returns an iterator over the in-neighbors of vertex.
    :meth:`~DiGraph.outgoing_edges` | Returns a list of edges departing from vertices.
    :meth:`~DiGraph.outgoing_edge_iterator` | Return an iterator over all departing edges from vertices
    :meth:`~DiGraph.incoming_edges` | Returns a list of edges arriving at vertices.
    :meth:`~DiGraph.incoming_edge_iterator` | Return an iterator over all arriving edges from vertices
    :meth:`~DiGraph.sources` | Returns the list of all sources (vertices without incoming edges) of this digraph.
    :meth:`~DiGraph.sinks` | Returns the list of all sinks (vertices without outgoing edges) of this digraph.
    :meth:`~DiGraph.to_undirected` | Returns an undirected version of the graph.
    :meth:`~DiGraph.to_directed` | Since the graph is already directed, simply returns a copy of itself.
    :meth:`~DiGraph.is_directed` | Since digraph is directed, returns True.
    :meth:`~DiGraph.dig6_string` | Returns the dig6 representation of the digraph as an ASCII string.

**Paths and cycles:**

.. csv-table::
    :class: contentstable
    :widths: 30, 70
    :delim: |

    :meth:`~DiGraph.all_paths_iterator` | Returns an iterator over the paths of self. The paths are
    :meth:`~DiGraph.all_simple_paths` | Returns a list of all the simple paths of self starting
    :meth:`~DiGraph.all_cycles_iterator` | Returns an iterator over all the cycles of self starting
    :meth:`~DiGraph.all_simple_cycles` | Returns a list of all simple cycles of self.

**Representation theory:**

.. csv-table::
    :class: contentstable
    :widths: 30, 70
    :delim: |

    :meth:`~DiGraph.path_semigroup` | Returns the (partial) semigroup formed by the paths of the digraph.

**Connectivity:**

.. csv-table::
    :class: contentstable
    :widths: 30, 70
    :delim: |

    :meth:`~DiGraph.is_strongly_connected` | Returns whether the current ``DiGraph`` is strongly connected.
    :meth:`~DiGraph.strongly_connected_components_digraph` | Returns the digraph of the strongly connected components
    :meth:`~DiGraph.strongly_connected_components_subgraphs` | Returns the strongly connected components as a list of subgraphs.
    :meth:`~DiGraph.strongly_connected_component_containing_vertex` | Returns the strongly connected component containing a given vertex
    :meth:`~DiGraph.strongly_connected_components` | Returns the list of strongly connected components.
    :meth:`~DiGraph.immediate_dominators` | Return the immediate dominators of all vertices reachable from `root`.
    :meth:`~DiGraph.strong_articulation_points` | Return the strong articulation points of this digraph.


**Acyclicity:**

.. csv-table::
    :class: contentstable
    :widths: 30, 70
    :delim: |

    :meth:`~DiGraph.is_directed_acyclic` | Returns whether the digraph is acyclic or not.
    :meth:`~DiGraph.is_transitive` | Returns whether the digraph is transitive or not.
    :meth:`~DiGraph.is_aperiodic` | Returns whether the digraph is aperiodic or not.
    :meth:`~DiGraph.is_tournament` | Check whether the digraph is a tournament.
    :meth:`~DiGraph.period` | Returns the period of the digraph.
    :meth:`~DiGraph.level_sets` | Returns the level set decomposition of the digraph.
    :meth:`~DiGraph.topological_sort_generator` | Returns a list of all topological sorts of the digraph if it is acyclic
    :meth:`~DiGraph.topological_sort` | Returns a topological sort of the digraph if it is acyclic

**Hard stuff:**

.. csv-table::
    :class: contentstable
    :widths: 30, 70
    :delim: |

    :meth:`~DiGraph.feedback_edge_set` | Computes the minimum feedback edge (arc) set of a digraph

**Miscellanous:**

.. csv-table::
    :class: contentstable
    :widths: 30, 70
    :delim: |

    :meth:`~DiGraph.flow_polytope` | Computes the flow polytope of a digraph
    :meth:`~DiGraph.degree_polynomial` | Returns the generating polynomial of degrees of vertices in ``self``.

Methods
-------
"""
<<<<<<< HEAD
=======

# ****************************************************************************
#       Copyright (C) 2010      Alexandre Blondin Masse <alexandre.blondin.masse at gmail.com>
#                               Carl Witty <cwitty@newtonlabs.com>
#                               Gregory McWhirter <gmcwhirt@uci.edu>
#                               Minh Van Nguyen <nguyenminh2@gmail.com>
#                     2010-2011 Robert L. Miller <rlm@rlmiller.org>
#                     2010-2015 Nathann Cohen <nathann.cohen@gmail.com>
#                               Nicolas M. Thiery <nthiery@users.sf.net>
#                     2011      Johannes Klaus Fichte <fichte@kr.tuwien.ac.at>
#                     2012      Javier López Peña <vengoroso@gmail.com>
#                     2012      Jim Stark <jstarx@gmail.com>
#                     2012      Karl-Dieter Crisman <kcrisman@gmail.com>
#                     2012      Keshav Kini <keshav.kini@gmail.com>
#                     2012      Lukas Lansky <lansky@kam.mff.cuni.cz>
#                     2012-2015 Volker Braun <vbraun.name@gmail.com>
#                     2012-2017 Jeroen Demeyer <jdemeyer@cage.ugent.be>
#                     2012-2018 David Coudert <david.coudert@inria.fr>
#                     2013      Emily Gunawan <egunawan@umn.edu>
#                     2013      Gregg Musiker <musiker@math.mit.edu>
#                     2013      Mathieu Guay-Paquet <mathieu.guaypaquet@gmail.com>
#                     2013-2014 Simon King <simon.king@uni-jena.de>
#                     2014      Clemens Heuberger <clemens.heuberger@aau.at>
#                               Erik Massop <e.massop@hccnet.nl>
#                               R. Andrew Ohana <andrew.ohana@gmail.com>
#                               Wilfried Luebbe <wluebbe@gmail.com>
#                     2014-2015 André Apitzsch <andre.apitzsch@etit.tu-chemnitz.de>
#                               Darij Grinberg <darijgrinberg@gmail.com>
#                               Travis Scrimshaw <tscrim at ucdavis.edu>
#                               Vincent Delecroix <20100.delecroix@gmail.com>
#                     2014-2017 Frédéric Chapoton <chapoton@math.univ-lyon1.fr>
#                     2015      Michele Borassi <michele.borassi@imtlucca.it>
#                     2015-2017 John H. Palmieri <palmieri@math.washington.edu>
#                               Jori Mäntysalo <jori.mantysalo@uta.fi>
#                     2016      Dima Pasechnik <dimpase@gmail.com>
#                     2018      Meghana M Reddy <mreddymeghana@gmail.com>
#                               Julian Rüth <julian.rueth@fsfe.org>
#
# This program is free software: you can redistribute it and/or modify
# it under the terms of the GNU General Public License as published by
# the Free Software Foundation, either version 2 of the License, or
# (at your option) any later version.
#                  https://www.gnu.org/licenses/
# ****************************************************************************
>>>>>>> 309a7012
from __future__ import print_function, absolute_import

from copy import copy
from sage.rings.integer import Integer
from sage.rings.integer_ring import ZZ
from sage.misc.superseded import deprecation
import sage.graphs.generic_graph_pyx as generic_graph_pyx
from sage.graphs.generic_graph import GenericGraph
from sage.graphs.dot2tex_utils import have_dot2tex


class DiGraph(GenericGraph):
    r"""
    Directed graph.

    A digraph or directed graph is a set of vertices connected by oriented
    edges. See also the :wikipedia:`Directed_graph`. For a collection of
    pre-defined digraphs, see the :mod:`~sage.graphs.digraph_generators` module.

    A :class:`DiGraph` object has many methods whose list can be obtained by
    typing ``g.<tab>`` (i.e. hit the 'tab' key) or by reading the documentation
    of :mod:`~sage.graphs.digraph`, :mod:`~sage.graphs.generic_graph`, and
    :mod:`~sage.graphs.graph`.

    INPUT:

    By default, a :class:`DiGraph` object is simple (i.e. no *loops* nor
    *multiple edges*) and unweighted. This can be easily tuned with the
    appropriate flags (see below).

    -  ``data`` -- can be any of the following (see the ``format`` argument):

      #. ``DiGraph()`` -- build a digraph on 0 vertices.

      #. ``DiGraph(5)`` -- return an edgeless digraph on the 5 vertices 0,...,4.

      #. ``DiGraph([list_of_vertices,list_of_edges])`` -- returns a digraph with
         given vertices/edges.

         To bypass auto-detection, prefer the more explicit
         ``DiGraph([V,E],format='vertices_and_edges')``.

      #. ``DiGraph(list_of_edges)`` -- return a digraph with a given list of
         edges (see documentation of
         :meth:`~sage.graphs.generic_graph.GenericGraph.add_edges`).

         To bypass auto-detection, prefer the more explicit ``DiGraph(L,
         format='list_of_edges')``.

      #. ``DiGraph({1:[2,3,4],3:[4]})`` -- return a digraph by associating to
         each vertex the list of its out-neighbors.

         To bypass auto-detection, prefer the more explicit ``DiGraph(D,
         format='dict_of_lists')``.

      #. ``DiGraph({1: {2: 'a', 3:'b'} ,3:{2:'c'}})`` -- return a digraph by
         associating a list of out-neighbors to each vertex and providing its
         edge label.

         To bypass auto-detection, prefer the more explicit ``DiGraph(D,
         format='dict_of_dicts')``.

         For digraphs with multiple edges, you can provide a list of labels
         instead, e.g.: ``DiGraph({1: {2: ['a1', 'a2'], 3:['b']}
         ,3:{2:['c']}})``.

      #. ``DiGraph(a_matrix)`` -- return a digraph with given (weighted) adjacency
         matrix (see documentation of
         :meth:`~sage.graphs.generic_graph.GenericGraph.adjacency_matrix`).

         To bypass auto-detection, prefer the more explicit ``DiGraph(M,
         format='adjacency_matrix')``. To take weights into account, use
         ``format='weighted_adjacency_matrix'`` instead.

      #. ``DiGraph(a_nonsquare_matrix)`` -- return a digraph with given
         incidence matrix (see documentation of
         :meth:`~sage.graphs.generic_graph.GenericGraph.incidence_matrix`).

         To bypass auto-detection, prefer the more explicit ``DiGraph(M,
         format='incidence_matrix')``.

      #. ``DiGraph([V, f])`` -- return a digraph with a vertex set ``V`` and an
         edge `u,v` whenever ``f(u,v)`` is ``True``. Example: ``DiGraph([
         [1..10], lambda x,y: abs(x-y).is_square()])``

      #. ``DiGraph('FOC@?OC@_?')`` -- return a digraph from a dig6 string (see
         documentation of :meth:`dig6_string`).

      #. ``DiGraph(another_digraph)`` -- return a digraph from a Sage (di)graph,
         `pygraphviz <https://pygraphviz.github.io/>`__ digraph, `NetworkX
         <https://networkx.github.io/>`__ digraph, or `igraph
         <http://igraph.org/python/>`__ digraph.

    -  ``pos`` - a positioning dictionary: for example, the
       spring layout from NetworkX for the 5-cycle is::

         {0: [-0.91679746, 0.88169588],
          1: [ 0.47294849, 1.125     ],
          2: [ 1.125     ,-0.12867615],
          3: [ 0.12743933,-1.125     ],
          4: [-1.125     ,-0.50118505]}

    -  ``name`` - (must be an explicitly named parameter,
       i.e., name="complete") gives the graph a name

    -  ``loops`` - boolean, whether to allow loops (ignored
       if data is an instance of the DiGraph class)

    -  ``multiedges`` - boolean, whether to allow multiple
       edges (ignored if data is an instance of the DiGraph class)

    -  ``weighted`` - whether digraph thinks of itself as
       weighted or not. See self.weighted()

    - ``format`` - if set to ``None`` (default), :class:`DiGraph` tries to guess
      input's format. To avoid this possibly time-consuming step, one of the
      following values can be specified (see description above): ``"int"``,
      ``"dig6"``, ``"rule"``, ``"list_of_edges"``, ``"dict_of_lists"``,
      ``"dict_of_dicts"``, ``"adjacency_matrix"``,
      ``"weighted_adjacency_matrix"``, ``"incidence_matrix"``, ``"NX"``,
      ``"igraph"``.

    - ``sparse`` (boolean) -- ``sparse=True`` is an alias for
      ``data_structure="sparse"``, and ``sparse=False`` is an alias for
      ``data_structure="dense"``.

    - ``data_structure`` -- one of the following (for more information, see
      :mod:`~sage.graphs.base.overview`):

       * ``"dense"`` -- selects the :mod:`~sage.graphs.base.dense_graph`
         backend.

       * ``"sparse"`` -- selects the :mod:`~sage.graphs.base.sparse_graph`
         backend.

       * ``"static_sparse"`` -- selects the
         :mod:`~sage.graphs.base.static_sparse_backend` (this backend is faster
         than the sparse backend and smaller in memory, and it is immutable, so
         that the resulting graphs can be used as dictionary keys).

    - ``immutable`` (boolean) -- whether to create a immutable digraph. Note
      that ``immutable=True`` is actually a shortcut for
      ``data_structure='static_sparse'``.

    - ``vertex_labels`` - Whether to allow any object as a vertex (slower), or
      only the integers `0,...,n-1`, where `n` is the number of vertices.

    -  ``convert_empty_dict_labels_to_None`` - this arguments sets
       the default edge labels used by NetworkX (empty dictionaries)
       to be replaced by None, the default Sage edge label. It is
       set to ``True`` iff a NetworkX graph is on the input.

    EXAMPLES:

    #. A dictionary of dictionaries::

            sage: g = DiGraph({0:{1:'x',2:'z',3:'a'}, 2:{5:'out'}}); g
            Digraph on 5 vertices

       The labels ('x', 'z', 'a', 'out') are labels for edges. For
       example, 'out' is the label for the edge from 2 to 5. Labels can be
       used as weights, if all the labels share some common parent.

    #. A dictionary of lists (or iterables)::

            sage: g = DiGraph({0:[1,2,3], 2:[4]}); g
            Digraph on 5 vertices
            sage: g = DiGraph({0:(1,2,3), 2:(4,)}); g
            Digraph on 5 vertices

    #. A list of vertices and a function describing adjacencies. Note
       that the list of vertices and the function must be enclosed in a
       list (i.e., [list of vertices, function]).

       We construct a graph on the integers 1 through 12 such that there
       is a directed edge from i to j if and only if i divides j.

       ::

            sage: g=DiGraph([[1..12],lambda i,j: i!=j and i.divides(j)])
            sage: g.vertices()
            [1, 2, 3, 4, 5, 6, 7, 8, 9, 10, 11, 12]
            sage: g.adjacency_matrix()
            [0 1 1 1 1 1 1 1 1 1 1 1]
            [0 0 0 1 0 1 0 1 0 1 0 1]
            [0 0 0 0 0 1 0 0 1 0 0 1]
            [0 0 0 0 0 0 0 1 0 0 0 1]
            [0 0 0 0 0 0 0 0 0 1 0 0]
            [0 0 0 0 0 0 0 0 0 0 0 1]
            [0 0 0 0 0 0 0 0 0 0 0 0]
            [0 0 0 0 0 0 0 0 0 0 0 0]
            [0 0 0 0 0 0 0 0 0 0 0 0]
            [0 0 0 0 0 0 0 0 0 0 0 0]
            [0 0 0 0 0 0 0 0 0 0 0 0]
            [0 0 0 0 0 0 0 0 0 0 0 0]

    #. A Sage matrix: Note: If format is not specified, then Sage
       assumes a square matrix is an adjacency matrix, and a nonsquare
       matrix is an incidence matrix.

       - an adjacency matrix::

            sage: M = Matrix([[0, 1, 1, 1, 0],[0, 0, 0, 0, 0],[0, 0, 0, 0, 1],[0, 0, 0, 0, 0],[0, 0, 0, 0, 0]]); M
            [0 1 1 1 0]
            [0 0 0 0 0]
            [0 0 0 0 1]
            [0 0 0 0 0]
            [0 0 0 0 0]
            sage: DiGraph(M)
            Digraph on 5 vertices

            sage: M = Matrix([[0,1,-1],[-1,0,-1/2],[1,1/2,0]]); M
            [   0    1   -1]
            [  -1    0 -1/2]
            [   1  1/2    0]
            sage: G = DiGraph(M,sparse=True,weighted=True); G
            Digraph on 3 vertices
            sage: G.weighted()
            True

       - an incidence matrix::

            sage: M = Matrix(6, [-1,0,0,0,1, 1,-1,0,0,0, 0,1,-1,0,0, 0,0,1,-1,0, 0,0,0,1,-1, 0,0,0,0,0]); M
            [-1  0  0  0  1]
            [ 1 -1  0  0  0]
            [ 0  1 -1  0  0]
            [ 0  0  1 -1  0]
            [ 0  0  0  1 -1]
            [ 0  0  0  0  0]
            sage: DiGraph(M)
            Digraph on 6 vertices

    #. A dig6 string: Sage automatically recognizes whether a string is
       in dig6 format, which is a directed version of graph6::

            sage: D = DiGraph('IRAaDCIIOWEOKcPWAo')
            sage: D
            Digraph on 10 vertices

            sage: D = DiGraph('IRAaDCIIOEOKcPWAo')
            Traceback (most recent call last):
            ...
            RuntimeError: The string (IRAaDCIIOEOKcPWAo) seems corrupt: for n = 10, the string is too short.

            sage: D = DiGraph("IRAaDCI'OWEOKcPWAo")
            Traceback (most recent call last):
            ...
            RuntimeError: The string seems corrupt: valid characters are
            ?@ABCDEFGHIJKLMNOPQRSTUVWXYZ[\]^_`abcdefghijklmnopqrstuvwxyz{|}~

    #. A NetworkX XDiGraph::

            sage: import networkx
            sage: g = networkx.MultiDiGraph({0:[1,2,3], 2:[4]})
            sage: DiGraph(g)
            Digraph on 5 vertices


    #. A NetworkX digraph::

            sage: import networkx
            sage: g = networkx.DiGraph({0:[1,2,3], 2:[4]})
            sage: DiGraph(g)
            Digraph on 5 vertices

    #. An igraph directed Graph (see also
       :meth:`~sage.graphs.generic_graph.GenericGraph.igraph_graph`)::

           sage: import igraph                                  # optional - python_igraph
           sage: g = igraph.Graph([(0,1),(0,2)], directed=True) # optional - python_igraph
           sage: DiGraph(g)                                     # optional - python_igraph
           Digraph on 3 vertices

       If ``vertex_labels`` is ``True``, the names of the vertices are given by
       the vertex attribute ``'name'``, if available::

           sage: g = igraph.Graph([(0,1),(0,2)], directed=True, vertex_attrs={'name':['a','b','c']})  # optional - python_igraph
           sage: DiGraph(g).vertices()                                                                # optional - python_igraph
           ['a', 'b', 'c']
           sage: g = igraph.Graph([(0,1),(0,2)], directed=True, vertex_attrs={'label':['a','b','c']}) # optional - python_igraph
           sage: DiGraph(g).vertices()                                                                # optional - python_igraph
           [0, 1, 2]

       If the igraph Graph has edge attributes, they are used as edge labels::

           sage: g = igraph.Graph([(0,1),(0,2)], directed=True, edge_attrs={'name':['a','b'], 'weight':[1,3]}) # optional - python_igraph
           sage: DiGraph(g).edges()                                                                            # optional - python_igraph
           [(0, 1, {'name': 'a', 'weight': 1}), (0, 2, {'name': 'b', 'weight': 3})]


    TESTS::

        sage: DiGraph({0:[1,2,3], 2:[4]}).edges()
        [(0, 1, None), (0, 2, None), (0, 3, None), (2, 4, None)]
        sage: DiGraph({0:(1,2,3), 2:(4,)}).edges()
        [(0, 1, None), (0, 2, None), (0, 3, None), (2, 4, None)]
        sage: DiGraph({0:Set([1,2,3]), 2:Set([4])}).edges()
        [(0, 1, None), (0, 2, None), (0, 3, None), (2, 4, None)]

    Demonstrate that digraphs using the static backend are equal to mutable
    graphs but can be used as dictionary keys::

        sage: import networkx
        sage: g = networkx.DiGraph({0:[1,2,3], 2:[4]})
        sage: G = DiGraph(g)
        sage: G_imm = DiGraph(G, data_structure="static_sparse")
        sage: H_imm = DiGraph(G, data_structure="static_sparse")
        sage: H_imm is G_imm
        False
        sage: H_imm == G_imm == G
        True
        sage: {G_imm:1}[H_imm]
        1
        sage: {G_imm:1}[G]
        Traceback (most recent call last):
        ...
        TypeError: This graph is mutable, and thus not hashable. Create an
        immutable copy by `g.copy(immutable=True)`

    The error message states that one can also create immutable graphs by
    specifying the ``immutable`` optional argument (not only by
    ``data_structure='static_sparse'`` as above)::

        sage: J_imm = DiGraph(G, immutable=True)
        sage: J_imm == G_imm
        True
        sage: type(J_imm._backend) == type(G_imm._backend)
        True

    From a a list of vertices and a list of edges::

        sage: G = DiGraph([[1,2,3],[(1,2)]]); G
        Digraph on 3 vertices
        sage: G.edges()
        [(1, 2, None)]
    """
    _directed = True

    def __init__(self, data=None, pos=None, loops=None, format=None,
                 weighted=None, implementation='c_graph',
                 data_structure="sparse", vertex_labels=True, name=None,
                 multiedges=None, convert_empty_dict_labels_to_None=None,
                 sparse=True, immutable=False):
        """
        TESTS::

            sage: D = DiGraph()
            sage: loads(dumps(D)) == D
            True

            sage: a = matrix(2,2,[1,2,0,1])
            sage: DiGraph(a,sparse=True).adjacency_matrix() == a
            True

            sage: a = matrix(2,2,[3,2,0,1])
            sage: DiGraph(a,sparse=True).adjacency_matrix() == a
            True

        The positions are copied when the DiGraph is built from another DiGraph
        or from a Graph ::

            sage: g = DiGraph(graphs.PetersenGraph())
            sage: h = DiGraph(g)
            sage: g.get_pos() == h.get_pos()
            True
            sage: g.get_pos() == graphs.PetersenGraph().get_pos()
            True

        The position dictionary is not the input one (:trac:`22424`)::

            sage: my_pos = {0:(0,0), 1:(1,1)}
            sage: D = DiGraph([[0,1], [(0,1)]], pos=my_pos)
            sage: my_pos == D._pos
            True
            sage: my_pos is D._pos
            False

        Detection of multiple edges::

            sage: DiGraph({1:{2:[0,1]}})
            Multi-digraph on 2 vertices
            sage: DiGraph({1:{2:0}})
            Digraph on 2 vertices

        An empty list or dictionary defines a simple graph (:trac:`10441` and :trac:`12910`)::

            sage: DiGraph([])
            Digraph on 0 vertices
            sage: DiGraph({})
            Digraph on 0 vertices
            sage: # not "Multi-digraph on 0 vertices"

        Problem with weighted adjacency matrix (:trac:`13919`)::

            sage: B = {0:{1:2,2:5,3:4},1:{2:2,4:7},2:{3:1,4:4,5:3},3:{5:4},4:{5:1,6:5},5:{4:1,6:7,5:1}}
            sage: grafo3 = DiGraph(B,weighted=True)
            sage: matad = grafo3.weighted_adjacency_matrix()
            sage: grafo4 = DiGraph(matad,format = "adjacency_matrix", weighted=True)
            sage: grafo4.shortest_path(0,6,by_weight=True)
            [0, 1, 2, 5, 4, 6]

        Building a DiGraph with ``immutable=False`` returns a mutable graph::

            sage: g = graphs.PetersenGraph()
            sage: g = DiGraph(g.edges(),immutable=False)
            sage: g.add_edge("Hey", "Heyyyyyyy")
            sage: {g:1}[g]
            Traceback (most recent call last):
            ...
            TypeError: This graph is mutable, and thus not hashable. Create an immutable copy by `g.copy(immutable=True)`
            sage: copy(g) is g
            False
            sage: {g.copy(immutable=True):1}[g.copy(immutable=True)]
            1

        But building it with ``immutable=True`` returns an immutable graph::

            sage: g = DiGraph(graphs.PetersenGraph(), immutable=True)
            sage: g.add_edge("Hey", "Heyyyyyyy")
            Traceback (most recent call last):
            ...
            NotImplementedError
            sage: {g:1}[g]
            1
            sage: copy(g) is g    # copy is mutable again
            False

        Unknown input format::

            sage: DiGraph(4,format="HeyHeyHey")
            Traceback (most recent call last):
            ...
            ValueError: Unknown input format 'HeyHeyHey'

        Sage DiGraph from igraph undirected graph::

            sage: import igraph           # optional - python_igraph
            sage: DiGraph(igraph.Graph()) # optional - python_igraph
            Traceback (most recent call last):
            ...
            ValueError: A *directed* igraph graph was expected. To build an undirected graph, call the Graph constructor.
        """
        msg = ''
        GenericGraph.__init__(self)
        from sage.structure.element import is_Matrix

        if sparse is False:
            if data_structure != "sparse":
                raise ValueError("The 'sparse' argument is an alias for "
                                 "'data_structure'. Please do not define both.")
            data_structure = "dense"

        # Choice of the backend

        if implementation != 'c_graph':
            from sage.misc.superseded import deprecation
            deprecation(18375,"The 'implementation' keyword is deprecated, "
                        "and the graphs has been stored as a 'c_graph'")

        if multiedges or weighted:
            if data_structure == "dense":
                raise RuntimeError("Multiedge and weighted c_graphs must be sparse.")

        if immutable:
            data_structure = 'static_sparse'

        # If the data structure is static_sparse, we first build a graph
        # using the sparse data structure, then reencode the resulting graph
        # as a static sparse graph.
        from sage.graphs.base.sparse_graph import SparseGraphBackend
        from sage.graphs.base.dense_graph import DenseGraphBackend
        if data_structure in ["sparse", "static_sparse"]:
            CGB = SparseGraphBackend
        elif data_structure == "dense":
             CGB = DenseGraphBackend
        else:
            raise ValueError("data_structure must be equal to 'sparse', "
                             "'static_sparse' or 'dense'")
        self._backend = CGB(0, directed=True)

        if format is None and isinstance(data, str):
            format = 'dig6'
            if data[:8] == ">>dig6<<":
                data = data[8:]
        if format is None and is_Matrix(data):
            if data.is_square():
                format = 'adjacency_matrix'
            else:
                format = 'incidence_matrix'
                msg += "Non-symmetric or non-square matrix assumed to be an incidence matrix: "
        if format is None and isinstance(data, DiGraph):
            format = 'DiGraph'
        from sage.graphs.all import Graph
        if format is None and isinstance(data, Graph):
            data = data.to_directed()
            format = 'DiGraph'
        if format is None and isinstance(data,list) and \
           len(data)>=2 and callable(data[1]):
            format = 'rule'

        if (format is None           and
            isinstance(data,list)    and
            len(data) == 2           and
            isinstance(data[0],list) and # a list of two lists, the second of
            isinstance(data[1],list) and # which contains iterables (the edges)
            (not data[1] or callable(getattr(data[1][0],"__iter__",None)))):
            format = "vertices_and_edges"

        if format is None and isinstance(data, dict):
            if not data:
                format = 'dict_of_dicts'
            else:
                val = next(iter(data.values()))
                if isinstance(val, dict):
                    format = 'dict_of_dicts'
                else:
                    format = 'dict_of_lists'
        if format is None and hasattr(data, 'adj'):
            import networkx
            if isinstance(data, (networkx.Graph, networkx.MultiGraph)):
                data = data.to_directed()
                format = 'NX'
            elif isinstance(data, (networkx.DiGraph, networkx.MultiDiGraph)):
                format = 'NX'
        if (format is None          and
            hasattr(data, 'vcount') and
            hasattr(data, 'get_edgelist')):
            try:
                import igraph
            except ImportError:
                raise ImportError("The data seems to be a igraph object, but "+
                                  "igraph is not installed in Sage. To install "+
                                  "it, run 'sage -i python_igraph'")
            if format is None and isinstance(data, igraph.Graph):
                format = 'igraph'
        if format is None and isinstance(data, (int, Integer)):
            format = 'int'
        if format is None and data is None:
            format = 'int'
            data = 0

        # Input is a list of edges
        if format is None and isinstance(data,list):
            format = "list_of_edges"
            if weighted is None: weighted = False

        if format == 'weighted_adjacency_matrix':
            if weighted is False:
                raise ValueError("Format was weighted_adjacency_matrix but weighted was False.")
            if weighted   is None: weighted   = True
            if multiedges is None: multiedges = False
            format = 'adjacency_matrix'

        if format is None:
            raise ValueError("This input cannot be turned into a graph")

        # At this point, format has been set. We build the graph

        if format == 'dig6':
            if weighted   is None: self._weighted   = False
            self.allow_loops(True if loops else False,check=False)
            self.allow_multiple_edges(True if multiedges else False,check=False)
            from .graph_input import from_dig6
            from_dig6(self, data)

        elif format == 'adjacency_matrix':
            from .graph_input import from_adjacency_matrix
            from_adjacency_matrix(self, data, loops=loops, multiedges=multiedges, weighted=weighted)

        elif format == 'incidence_matrix':
            from .graph_input import from_oriented_incidence_matrix
            from_oriented_incidence_matrix(self, data, loops=loops, multiedges=multiedges, weighted=weighted)

        elif format == 'DiGraph':
            if loops is None: loops = data.allows_loops()
            elif not loops and data.has_loops():
                raise ValueError("The digraph was built with loops=False but input data has a loop")
            if multiedges is None: multiedges = data.allows_multiple_edges()
            elif not multiedges:
                e = data.edges(labels=False)
                if len(e) != len(set(e)):
                    raise ValueError("No multiple edges but input digraph"+
                    " has multiple edges.")
            self.allow_multiple_edges(multiedges,check=False)
            self.allow_loops(loops,check=False)
            if weighted is None: weighted = data.weighted()
            if data.get_pos() is not None:
                pos = data.get_pos()
            self.add_vertices(data.vertex_iterator())
            self.add_edges(data.edge_iterator())
            self.name(data.name())
        elif format == 'rule':
            f = data[1]
            if loops is None: loops = any(f(v,v) for v in data[0])
            if weighted is None: weighted = False
            self.allow_multiple_edges(True if multiedges else False,check=False)
            self.allow_loops(loops,check=False)
            self.add_vertices(data[0])
            self.add_edges((u,v) for u in data[0] for v in data[0] if f(u,v))

        elif format == "vertices_and_edges":
            self.allow_multiple_edges(bool(multiedges), check=False)
            self.allow_loops(bool(loops), check=False)
            self.add_vertices(data[0])
            self.add_edges(data[1])

        elif format == 'dict_of_dicts':
            from .graph_input import from_dict_of_dicts
            from_dict_of_dicts(self, data, loops=loops, multiedges=multiedges, weighted=weighted,
                               convert_empty_dict_labels_to_None = False if convert_empty_dict_labels_to_None is None else convert_empty_dict_labels_to_None)

        elif format == 'dict_of_lists':
            from .graph_input import from_dict_of_lists
            from_dict_of_lists(self, data, loops=loops, multiedges=multiedges, weighted=weighted)

        elif format == 'NX':
            # adjust for empty dicts instead of None in NetworkX default edge labels
            if convert_empty_dict_labels_to_None is None:
                convert_empty_dict_labels_to_None = (format == 'NX')

            if weighted is None:
                if isinstance(data, networkx.DiGraph):
                    weighted = False
                    if multiedges is None:
                        multiedges = False
                    if loops is None:
                        loops = False
                else:
                    weighted = True
                    if multiedges is None:
                        multiedges = data.multiedges
                    if loops is None:
                        loops = data.selfloops
            if convert_empty_dict_labels_to_None:
                r = lambda x:None if x=={} else x
            else:
                r = lambda x:x

            self.allow_multiple_edges(multiedges,check=False)
            self.allow_loops(loops,check=False)
            self.add_vertices(data.nodes())
            self.add_edges((u,v,r(l)) for u,v,l in data.edges(data=True))
        elif format == 'igraph':
            if not data.is_directed():
                raise ValueError("A *directed* igraph graph was expected. To "+
                                 "build an undirected graph, call the Graph "
                                 "constructor.")

            self.add_vertices(range(data.vcount()))
            self.add_edges([(e.source, e.target, e.attributes()) for e in data.es()])

            if vertex_labels and 'name' in data.vertex_attributes():
                vs = data.vs()
                self.relabel({v:vs[v]['name'] for v in self})

        elif format == 'int':
            if weighted   is None: weighted   = False
            self.allow_loops(True if loops else False,check=False)
            self.allow_multiple_edges(True if multiedges else False,check=False)
            if data<0:
                raise ValueError("The number of vertices cannot be strictly negative!")
            elif data:
                self.add_vertices(range(data))
        elif format == 'list_of_edges':
            self.allow_multiple_edges(False if multiedges is False else True)
            self.allow_loops(False if loops is False else True)
            self.add_edges(data)
            if multiedges is not True and self.has_multiple_edges():
                from sage.misc.superseded import deprecation
                deprecation(15706, "You created a graph with multiple edges "
                            "from a list. Please set 'multiedges' to 'True' "
                            "when you do so, as in the future the default "
                            "behaviour will be to ignore those edges")
            elif multiedges is None:
                self.allow_multiple_edges(False)

            if loops is not True and self.has_loops():
                from sage.misc.superseded import deprecation
                deprecation(15706, "You created a graph with loops from a list. "+
                            "Please set 'loops' to 'True' when you do so, as in "+
                            "the future the default behaviour will be to ignore "+
                            "those edges")
            elif loops is None:
                self.allow_loops(False)
        else:
            raise ValueError("Unknown input format '{}'".format(format))

        # weighted, multiedges, loops, verts and num_verts should now be set
        self._weighted = weighted

        self._pos = copy(pos)

        if format != 'DiGraph' or name is not None:
            self.name(name)

        if data_structure == "static_sparse":
            from sage.graphs.base.static_sparse_backend import StaticSparseBackend
            ib = StaticSparseBackend(self,
                                     loops = self.allows_loops(),
                                     multiedges = self.allows_multiple_edges())
            self._backend = ib
            self._immutable = True

    ### Formats
    def dig6_string(self):
        r"""
        Return the dig6 representation of the digraph as an ASCII string.

        This is only valid for single (no multiple edges) digraphs
        on at most `2^{18}-1=262143` vertices.

        .. NOTE::

            As the dig6 format only handles graphs with vertex set
            `\{0,...,n-1\}`, a :meth:`relabelled copy
            <sage.graphs.generic_graph.GenericGraph.relabel>` will
            be encoded, if necessary.

        .. SEEALSO::

            * :meth:`~sage.graphs.graph.Graph.graph6_string` --
              a similar string format for undirected graphs

        EXAMPLES::

            sage: D = DiGraph({0: [1, 2], 1: [2], 2: [3], 3: [0]})
            sage: D.dig6_string()
            'CW`_'

        TESTS::

            sage: DiGraph().dig6_string()
            '?'
        """
        n = self.order()
        if n > 262143:
            raise ValueError('dig6 format supports graphs on 0 to 262143 vertices only.')
        elif self.has_multiple_edges():
            raise ValueError('dig6 format does not support multiple edges.')
        else:
            return generic_graph_pyx.small_integer_to_graph6(n) + generic_graph_pyx.binary_string_to_graph6(self._bit_vector())

    ### Attributes

    def is_directed(self):
        """
        Since digraph is directed, returns True.

        EXAMPLES::

            sage: DiGraph().is_directed()
            True
        """
        return True

    ### Properties

    def is_directed_acyclic(self, certificate = False):
        """
        Returns whether the digraph is acyclic or not.

        A directed graph is acyclic if for any vertex `v`, there is no directed
        path that starts and ends at `v`. Every directed acyclic graph (DAG)
        corresponds to a partial ordering of its vertices, however multiple dags
        may lead to the same partial ordering.

        INPUT:

        - ``certificate`` -- whether to return a certificate (``False`` by
          default).

        OUTPUT:

        * When ``certificate=False``, returns a boolean value.

        * When ``certificate=True``:

          * If the graph is acyclic, returns a pair ``(True, ordering)``
            where ``ordering`` is a list of the vertices such that ``u``
            appears before ``v`` in ``ordering`` if ``u, v`` is an edge.

          * Else, returns a pair ``(False, cycle)`` where ``cycle`` is a
            list of vertices representing a circuit in the graph.

        EXAMPLES:

        At first, the following graph is acyclic::

            sage: D = DiGraph({ 0:[1,2,3], 4:[2,5], 1:[8], 2:[7], 3:[7], 5:[6,7], 7:[8], 6:[9], 8:[10], 9:[10] })
            sage: D.plot(layout='circular').show()
            sage: D.is_directed_acyclic()
            True

        Adding an edge from `9` to `7` does not change it::

            sage: D.add_edge(9,7)
            sage: D.is_directed_acyclic()
            True

        We can obtain as a proof an ordering of the vertices such that `u`
        appears before `v` if `uv` is an edge of the graph::

            sage: D.is_directed_acyclic(certificate = True)
            (True, [4, 5, 6, 9, 0, 1, 2, 3, 7, 8, 10])

        Adding an edge from 7 to 4, though, makes a difference::

            sage: D.add_edge(7,4)
            sage: D.is_directed_acyclic()
            False

        Indeed, it creates a circuit `7, 4, 5`::

            sage: D.is_directed_acyclic(certificate = True)
            (False, [7, 4, 5])

        Checking acyclic graphs are indeed acyclic ::

            sage: def random_acyclic(n, p):
            ....:  g = graphs.RandomGNP(n, p)
            ....:  h = DiGraph()
            ....:  h.add_edges([ ((u,v) if u<v else (v,u)) for u,v,_ in g.edges() ])
            ....:  return h
            ...
            sage: all( random_acyclic(100, .2).is_directed_acyclic()    # long time
            ....:      for i in range(50))                              # long time
            True

        TESTS:

        What about loops? ::

            sage: g = digraphs.ButterflyGraph(3)
            sage: g.allow_loops(True)
            sage: g.is_directed_acyclic()
            True
            sage: g.add_edge(0,0)
            sage: g.is_directed_acyclic()
            False
        """
        return self._backend.is_directed_acyclic(certificate = certificate)

    def to_directed(self):
        """
        Since the graph is already directed, simply returns a copy of
        itself.

        EXAMPLES::

            sage: DiGraph({0:[1,2,3],4:[5,1]}).to_directed()
            Digraph on 6 vertices
        """
        return self.copy()

    def to_undirected(self, implementation='c_graph', data_structure=None,
                      sparse=None):
        """
        Returns an undirected version of the graph. Every directed edge
        becomes an edge.

        INPUT:

         - ``data_structure`` -- one of ``"sparse"``, ``"static_sparse"``, or
           ``"dense"``. See the documentation of :class:`Graph` or
           :class:`DiGraph`.

         - ``sparse`` (boolean) -- ``sparse=True`` is an alias for
           ``data_structure="sparse"``, and ``sparse=False`` is an alias for
           ``data_structure="dense"``.

        EXAMPLES::

            sage: D = DiGraph({0:[1,2],1:[0]})
            sage: G = D.to_undirected()
            sage: D.edges(labels=False)
            [(0, 1), (0, 2), (1, 0)]
            sage: G.edges(labels=False)
            [(0, 1), (0, 2)]

        TESTS:

        Immutable graphs yield immutable graphs (:trac:`17005`)::

            sage: DiGraph([[1, 2]], immutable=True).to_undirected()._backend
            <sage.graphs.base.static_sparse_backend.StaticSparseBackend object at ...>
        """
        if sparse is not None:
            if data_structure is not None:
                raise ValueError("The 'sparse' argument is an alias for "
                                 "'data_structure'. Please do not define both.")
            data_structure = "sparse" if sparse else "dense"

        if data_structure is None:
            from sage.graphs.base.dense_graph import DenseGraphBackend
            from sage.graphs.base.sparse_graph import SparseGraphBackend
            if isinstance(self._backend, DenseGraphBackend):
                data_structure = "dense"
            elif isinstance(self._backend, SparseGraphBackend):
                data_structure = "sparse"
            else:
                data_structure = "static_sparse"
        from sage.graphs.all import Graph
        G = Graph(name           = self.name(),
                  pos            = self._pos,
                  multiedges     = self.allows_multiple_edges(),
                  loops          = self.allows_loops(),
                  implementation = implementation,
                  data_structure = (data_structure if data_structure!="static_sparse"
                                    else "sparse")) # we need a mutable copy first

        G.add_vertices(self.vertex_iterator())
        G.add_edges(self.edge_iterator())
        if hasattr(self, '_embedding'):
            G._embedding = copy(self._embedding)
        G._weighted = self._weighted

        if data_structure == "static_sparse":
            G=G.copy(data_structure=data_structure)

        return G

    ### Edge Handlers

    def incoming_edge_iterator(self, vertices, labels=True):
        """
        Return an iterator over all arriving edges from vertices.

        INPUT:

        - ``vertices`` -- a vertex or a list of vertices

        - ``labels`` (boolean) -- whether to return edges as pairs of vertices,
          or as triples containing the labels.

        EXAMPLES::

            sage: D = DiGraph( { 0: [1,2,3], 1: [0,2], 2: [3], 3: [4], 4: [0,5], 5: [1] } )
            sage: for a in D.incoming_edge_iterator([0]):
            ....:     print(a)
            (1, 0, None)
            (4, 0, None)
        """
        if vertices is None:
            vertices = self
        elif vertices in self:
            vertices = [vertices]
        else:
            vertices = [v for v in vertices if v in self]
        return self._backend.iterator_in_edges(vertices, labels)

    def incoming_edges(self, vertices, labels=True):
        """
        Returns a list of edges arriving at vertices.

        INPUT:

        - ``vertices`` -- a vertex or a list of vertices

        - ``labels`` (boolean) -- whether to return edges as pairs of vertices,
          or as triples containing the labels.

        EXAMPLES::

            sage: D = DiGraph( { 0: [1,2,3], 1: [0,2], 2: [3], 3: [4], 4: [0,5], 5: [1] } )
            sage: D.incoming_edges([0])
            [(1, 0, None), (4, 0, None)]
        """
        return list(self.incoming_edge_iterator(vertices, labels=labels))

    def outgoing_edge_iterator(self, vertices, labels=True):
        """
        Return an iterator over all departing edges from vertices.

        INPUT:

        - ``vertices`` -- a vertex or a list of vertices

        - ``labels`` (boolean) -- whether to return edges as pairs of vertices,
          or as triples containing the labels.

        EXAMPLES::

            sage: D = DiGraph( { 0: [1,2,3], 1: [0,2], 2: [3], 3: [4], 4: [0,5], 5: [1] } )
            sage: for a in D.outgoing_edge_iterator([0]):
            ....:     print(a)
            (0, 1, None)
            (0, 2, None)
            (0, 3, None)
        """
        if vertices is None:
            vertices = self
        elif vertices in self:
            vertices = [vertices]
        else:
            vertices = [v for v in vertices if v in self]
        return self._backend.iterator_out_edges(vertices, labels)

    def outgoing_edges(self, vertices, labels=True):
        """
        Returns a list of edges departing from vertices.

        INPUT:

        - ``vertices`` -- a vertex or a list of vertices

        - ``labels`` (boolean) -- whether to return edges as pairs of vertices,
          or as triples containing the labels.

        EXAMPLES::

            sage: D = DiGraph( { 0: [1,2,3], 1: [0,2], 2: [3], 3: [4], 4: [0,5], 5: [1] } )
            sage: D.outgoing_edges([0])
            [(0, 1, None), (0, 2, None), (0, 3, None)]
        """
        return list(self.outgoing_edge_iterator(vertices, labels=labels))

    def neighbor_in_iterator(self, vertex):
        """
        Returns an iterator over the in-neighbors of vertex.

        An vertex `u` is an in-neighbor of a vertex `v` if `uv` in an edge.

        EXAMPLES::

            sage: D = DiGraph( { 0: [1,2,3], 1: [0,2], 2: [3], 3: [4], 4: [0,5], 5: [1] } )
            sage: for a in D.neighbor_in_iterator(0):
            ....:     print(a)
            1
            4
        """
        return iter(set(self._backend.iterator_in_nbrs(vertex)))

    def neighbors_in(self, vertex):
        """
        Returns the list of the in-neighbors of a given vertex.

        An vertex `u` is an in-neighbor of a vertex `v` if `uv` in an edge.

        EXAMPLES::

            sage: D = DiGraph( { 0: [1,2,3], 1: [0,2], 2: [3], 3: [4], 4: [0,5], 5: [1] } )
            sage: D.neighbors_in(0)
            [1, 4]
        """
        return list(self.neighbor_in_iterator(vertex))

    def neighbor_out_iterator(self, vertex):
        """
        Returns an iterator over the out-neighbors of a given vertex.

        An vertex `u` is an out-neighbor of a vertex `v` if `vu` in an edge.

        EXAMPLES::

            sage: D = DiGraph( { 0: [1,2,3], 1: [0,2], 2: [3], 3: [4], 4: [0,5], 5: [1] } )
            sage: for a in D.neighbor_out_iterator(0):
            ....:     print(a)
            1
            2
            3
        """
        return iter(set(self._backend.iterator_out_nbrs(vertex)))

    def neighbors_out(self, vertex):
        """
        Returns the list of the out-neighbors of a given vertex.

        An vertex `u` is an out-neighbor of a vertex `v` if `vu` in an edge.

        EXAMPLES::

            sage: D = DiGraph( { 0: [1,2,3], 1: [0,2], 2: [3], 3: [4], 4: [0,5], 5: [1] } )
            sage: D.neighbors_out(0)
            [1, 2, 3]
        """
        return list(self.neighbor_out_iterator(vertex))

    ### Degree functions

    def in_degree(self, vertices=None, labels=False):
        """
        Same as degree, but for in degree.

        EXAMPLES::

            sage: D = DiGraph( { 0: [1,2,3], 1: [0,2], 2: [3], 3: [4], 4: [0,5], 5: [1] } )
            sage: D.in_degree(vertices = [0,1,2], labels=True)
            {0: 2, 1: 2, 2: 2}
            sage: D.in_degree()
            [2, 2, 2, 2, 1, 1]
            sage: G = graphs.PetersenGraph().to_directed()
            sage: G.in_degree(0)
            3
        """
        if vertices in self:
            return self._backend.in_degree(vertices)
        elif labels:
            return {v:d for v, d in self.in_degree_iterator(vertices, labels=labels)}
        else:
            return list(self.in_degree_iterator(vertices, labels=labels))

    def in_degree_iterator(self, vertices=None, labels=False):
        """
        Same as degree_iterator, but for in degree.

        EXAMPLES::

            sage: D = graphs.Grid2dGraph(2,4).to_directed()
            sage: for i in D.in_degree_iterator():
            ....:     print(i)
            3
            3
            2
            2
            3
            2
            2
            3
            sage: for i in D.in_degree_iterator(labels=True):
            ....:    print(i)
            ((0, 1), 3)
            ((1, 2), 3)
            ((0, 0), 2)
            ((0, 3), 2)
            ((1, 1), 3)
            ((1, 3), 2)
            ((1, 0), 2)
            ((0, 2), 3)
        """
        if vertices is None:
            vertices = self.vertex_iterator()
        if labels:
            for v in vertices:
                yield (v, self.in_degree(v))
        else:
            for v in vertices:
                yield self.in_degree(v)

    def in_degree_sequence(self):
        r"""
        Return the indegree sequence.

        EXAMPLES:

        The indegree sequences of two digraphs::

            sage: g = DiGraph({1: [2, 5, 6], 2: [3, 6], 3: [4, 6], 4: [6], 5: [4, 6]})
            sage: g.in_degree_sequence()
            [5, 2, 1, 1, 1, 0]

        ::

            sage: V = [2, 3, 5, 7, 8, 9, 10, 11]
            sage: E = [[], [8, 10], [11], [8, 11], [9], [], [], [2, 9, 10]]
            sage: g = DiGraph(dict(zip(V, E)))
            sage: g.in_degree_sequence()
            [2, 2, 2, 2, 1, 0, 0, 0]
        """
        return sorted(self.in_degree_iterator(), reverse=True)

    def out_degree(self, vertices=None, labels=False):
        """
        Same as degree, but for out degree.

        EXAMPLES::

            sage: D = DiGraph( { 0: [1,2,3], 1: [0,2], 2: [3], 3: [4], 4: [0,5], 5: [1] } )
            sage: D.out_degree(vertices = [0,1,2], labels=True)
            {0: 3, 1: 2, 2: 1}
            sage: D.out_degree()
            [3, 2, 1, 1, 2, 1]
            sage: D.out_degree(2)
            1
        """
        if vertices in self:
            return self._backend.out_degree(vertices)
        elif labels:
            return {v:d for v, d in self.out_degree_iterator(vertices, labels=labels)}
        else:
            return list(self.out_degree_iterator(vertices, labels=labels))

    def out_degree_iterator(self, vertices=None, labels=False):
        """
        Same as degree_iterator, but for out degree.

        EXAMPLES::

            sage: D = graphs.Grid2dGraph(2,4).to_directed()
            sage: for i in D.out_degree_iterator():
            ....:     print(i)
            3
            3
            2
            2
            3
            2
            2
            3
            sage: for i in D.out_degree_iterator(labels=True):
            ....:     print(i)
            ((0, 1), 3)
            ((1, 2), 3)
            ((0, 0), 2)
            ((0, 3), 2)
            ((1, 1), 3)
            ((1, 3), 2)
            ((1, 0), 2)
            ((0, 2), 3)
        """
        if vertices is None:
            vertices = self.vertex_iterator()
        if labels:
            for v in vertices:
                yield (v, self.out_degree(v))
        else:
            for v in vertices:
                yield self.out_degree(v)

    def out_degree_sequence(self):
        r"""
        Return the outdegree sequence of this digraph.

        EXAMPLES:

        The outdegree sequences of two digraphs::

            sage: g = DiGraph({1: [2, 5, 6], 2: [3, 6], 3: [4, 6], 4: [6], 5: [4, 6]})
            sage: g.out_degree_sequence()
            [3, 2, 2, 2, 1, 0]

        ::

            sage: V = [2, 3, 5, 7, 8, 9, 10, 11]
            sage: E = [[], [8, 10], [11], [8, 11], [9], [], [], [2, 9, 10]]
            sage: g = DiGraph(dict(zip(V, E)))
            sage: g.out_degree_sequence()
            [3, 2, 2, 1, 1, 0, 0, 0]
        """
        return sorted(self.out_degree_iterator(), reverse=True)

    def sources(self):
        r"""
        Returns a list of sources of the digraph.

        OUTPUT:

        - list, the vertices of the digraph that have no edges going into them

        EXAMPLES::

            sage: G = DiGraph({1:{3:['a']}, 2:{3:['b']}})
            sage: G.sources()
            [1, 2]
            sage: T = DiGraph({1:{}})
            sage: T.sources()
            [1]
        """
        return [x for x in self if self.in_degree(x)==0]

    def sinks(self):
        """
        Returns a list of sinks of the digraph.

        OUTPUT:

        - list, the vertices of the digraph that have no edges beginning at them

        EXAMPLES::

            sage: G = DiGraph({1:{3:['a']}, 2:{3:['b']}})
            sage: G.sinks()
            [3]
            sage: T = DiGraph({1:{}})
            sage: T.sinks()
            [1]
        """
        return [x for x in self if self.out_degree(x)==0]

    def degree_polynomial(self):
        r"""
        Return the generating polynomial of degrees of vertices in ``self``.

        This is the sum

        .. MATH::

            \sum_{v \in G} x^{\operatorname{in}(v)} y^{\operatorname{out}(v)},

        where ``in(v)`` and ``out(v)`` are the number of incoming and
        outgoing edges at vertex `v` in the digraph `G`.

        Because this polynomial is multiplicative for Cartesian
        product of digraphs, it is useful to help see if the digraph can
        be isomorphic to a Cartesian product.

        .. SEEALSO::

            :meth:`num_verts` for the value at `(x, y) = (1, 1)`

        EXAMPLES::

            sage: G = posets.PentagonPoset().hasse_diagram()
            sage: G.degree_polynomial()
            x^2 + 3*x*y + y^2

            sage: G = posets.BooleanLattice(4).hasse_diagram()
            sage: G.degree_polynomial().factor()
            (x + y)^4
        """
        from sage.rings.polynomial.polynomial_ring_constructor import PolynomialRing
        R = PolynomialRing(ZZ, 'x,y')
        x, y = R.gens()
        return R.sum(x ** self.in_degree(v) * y ** self.out_degree(v) for v in self)

    def feedback_edge_set(self, constraint_generation= True, value_only=False, solver=None, verbose=0):
        r"""
        Computes the minimum feedback edge set of a digraph (also called
        feedback arc set).

        The minimum feedback edge set of a digraph is a set of edges that
        intersect all the circuits of the digraph.  Equivalently, a minimum
        feedback arc set of a DiGraph is a set `S` of arcs such that the digraph
        `G-S` is acyclic. For more information, see the `Wikipedia article on
        feedback arc sets <http://en.wikipedia.org/wiki/Feedback_arc_set>`_.

        INPUT:

        - ``value_only`` -- boolean (default: ``False``)

          - When set to ``True``, only the minimum cardinal of a minimum edge
            set is returned.

          - When set to ``False``, the ``Set`` of edges of a minimal edge set is
            returned.

        - ``constraint_generation`` (boolean) -- whether to use constraint
          generation when solving the Mixed Integer Linear Program (default:
          ``True``).

        - ``solver`` -- (default: ``None``) Specify a Linear Program (LP)
          solver to be used. If set to ``None``, the default one is used. For
          more information on LP solvers and which default solver is used, see
          the method
          :meth:`solve <sage.numerical.mip.MixedIntegerLinearProgram.solve>`
          of the class
          :class:`MixedIntegerLinearProgram <sage.numerical.mip.MixedIntegerLinearProgram>`.

        - ``verbose`` -- integer (default: ``0``). Sets the level of
          verbosity. Set to 0 by default, which means quiet.

        ALGORITHM:

        This problem is solved using Linear Programming, in two different
        ways. The first one is to solve the following formulation:

        .. MATH::

            \mbox{Minimize : }&\sum_{(u,v)\in G} b_{(u,v)}\\
            \mbox{Such that : }&\\
            &\forall (u,v)\in G, d_u-d_v+ n \cdot b_{(u,v)}\geq 0\\
            &\forall u\in G, 0\leq d_u\leq |G|\\

        An explanation:

        An acyclic digraph can be seen as a poset, and every poset has a linear
        extension. This means that in any acyclic digraph the vertices can be
        ordered with a total order `<` in such a way that if `(u,v)\in G`, then
        `u<v`.

        Thus, this linear program is built in order to assign to each vertex `v`
        a number `d_v\in [0,\dots,n-1]` such that if there exists an edge
        `(u,v)\in G` such that `d_v<d_u`, then the edge `(u,v)` is removed.

        The number of edges removed is then minimized, which is the objective.

        (Constraint Generation)

        If the parameter ``constraint_generation`` is enabled, a more efficient
        formulation is used :

        .. MATH::

            \mbox{Minimize : }&\sum_{(u,v)\in G} b_{(u,v)}\\
            \mbox{Such that : }&\\
            &\forall C\text{ circuits }\subseteq G, \sum_{uv\in C}b_{(u,v)}\geq 1\\

        As the number of circuits contained in a graph is exponential, this LP
        is solved through constraint generation. This means that the solver is
        sequentially asked to solved the problem, knowing only a portion of the
        circuits contained in `G`, each time adding to the list of its
        constraints the circuit which its last answer had left intact.

        EXAMPLES:

        If the digraph is created from a graph, and hence is symmetric (if `uv`
        is an edge, then `vu` is an edge too), then obviously the cardinality of
        its feedback arc set is the number of edges in the first graph::

            sage: cycle=graphs.CycleGraph(5)
            sage: dcycle=DiGraph(cycle)
            sage: cycle.size()
            5
            sage: dcycle.feedback_edge_set(value_only=True)
            5

        And in this situation, for any edge `uv` of the first graph, `uv` of
        `vu` is in the returned feedback arc set::

           sage: g = graphs.RandomGNP(5,.3)
           sage: dg = DiGraph(g)
           sage: feedback = dg.feedback_edge_set()
           sage: (u,v,l) = next(g.edge_iterator())
           sage: (u,v) in feedback or (v,u) in feedback
           True

        TESTS:

        Comparing with/without constraint generation. Also double-checks ticket :trac:`12833`::

            sage: for i in range(20):
            ....:     g = digraphs.RandomDirectedGNP(10,.3)
            ....:     x = g.feedback_edge_set(value_only = True)
            ....:     y = g.feedback_edge_set(value_only = True,
            ....:            constraint_generation = False)
            ....:     if x != y:
            ....:         print("Oh my, oh my !")
            ....:         break

        Loops are part of the feedback edge set (:trac:`23989`)::

            sage: D = digraphs.DeBruijn(2,2)
            sage: D.loops(labels=None)
            [('11', '11'), ('00', '00')]
            sage: FAS = D.feedback_edge_set(value_only=False)
            sage: all(l in FAS for l in D.loops(labels=None))
            True
            sage: FAS2 =  D.feedback_edge_set(value_only=False, constraint_generation=False)
            sage: len(FAS) == len(FAS2)
            True

        Check that multi-edges are properly taken into account::

            sage: cycle = graphs.CycleGraph(5)
            sage: dcycle = DiGraph(cycle)
            sage: dcycle.feedback_edge_set(value_only=True)
            5
            sage: dcycle.allow_multiple_edges(True)
            sage: dcycle.add_edges(dcycle.edges())
            sage: dcycle.feedback_edge_set(value_only=True)
            10
            sage: dcycle.feedback_edge_set(value_only=True, constraint_generation=False)
            10

        Strongly connected components are well handled (:trac:`23989`)::

            sage: g = digraphs.Circuit(3) * 2
            sage: g.add_edge(0, 3)
            sage: g.feedback_edge_set(value_only=True)
            2
        """
        # It would be a pity to start a LP if the digraph is already acyclic
        if self.is_directed_acyclic():
            return 0 if value_only else []

        if self.has_loops():
            # We solve the problem on a copy without loops of the digraph
            D = DiGraph(self.edges(), multiedges=self.allows_multiple_edges(), loops=True)
            D.allow_loops(False)
            FAS = D.feedback_edge_set(constraint_generation=constraint_generation,
                                          value_only=value_only, solver=solver, verbose=verbose)
            if value_only:
                return FAS + self.number_of_loops()
            else:
                return FAS + self.loops(labels=None)

        if not self.is_strongly_connected():
            # If the digraph is not strongly connected, we solve the problem on
            # each of its strongly connected components

            FAS = 0 if value_only else []

            for h in self.strongly_connected_components_subgraphs():
                if value_only:
                    FAS += h.feedback_edge_set(constraint_generation=constraint_generation,
                                                value_only=True, solver=solver, verbose=verbose)
                else:
                    FAS.extend( h.feedback_edge_set(constraint_generation=constraint_generation,
                                                    value_only=False, solver=solver, verbose=verbose) )
            return FAS


        from sage.numerical.mip import MixedIntegerLinearProgram

        ########################################
        # Constraint Generation Implementation #
        ########################################
        if constraint_generation:

            p = MixedIntegerLinearProgram(constraint_generation=True,
                                          maximization=False, solver=solver)

            # An variable for each edge
            b = p.new_variable(binary=True)

            # Variables are binary, and their coefficient in the objective is
            # the number of occurence of the corresponding edge, so 1 if the
            # graph is simple
            p.set_objective( p.sum( b[u,v] for u,v in self.edges(labels=False)))

            p.solve(log=verbose)

            # For as long as we do not break because the digraph is acyclic....
            while True:

                # Building the graph without the edges removed by the LP
                h = DiGraph()
                for u,v in self.edges(labels=False):
                    if p.get_values(b[u,v]) < .5:
                        h.add_edge(u,v)

                # Is the digraph acyclic ?
                isok, certificate = h.is_directed_acyclic(certificate=True)

                # If so, we are done !
                if isok:
                    break

                # There is a circuit left. Let's add the corresponding
                # constraint !
                while not isok:

                    if verbose:
                        print("Adding a constraint on circuit : {}".format(certificate))

                    edges = zip(certificate, certificate[1:] + [certificate[0]])
                    p.add_constraint(p.sum(b[u, v] for u, v in edges), min=1)

                    # Is there another edge disjoint circuit ?
                    # for python3, we need to recreate the zip iterator
                    edges = zip(certificate, certificate[1:] + [certificate[0]])
                    h.delete_edges(edges)
                    isok, certificate = h.is_directed_acyclic(certificate=True)

                obj = p.solve(log=verbose)

            if value_only:
                return Integer(round(obj))

            else:
                # listing the edges contained in the MFAS
                return [(u, v) for u, v in self.edges(labels=False)
                        if p.get_values(b[u, v]) > .5]

        ######################################
        # Ordering-based MILP Implementation #
        ######################################
        else:
            p = MixedIntegerLinearProgram(maximization=False, solver=solver)

            b = p.new_variable(binary=True)
            d = p.new_variable(integer=True, nonnegative=True)

            n = self.order()

            for u,v in self.edges(labels=None):
                p.add_constraint(d[u] - d[v] + n * b[u,v], min=1)

            for v in self:
                p.add_constraint(d[v] <= n)

            p.set_objective(p.sum(b[u,v] for u,v in self.edges(labels=None)))

            if value_only:
                return Integer(round(p.solve(objective_only=True, log=verbose)))
            else:
                p.solve(log=verbose)

                b_sol = p.get_values(b)

                return [(u,v) for u,v in self.edges(labels=None) if b_sol[u,v]==1]

    ### Construction

    def reverse(self):
        """
        Returns a copy of digraph with edges reversed in direction.

        EXAMPLES::

            sage: D = DiGraph({ 0: [1,2,3], 1: [0,2], 2: [3], 3: [4], 4: [0,5], 5: [1] })
            sage: D.reverse()
            Reverse of (): Digraph on 6 vertices
        """
        H = DiGraph(multiedges=self.allows_multiple_edges(), loops=self.allows_loops())
        H.add_vertices(self)
        H.add_edges( [ (v,u,d) for (u,v,d) in self.edge_iterator() ] )
        name = self.name()
        if name is None:
            name = ''
        H.name("Reverse of (%s)"%name)
        return H

    def reverse_edge(self, u, v=None, label=None, inplace=True, multiedges=None):
        """
        Reverses the edge from u to v.

        INPUT:

        - ``inplace`` -- (default: ``True``) if ``False``, a new
          digraph is created and returned as output, otherwise
          ``self`` is modified.

        - ``multiedges`` -- (default: ``None``) how to decide what
          should be done in case of doubt (for instance when edge
          `(1,2)` is to be reversed in a graph while `(2,1)` already
          exists):

          - If set to ``True``, input graph will be forced to allow
            parallel edges if necessary and edge `(1,2)` will appear
            twice in the graph.

          - If set to ``False``, only one edge `(1,2)` will remain
            in the graph after `(2,1)` is reversed. Besides, the
            label of edge `(1,2)` will be overwritten with the label
            of edge `(2,1)`.

          The default behaviour (``multiedges = None``) will raise an exception
          each time a subjective decision (setting ``multiedges`` to ``True``
          or ``False``) is necessary to perform the operation.

        The following forms are all accepted:

        - D.reverse_edge( 1, 2 )
        - D.reverse_edge( (1, 2) )
        - D.reverse_edge( [1, 2] )
        - D.reverse_edge( 1, 2, 'label' )
        - D.reverse_edge( ( 1, 2, 'label') )
        - D.reverse_edge( [1, 2, 'label'] )
        - D.reverse_edge( ( 1, 2), label='label') )

        EXAMPLES:

        If ``inplace`` is ``True`` (default value), ``self`` is modified::

            sage: D = DiGraph([(0,1,2)])
            sage: D.reverse_edge(0,1)
            sage: D.edges()
            [(1, 0, 2)]

        If ``inplace`` is ``False``, ``self`` is not modified
        and a new digraph is returned::

            sage: D = DiGraph([(0,1,2)])
            sage: re = D.reverse_edge(0,1, inplace=False)
            sage: re.edges()
            [(1, 0, 2)]
            sage: D.edges()
            [(0, 1, 2)]

        If ``multiedges`` is ``True``, ``self`` will be forced to allow parallel
        edges when and only when it is necessary::

            sage: D = DiGraph( [(1, 2, 'A'), (2, 1, 'A'), (2, 3, None)] )
            sage: D.reverse_edge(1,2, multiedges=True)
            sage: D.edges()
            [(2, 1, 'A'), (2, 1, 'A'), (2, 3, None)]
            sage: D.allows_multiple_edges()
            True

        Even if ``multiedges`` is ``True``, ``self`` will not be forced to allow
        parallel edges when it is not necessary::

            sage: D = DiGraph( [(1,2,'A'), (2,1,'A'), (2, 3, None)] )
            sage: D.reverse_edge(2,3, multiedges=True)
            sage: D.edges()
            [(1, 2, 'A'), (2, 1, 'A'), (3, 2, None)]
            sage: D.allows_multiple_edges()
            False

        If user specifies ``multiedges = False``, ``self`` will not be forced to
        allow parallel edges and a parallel edge will get deleted::

            sage: D = DiGraph( [(1, 2, 'A'), (2, 1,'A'), (2, 3, None)] )
            sage: D.edges()
            [(1, 2, 'A'), (2, 1, 'A'), (2, 3, None)]
            sage: D.reverse_edge(1,2, multiedges=False)
            sage: D.edges()
            [(2, 1, 'A'), (2, 3, None)]

        Note that in the following graph, specifying ``multiedges = False`` will
        result in overwriting the label of `(1,2)` with the label of `(2,1)`::

            sage: D = DiGraph( [(1, 2, 'B'), (2, 1,'A'), (2, 3, None)] )
            sage: D.edges()
            [(1, 2, 'B'), (2, 1, 'A'), (2, 3, None)]
            sage: D.reverse_edge(2,1, multiedges=False)
            sage: D.edges()
            [(1, 2, 'A'), (2, 3, None)]

        If input edge in digraph has weight/label, then the weight/label should
        be preserved in the output digraph.  User does not need to specify the
        weight/label when calling function::

            sage: D = DiGraph([[0,1,2],[1,2,1]], weighted=True)
            sage: D.reverse_edge(0,1)
            sage: D.edges()
            [(1, 0, 2), (1, 2, 1)]
            sage: re = D.reverse_edge([1,2],inplace=False)
            sage: re.edges()
            [(1, 0, 2), (2, 1, 1)]

        If ``self`` has multiple copies (parallel edges) of the input edge, only
        1 of the parallel edges is reversed::

            sage: D = DiGraph([(0,1,'01'),(0,1,'01'),(0,1,'cat'),(1,2,'12')], weighted = True, multiedges = true)
            sage: re = D.reverse_edge([0,1,'01'],inplace=False)
            sage: re.edges()
            [(0, 1, '01'), (0, 1, 'cat'), (1, 0, '01'), (1, 2, '12')]

        If ``self`` has multiple copies (parallel edges) of the input edge but
        with distinct labels and no input label is specified, only 1 of the
        parallel edges is reversed (the edge that is labeled by the first label
        on the list returned by :meth:`.edge_label`)::

            sage: D = DiGraph([(0,1,'A'),(0,1,'B'),(0,1,'mouse'),(0,1,'cat')], multiedges = true)
            sage: D.edge_label(0,1)
            ['cat', 'mouse', 'B', 'A']
            sage: D.reverse_edge(0,1)
            sage: D.edges()
            [(0, 1, 'A'), (0, 1, 'B'), (0, 1, 'mouse'), (1, 0, 'cat')]

        Finally, an exception is raised when Sage does not know how to choose
        between allowing multiple edges and losing some data::

            sage: D = DiGraph([(0,1,'A'),(1,0,'B')])
            sage: D.reverse_edge(0,1)
            Traceback (most recent call last):
            ...
            ValueError: Reversing the given edge is about to create two parallel
            edges but input digraph doesn't allow them - User needs to specify
            multiedges is True or False.

        The following syntax is supported, but note that you must use
        the ``label`` keyword::

            sage: D = DiGraph()
            sage: D.add_edge((1,2), label='label')
            sage: D.edges()
            [(1, 2, 'label')]
            sage: D.reverse_edge((1,2),label ='label')
            sage: D.edges()
            [(2, 1, 'label')]
            sage: D.add_edge((1,2),'label')
            sage: D.edges()
            [(2, 1, 'label'), ((1, 2), 'label', None)]
            sage: D.reverse_edge((1,2), 'label')
            sage: D.edges()
            [(2, 1, 'label'), ('label', (1, 2), None)]

        TESTS::

            sage: D = DiGraph([(0,1,None)])
            sage: D.reverse_edge(0,1,'mylabel')
            Traceback (most recent call last):
            ...
            ValueError: Input edge must exist in the digraph.
        """
        # Assigns the expected values to u,v, and label depending on the input.
        if label is None:
            if v is None:
                try:
                    u, v, label = u
                except Exception:
                    try:
                        u, v = u
                    except Exception:
                        pass
        else:
            if v is None:
                try:
                    u, v = u
                except Exception:
                    pass

        if not self.has_edge(u,v,label):
            raise ValueError("Input edge must exist in the digraph.")

        tempG = self if inplace else copy(self)

        if label is None:
            if not tempG.allows_multiple_edges():
                label = tempG.edge_label(u,v)
            else:
                # If digraph has parallel edges for input edge, pick the first
                # from the labels on the list
                label = tempG.edge_label(u,v)[0]

        if ((not tempG.allows_multiple_edges()) and (tempG.has_edge(v,u))):
            # If user wants to force digraph to allow parallel edges
            if multiedges:
                tempG.allow_multiple_edges(True)
                tempG.delete_edge(u,v,label)
                tempG.add_edge(v,u,label)

            # If user does not want to force digraph to allow parallel
            # edges, we delete edge u to v and overwrite v,u with the
            # label of u,v
            elif multiedges is False:
                tempG.delete_edge(u,v,label)
                tempG.set_edge_label(v,u,label)

            # User is supposed to specify multiedges True or False
            else:
                raise ValueError("Reversing the given edge is about to "
                                 "create two parallel edges but input digraph "
                                 "doesn't allow them - User needs to specify "
                                 "multiedges is True or False.")
        else:
            tempG.delete_edge(u,v,label)
            tempG.add_edge(v,u,label)

        if not inplace:
            return tempG

    def reverse_edges(self, edges, inplace=True, multiedges=None):
        """
        Reverses a list of edges.

        INPUT:

        - ``edges`` -- a list of edges in the DiGraph.

        - ``inplace`` -- (default: ``True``) if ``False``, a new
          digraph is created and returned as output, otherwise
          ``self`` is modified.

        - ``multiedges`` -- (default: ``None``) if ``True``, input
          graph will be forced to allow parallel edges when necessary
          (for more information see the documentation of
          :meth:`~DiGraph.reverse_edge`)

        .. SEEALSO::

            :meth:`~DiGraph.reverse_edge` - Reverses a single edge.

        EXAMPLES:

        If ``inplace`` is ``True`` (default value), ``self`` is modified::

            sage: D = DiGraph({ 0: [1,1,3], 2: [3,3], 4: [1,5]}, multiedges = true)
            sage: D.reverse_edges( [ [0,1], [0,3] ])
            sage: D.reverse_edges( [ (2,3),(4,5) ])
            sage: D.edges()
            [(0, 1, None), (1, 0, None), (2, 3, None), (3, 0, None),
             (3, 2, None), (4, 1, None), (5, 4, None)]

        If ``inplace`` is ``False``, ``self`` is not modified and a new digraph
        is returned::

            sage: D = DiGraph ([(0,1,'A'),(1,0,'B'),(1,2,'C')])
            sage: re = D.reverse_edges( [ (0,1), (1,2) ],
            ....:                       inplace = False,
            ....:                       multiedges = True)
            sage: re.edges()
            [(1, 0, 'A'), (1, 0, 'B'), (2, 1, 'C')]
            sage: D.edges()
            [(0, 1, 'A'), (1, 0, 'B'), (1, 2, 'C')]
            sage: D.allows_multiple_edges()
            False
            sage: re.allows_multiple_edges()
            True

        If ``multiedges`` is ``True``, ``self`` will be forced to allow parallel
        edges when and only when it is necessary::

            sage: D = DiGraph( [(1, 2, 'A'), (2, 1, 'A'), (2, 3, None)] )
            sage: D.reverse_edges([(1,2),(2,3)], multiedges=True)
            sage: D.edges()
            [(2, 1, 'A'), (2, 1, 'A'), (3, 2, None)]
            sage: D.allows_multiple_edges()
            True

        Even if ``multiedges`` is ``True``, ``self`` will not be forced to allow
        parallel edges when it is not necessary::

            sage: D = DiGraph( [(1, 2, 'A'), (2, 1, 'A'), (2,3, None)] )
            sage: D.reverse_edges([(2,3)], multiedges=True)
            sage: D.edges()
            [(1, 2, 'A'), (2, 1, 'A'), (3, 2, None)]
            sage: D.allows_multiple_edges()
            False

        If ``multiedges`` is ``False``, ``self`` will not be forced to allow
        parallel edges and an edge will get deleted::

            sage: D = DiGraph( [(1,2), (2,1)] )
            sage: D.edges()
            [(1, 2, None), (2, 1, None)]
            sage: D.reverse_edges([(1,2)], multiedges=False)
            sage: D.edges()
            [(2, 1, None)]

        If input edge in digraph has weight/label, then the weight/label should
        be preserved in the output digraph.  User does not need to specify the
        weight/label when calling function::

            sage: D = DiGraph([(0,1,'01'),(1,2,1),(2,3,'23')], weighted = True)
            sage: D.reverse_edges([(0,1,'01'),(1,2),(2,3)])
            sage: D.edges()
            [(1, 0, '01'), (2, 1, 1), (3, 2, '23')]

        TESTS::

            sage: D = digraphs.Circuit(6)
            sage: D.reverse_edges(D.edges(),inplace=False).edges()
            [(0, 5, None), (1, 0, None), (2, 1, None),
             (3, 2, None), (4, 3, None), (5, 4, None)]

            sage: D = digraphs.Kautz(2,3)
            sage: Dr = D.reverse_edges(D.edges(),inplace=False,multiedges=True)
            sage: Dr.edges() == D.reverse().edges()
            True
        """
        tempG = self if inplace else copy(self)
        for e in edges:
            tempG.reverse_edge(e,inplace=True,multiedges=multiedges)
        if not inplace:
            return tempG

    ### Paths and cycles iterators

    def _all_paths_iterator(self, vertex, ending_vertices=None,
                            simple=False, max_length=None, trivial=False):
        r"""
        Returns an iterator over the paths of self starting with the
        given vertex.

        INPUT:

        -  ``vertex`` - the starting vertex of the paths.
        -  ``ending_vertices`` - iterable (default: None) on the allowed
           ending vertices of the paths. If None, then all vertices are
           allowed.
        -  ``simple`` - boolean (default: False). If set to True, then
           only simple paths are considered. Simple paths are paths in
           which no two arcs share a head or share a tail, i.e. every
           vertex in the path is entered at most once and exited at most
           once.
        -  ``max_length`` - non negative integer (default: None). The
           maximum length of the enumerated paths. If set to None, then
           all lengths are allowed.
        -  ``trivial`` - boolean (default: False). If set to True, then
           the empty paths are also enumerated.

        OUTPUT:

            iterator

        EXAMPLES::

            sage: g = DiGraph({'a' : ['a', 'b'], 'b' : ['c'], 'c' : ['d'], 'd' : ['c']}, loops=True)
            sage: pi = g._all_paths_iterator('a')
            sage: for _ in range(5): print(next(pi))
            ['a', 'a']
            ['a', 'b']
            ['a', 'a', 'a']
            ['a', 'a', 'b']
            ['a', 'b', 'c']

        ::

            sage: pi = g._all_paths_iterator('b')
            sage: for _ in range(5): print(next(pi))
            ['b', 'c']
            ['b', 'c', 'd']
            ['b', 'c', 'd', 'c']
            ['b', 'c', 'd', 'c', 'd']
            ['b', 'c', 'd', 'c', 'd', 'c']

        One may wish to enumerate simple paths, which are paths in which
        no two arcs share a head or share a tail, i.e. every vertex in
        the path is entered at most once and exited at most once. The
        result is always finite but may take a long time to compute::

            sage: pi = g._all_paths_iterator('a', simple=True)
            sage: list(pi)
            [['a', 'a'], ['a', 'b'], ['a', 'b', 'c'], ['a', 'b', 'c', 'd']]
            sage: pi = g._all_paths_iterator('d', simple=True)
            sage: list(pi)
            [['d', 'c'], ['d', 'c', 'd']]

        It is possible to specify the allowed ending vertices::

            sage: pi = g._all_paths_iterator('a', ending_vertices=['c'])
            sage: for _ in range(5): print(next(pi))
            ['a', 'b', 'c']
            ['a', 'a', 'b', 'c']
            ['a', 'a', 'a', 'b', 'c']
            ['a', 'b', 'c', 'd', 'c']
            ['a', 'a', 'a', 'a', 'b', 'c']
            sage: pi = g._all_paths_iterator('a', ending_vertices=['a', 'b'])
            sage: for _ in range(5): print(next(pi))
            ['a', 'a']
            ['a', 'b']
            ['a', 'a', 'a']
            ['a', 'a', 'b']
            ['a', 'a', 'a', 'a']

        One can bound the length of the paths::

            sage: pi = g._all_paths_iterator('d', max_length=3)
            sage: list(pi)
            [['d', 'c'], ['d', 'c', 'd'], ['d', 'c', 'd', 'c']]

        Or include the trivial empty path::

            sage: pi = g._all_paths_iterator('a', max_length=3, trivial=True)
            sage: list(pi)
            [['a'], ['a', 'a'], ['a', 'b'], ['a', 'a', 'a'], ['a', 'a', 'b'],
             ['a', 'b', 'c'], ['a', 'a', 'a', 'a'], ['a', 'a', 'a', 'b'],
             ['a', 'a', 'b', 'c'], ['a', 'b', 'c', 'd']]
        """
        if ending_vertices is None:
            ending_vertices = self
        if max_length is None:
            from sage.rings.infinity import Infinity
            max_length = Infinity
        if max_length < 1:
            return

        # Start with the empty path; we will try all extensions of it
        queue = []
        path = [vertex]

        if trivial and vertex in ending_vertices:
            yield path
        while True:
            # Build next generation of paths, one arc longer; max_length refers
            # to edges and not vertices, hence <= and not <
            if len(path) <= max_length:

                # We try all possible extensions
                if simple:
                    # We only keep simple extensions. An extension is simple
                    # iff the new vertex being entered has not previously
                    # occurred in the path, or has occurred but only been
                    # exited (i.e. is the first vertex in the path). In this
                    # latter case we must not exit the new vertex again, so we
                    # do not consider it for further extension, but just yield
                    # it immediately. See trac #12385.
                    for neighbor in self.neighbor_out_iterator(path[-1]):
                        if neighbor not in path:
                            queue.append(path + [neighbor])
                        elif ( neighbor == path[0] and
                               neighbor in ending_vertices ):
                            yield path + [neighbor]

                else:
                    # Non-simple paths requested: we add all of them
                    for neighbor in self.neighbor_out_iterator(path[-1]):
                        queue.append(path + [neighbor])

            if not queue:
                break
            path = queue.pop(0)     # get the next path

            if path[-1] in ending_vertices:
                yield path      # yield good path


    def all_paths_iterator(self, starting_vertices=None, ending_vertices=None,
                           simple=False, max_length=None, trivial=False):
        r"""
        Returns an iterator over the paths of self. The paths are
        enumerated in increasing length order.

        INPUT:

        -  ``starting_vertices`` - iterable (default: None) on the
           vertices from which the paths must start. If None, then all
           vertices of the graph can be starting points.
        -  ``ending_vertices`` - iterable (default: None) on
           the allowed ending vertices of the paths. If None,
           then all vertices are allowed.
        -  ``simple`` - boolean (default: False). If set to True,
           then only simple paths are considered. These are paths in
           which no two arcs share a head or share a tail, i.e. every
           vertex in the path is entered at most once and exited at most
           once.
        -  ``max_length`` - non negative integer (default: None).
           The maximum length of the enumerated paths. If set to None,
           then all lengths are allowed.
        -  ``trivial`` - boolean (default: False). If set to True,
           then the empty paths are also enumerated.

        OUTPUT:

            iterator

        AUTHOR:

            Alexandre Blondin Masse

        EXAMPLES::

            sage: g = DiGraph({'a' : ['a', 'b'], 'b' : ['c'], 'c' : ['d'], 'd' : ['c']}, loops=True)
            sage: pi = g.all_paths_iterator()
            sage: for _ in range(7): print(next(pi))
            ['a', 'a']
            ['a', 'b']
            ['b', 'c']
            ['c', 'd']
            ['d', 'c']
            ['a', 'a', 'a']
            ['a', 'a', 'b']

        It is possible to precise the allowed starting and/or ending vertices::

            sage: pi = g.all_paths_iterator(starting_vertices=['a'])
            sage: for _ in range(5): print(next(pi))
            ['a', 'a']
            ['a', 'b']
            ['a', 'a', 'a']
            ['a', 'a', 'b']
            ['a', 'b', 'c']
            sage: pi = g.all_paths_iterator(starting_vertices=['a'], ending_vertices=['b'])
            sage: for _ in range(5): print(next(pi))
            ['a', 'b']
            ['a', 'a', 'b']
            ['a', 'a', 'a', 'b']
            ['a', 'a', 'a', 'a', 'b']
            ['a', 'a', 'a', 'a', 'a', 'b']

        One may prefer to enumerate only simple paths (see
        :meth:`all_simple_paths`)::

            sage: pi = g.all_paths_iterator(simple=True)
            sage: list(pi)
            [['a', 'a'], ['a', 'b'], ['b', 'c'], ['c', 'd'], ['d', 'c'],
             ['a', 'b', 'c'], ['b', 'c', 'd'], ['c', 'd', 'c'],
             ['d', 'c', 'd'], ['a', 'b', 'c', 'd']]

        Or simply bound the length of the enumerated paths::

            sage: pi = g.all_paths_iterator(starting_vertices=['a'], ending_vertices=['b', 'c'], max_length=6)
            sage: list(pi)
            [['a', 'b'], ['a', 'a', 'b'], ['a', 'b', 'c'],
             ['a', 'a', 'a', 'b'], ['a', 'a', 'b', 'c'],
             ['a', 'a', 'a', 'a', 'b'], ['a', 'a', 'a', 'b', 'c'],
             ['a', 'b', 'c', 'd', 'c'], ['a', 'a', 'a', 'a', 'a', 'b'],
             ['a', 'a', 'a', 'a', 'b', 'c'], ['a', 'a', 'b', 'c', 'd', 'c'],
             ['a', 'a', 'a', 'a', 'a', 'a', 'b'],
             ['a', 'a', 'a', 'a', 'a', 'b', 'c'],
             ['a', 'a', 'a', 'b', 'c', 'd', 'c'],
             ['a', 'b', 'c', 'd', 'c', 'd', 'c']]

        By default, empty paths are not enumerated, but it may be
        parametrized::

            sage: pi = g.all_paths_iterator(simple=True, trivial=True)
            sage: list(pi)
            [['a'], ['b'], ['c'], ['d'], ['a', 'a'], ['a', 'b'], ['b', 'c'],
             ['c', 'd'], ['d', 'c'], ['a', 'b', 'c'], ['b', 'c', 'd'],
             ['c', 'd', 'c'], ['d', 'c', 'd'], ['a', 'b', 'c', 'd']]
            sage: pi = g.all_paths_iterator(simple=True, trivial=False)
            sage: list(pi)
            [['a', 'a'], ['a', 'b'], ['b', 'c'], ['c', 'd'], ['d', 'c'],
             ['a', 'b', 'c'], ['b', 'c', 'd'], ['c', 'd', 'c'],
             ['d', 'c', 'd'], ['a', 'b', 'c', 'd']]
        """
        if starting_vertices is None:
            starting_vertices = self
        # We create one paths iterator per vertex
        # This is necessary if we want to iterate over paths
        # with increasing length
        vertex_iterators = dict([(v, self._all_paths_iterator(v, ending_vertices=ending_vertices, simple=simple, max_length=max_length, trivial=trivial)) for v in starting_vertices])
        paths = []
        for vi in vertex_iterators.values():
            try:
                path = next(vi)
                paths.append((len(path), path))
            except(StopIteration):
                pass
        # Since we always extract a shortest path, using a heap
        # can speed up the algorithm
        from heapq import heapify, heappop, heappush
        heapify(paths)
        while paths:
            # We choose the shortest available path
            _, shortest_path = heappop(paths)
            yield shortest_path
            # We update the path iterator to its next available path if it exists
            try:
                path = next(vertex_iterators[shortest_path[0]])
                heappush(paths, (len(path), path))
            except(StopIteration):
                pass

    def all_simple_paths(self, starting_vertices=None, ending_vertices=None,
                         max_length=None, trivial=False):
        r"""
        Returns a list of all the simple paths of self starting
        with one of the given vertices. Simple paths are paths in which
        no two arcs share a head or share a tail, i.e. every vertex in
        the path is entered at most once and exited at most once.

        INPUT:

        -  ``starting_vertices`` - list (default: None) of vertices
           from which the paths must start. If None, then all
           vertices of the graph can be starting points.
        -  ``ending_vertices`` - iterable (default: None) on
           the allowed ending vertices of the paths. If None,
           then all vertices are allowed.
        -  ``max_length`` - non negative integer (default: None).
           The maximum length of the enumerated paths. If set to None,
           then all lengths are allowed.
        -  ``trivial`` - boolean (default: False). If set to True,
           then the empty paths are also enumerated.

        OUTPUT:

            list

        .. NOTE::

            Although the number of simple paths of a finite graph
            is always finite, computing all its paths may take a very
            long time.

        EXAMPLES::

            sage: g = DiGraph({'a' : ['a', 'b'], 'b' : ['c'], 'c' : ['d'], 'd' : ['c']}, loops=True)
            sage: g.all_simple_paths()
            [['a', 'a'], ['a', 'b'], ['b', 'c'], ['c', 'd'], ['d', 'c'],
             ['a', 'b', 'c'], ['b', 'c', 'd'], ['c', 'd', 'c'],
             ['d', 'c', 'd'], ['a', 'b', 'c', 'd']]

        One may compute all paths having specific starting and/or
        ending vertices::

            sage: g.all_simple_paths(starting_vertices=['a'])
            [['a', 'a'], ['a', 'b'], ['a', 'b', 'c'], ['a', 'b', 'c', 'd']]
            sage: g.all_simple_paths(starting_vertices=['a'], ending_vertices=['c'])
            [['a', 'b', 'c']]
            sage: g.all_simple_paths(starting_vertices=['a'], ending_vertices=['b', 'c'])
            [['a', 'b'], ['a', 'b', 'c']]

        It is also possible to bound the length of the paths::

            sage: g.all_simple_paths(max_length=2)
            [['a', 'a'], ['a', 'b'], ['b', 'c'], ['c', 'd'], ['d', 'c'],
             ['a', 'b', 'c'], ['b', 'c', 'd'], ['c', 'd', 'c'],
             ['d', 'c', 'd']]

        By default, empty paths are not enumerated, but this can
        be parametrized::

            sage: g.all_simple_paths(starting_vertices=['a'], trivial=True)
            [['a'], ['a', 'a'], ['a', 'b'], ['a', 'b', 'c'],
             ['a', 'b', 'c', 'd']]
            sage: g.all_simple_paths(starting_vertices=['a'], trivial=False)
            [['a', 'a'], ['a', 'b'], ['a', 'b', 'c'], ['a', 'b', 'c', 'd']]
        """
        return list(self.all_paths_iterator(starting_vertices=starting_vertices, ending_vertices=ending_vertices, simple=True, max_length=max_length, trivial=trivial))

    def _all_cycles_iterator_vertex(self, vertex, starting_vertices=None, simple=False,
                                    rooted=False, max_length=None, trivial=False,
                                    remove_acyclic_edges=True):
        r"""
        Returns an iterator over the cycles of self starting with the
        given vertex.

        INPUT:

        -  ``vertex`` - the starting vertex of the cycle.
        -  ``starting_vertices`` - iterable (default: None) on
           vertices from which the cycles must start. If None,
           then all vertices of the graph can be starting points.
           This argument is necessary if ``rooted`` is set to True.
        -  ``simple`` - boolean (default: False). If set to True,
           then only simple cycles are considered. A cycle is simple
           if the only vertex occuring twice in it is the starting
           and ending one.
        -  ``rooted`` - boolean (default: False). If set to False,
           then cycles differing only by their starting vertex are
           considered the same  (e.g. ``['a', 'b', 'c', 'a']`` and
           ``['b', 'c', 'a', 'b']``). Otherwise, all cycles are enumerated.
        -  ``max_length`` - non negative integer (default: None).
           The maximum length of the enumerated cycles. If set to None,
           then all lengths are allowed.
        -  ``trivial`` - boolean (default: False). If set to True,
           then the empty cycles are also enumerated.
        -  ``remove_acyclic_edges`` - boolean (default: True) which
           precises if the acyclic edges must be removed from the graph.
           Used to avoid recomputing it for each vertex.

        OUTPUT:

            iterator

        EXAMPLES::

            sage: g = DiGraph({'a' : ['a', 'b'], 'b' : ['c'], 'c' : ['d'], 'd' : ['c']}, loops=True)
            sage: it = g._all_cycles_iterator_vertex('a', simple=False, max_length=None)
            sage: for i in range(5): print(next(it))
            ['a', 'a']
            ['a', 'a', 'a']
            ['a', 'a', 'a', 'a']
            ['a', 'a', 'a', 'a', 'a']
            ['a', 'a', 'a', 'a', 'a', 'a']
            sage: it = g._all_cycles_iterator_vertex('c', simple=False, max_length=None)
            sage: for i in range(5): print(next(it))
            ['c', 'd', 'c']
            ['c', 'd', 'c', 'd', 'c']
            ['c', 'd', 'c', 'd', 'c', 'd', 'c']
            ['c', 'd', 'c', 'd', 'c', 'd', 'c', 'd', 'c']
            ['c', 'd', 'c', 'd', 'c', 'd', 'c', 'd', 'c', 'd', 'c']

            sage: it = g._all_cycles_iterator_vertex('d', simple=False, max_length=None)
            sage: for i in range(5): print(next(it))
            ['d', 'c', 'd']
            ['d', 'c', 'd', 'c', 'd']
            ['d', 'c', 'd', 'c', 'd', 'c', 'd']
            ['d', 'c', 'd', 'c', 'd', 'c', 'd', 'c', 'd']
            ['d', 'c', 'd', 'c', 'd', 'c', 'd', 'c', 'd', 'c', 'd']

        It is possible to set a maximum length so that the number of cycles is
        finite::

            sage: it = g._all_cycles_iterator_vertex('d', simple=False, max_length=6)
            sage: list(it)
            [['d', 'c', 'd'], ['d', 'c', 'd', 'c', 'd'], ['d', 'c', 'd', 'c', 'd', 'c', 'd']]

        When ``simple`` is set to True, the number of cycles is finite since no vertex
        but the first one can occur more than once::

            sage: it = g._all_cycles_iterator_vertex('d', simple=True, max_length=None)
            sage: list(it)
            [['d', 'c', 'd']]

        By default, the empty cycle is not enumerated::

            sage: it = g._all_cycles_iterator_vertex('d', simple=True, trivial=True)
            sage: list(it)
            [['d'], ['d', 'c', 'd']]
        """
        if starting_vertices is None:
            starting_vertices = [vertex]
        # First enumerate the empty cycle
        if trivial:
            yield [vertex]
        # First we remove vertices and edges that are not part of any cycle
        if remove_acyclic_edges:
            sccs = self.strongly_connected_components()
            d = {}
            for id, component in enumerate(sccs):
                for v in component:
                    d[v] = id
            h = copy(self)
            h.delete_edges([(u,v) for (u,v) in h.edge_iterator(labels=False) if d[u] != d[v]])
        else:
            h = self
        queue = [[vertex]]
        if max_length is None:
            from sage.rings.infinity import Infinity
            max_length = Infinity
        while queue:
            path = queue.pop(0)
            # Checks if a cycle has been found
            if len(path) > 1 and path[0] == path[-1]:
                yield path
            # Makes sure that the current cycle is not too long
            # Also if a cycle has been encountered and only simple cycles are allowed,
            # Then it discards the current path
            if len(path) <= max_length and (not simple or path.count(path[-1]) == 1):
                for neighbor in h.neighbor_out_iterator(path[-1]):
                    # If cycles are not rooted, makes sure to keep only the minimum
                    # cycle according to the lexicographic order
                    if rooted or neighbor not in starting_vertices or path[0] <= neighbor:
                        queue.append(path + [neighbor])

    def all_cycles_iterator(self, starting_vertices=None, simple=False,
                            rooted=False, max_length=None, trivial=False):
        r"""
        Returns an iterator over all the cycles of self starting
        with one of the given vertices. The cycles are enumerated
        in increasing length order.

        INPUT:

        -  ``starting_vertices`` - iterable (default: None) on vertices
           from which the cycles must start. If None, then all
           vertices of the graph can be starting points.
        -  ``simple`` - boolean (default: False). If set to True,
           then only simple cycles are considered. A cycle is simple
           if the only vertex occuring twice in it is the starting
           and ending one.
        -  ``rooted`` - boolean (default: False). If set to False,
           then cycles differing only by their starting vertex are
           considered the same  (e.g. ``['a', 'b', 'c', 'a']`` and
           ``['b', 'c', 'a', 'b']``). Otherwise, all cycles are enumerated.
        -  ``max_length`` - non negative integer (default: None).
           The maximum length of the enumerated cycles. If set to None,
           then all lengths are allowed.
        -  ``trivial`` - boolean (default: False). If set to True,
           then the empty cycles are also enumerated.

        OUTPUT:

            iterator

        .. NOTE::

            See also :meth:`all_simple_cycles`.

        AUTHOR:

            Alexandre Blondin Masse

        EXAMPLES::

            sage: g = DiGraph({'a' : ['a', 'b'], 'b' : ['c'], 'c' : ['d'], 'd' : ['c']}, loops=True)
            sage: it = g.all_cycles_iterator()
            sage: for _ in range(7): print(next(it))
            ['a', 'a']
            ['a', 'a', 'a']
            ['c', 'd', 'c']
            ['a', 'a', 'a', 'a']
            ['a', 'a', 'a', 'a', 'a']
            ['c', 'd', 'c', 'd', 'c']
            ['a', 'a', 'a', 'a', 'a', 'a']

        There are no cycles in the empty graph and in acyclic graphs::

            sage: g = DiGraph()
            sage: it = g.all_cycles_iterator()
            sage: list(it)
            []
            sage: g = DiGraph({0:[1]})
            sage: it = g.all_cycles_iterator()
            sage: list(it)
            []

        It is possible to restrict the starting vertices of the cycles::

            sage: g = DiGraph({'a' : ['a', 'b'], 'b' : ['c'], 'c' : ['d'], 'd' : ['c']}, loops=True)
            sage: it = g.all_cycles_iterator(starting_vertices=['b', 'c'])
            sage: for _ in range(3): print(next(it))
            ['c', 'd', 'c']
            ['c', 'd', 'c', 'd', 'c']
            ['c', 'd', 'c', 'd', 'c', 'd', 'c']

        Also, one can bound the length of the cycles::

            sage: it = g.all_cycles_iterator(max_length=3)
            sage: list(it)
            [['a', 'a'], ['a', 'a', 'a'], ['c', 'd', 'c'],
             ['a', 'a', 'a', 'a']]

        By default, cycles differing only by their starting point are not all
        enumerated, but this may be parametrized::

            sage: it = g.all_cycles_iterator(max_length=3, rooted=False)
            sage: list(it)
            [['a', 'a'], ['a', 'a', 'a'], ['c', 'd', 'c'],
             ['a', 'a', 'a', 'a']]
            sage: it = g.all_cycles_iterator(max_length=3, rooted=True)
            sage: list(it)
            [['a', 'a'], ['a', 'a', 'a'], ['c', 'd', 'c'], ['d', 'c', 'd'],
             ['a', 'a', 'a', 'a']]

        One may prefer to enumerate simple cycles, i.e. cycles such that the only
        vertex occuring twice in it is the starting and ending one (see also
        :meth:`all_simple_cycles`)::

            sage: it = g.all_cycles_iterator(simple=True)
            sage: list(it)
            [['a', 'a'], ['c', 'd', 'c']]
            sage: g = digraphs.Circuit(4)
            sage: list(g.all_cycles_iterator(simple=True))
            [[0, 1, 2, 3, 0]]
        """
        if starting_vertices is None:
            starting_vertices = self
        # Since a cycle is always included in a given strongly connected
        # component, we may remove edges from the graph
        sccs = self.strongly_connected_components()
        d = {}
        for id, component in enumerate(sccs):
            for v in component:
                d[v] = id
        h = copy(self)
        h.delete_edges([ (u,v) for (u,v) in h.edge_iterator(labels=False)
                if d[u] != d[v] ])
        # We create one cycles iterator per vertex. This is necessary if we
        # want to iterate over cycles with increasing length.
        vertex_iterators = dict([(v, h._all_cycles_iterator_vertex( v
                                        , starting_vertices=starting_vertices
                                        , simple=simple
                                        , rooted=rooted
                                        , max_length=max_length
                                        , trivial=trivial
                                        , remove_acyclic_edges=False
                                        )) for v in starting_vertices])
        cycles = []
        for vi in vertex_iterators.values():
            try:
                cycle = next(vi)
                cycles.append((len(cycle), cycle))
            except(StopIteration):
                pass
        # Since we always extract a shortest path, using a heap
        # can speed up the algorithm
        from heapq import heapify, heappop, heappush
        heapify(cycles)
        while cycles:
            # We choose the shortest available cycle
            _, shortest_cycle = heappop(cycles)
            yield shortest_cycle
            # We update the cycle iterator to its next available cycle if it
            # exists
            try:
                cycle = next(vertex_iterators[shortest_cycle[0]])
                heappush(cycles, (len(cycle), cycle))
            except(StopIteration):
                pass

    def all_simple_cycles(self, starting_vertices=None, rooted=False,
                          max_length=None, trivial=False):
        r"""
        Returns a list of all simple cycles of self.

        INPUT:

        -  ``starting_vertices`` - iterable (default: None) on vertices
           from which the cycles must start. If None, then all
           vertices of the graph can be starting points.
        -  ``rooted`` - boolean (default: False). If set to False,
           then equivalent cycles are merged into one single cycle
           (the one starting with minimum vertex).
           Two cycles are called equivalent if they differ only from
           their starting vertex (e.g. ``['a', 'b', 'c', 'a']`` and
           ``['b', 'c', 'a', 'b']``). Otherwise, all cycles are enumerated.
        -  ``max_length`` - non negative integer (default: None).
           The maximum length of the enumerated cycles. If set to None,
           then all lengths are allowed.
        -  ``trivial`` - boolean (default: False). If set to True,
           then the empty cycles are also enumerated.

        OUTPUT:

            list

        .. NOTE::

            Although the number of simple cycles of a finite graph is
            always finite, computing all its cycles may take a very long
            time.

        EXAMPLES::

            sage: g = DiGraph({'a' : ['a', 'b'], 'b' : ['c'], 'c' : ['d'], 'd' : ['c']}, loops=True)
            sage: g.all_simple_cycles()
            [['a', 'a'], ['c', 'd', 'c']]

        The directed version of the Petersen graph::

            sage: g = graphs.PetersenGraph().to_directed()
            sage: g.all_simple_cycles(max_length=4)
            [[0, 1, 0], [0, 4, 0], [0, 5, 0], [1, 2, 1], [1, 6, 1], [2, 3, 2],
             [2, 7, 2], [3, 8, 3], [3, 4, 3], [4, 9, 4], [5, 8, 5], [5, 7, 5],
             [6, 8, 6], [6, 9, 6], [7, 9, 7]]
            sage: g.all_simple_cycles(max_length=6)
            [[0, 1, 0], [0, 4, 0], [0, 5, 0], [1, 2, 1], [1, 6, 1], [2, 3, 2],
             [2, 7, 2], [3, 8, 3], [3, 4, 3], [4, 9, 4], [5, 8, 5], [5, 7, 5],
             [6, 8, 6], [6, 9, 6], [7, 9, 7], [0, 1, 2, 3, 4, 0],
             [0, 1, 2, 7, 5, 0], [0, 1, 6, 8, 5, 0], [0, 1, 6, 9, 4, 0],
             [0, 4, 9, 6, 1, 0], [0, 4, 9, 7, 5, 0], [0, 4, 3, 8, 5, 0],
             [0, 4, 3, 2, 1, 0], [0, 5, 8, 3, 4, 0], [0, 5, 8, 6, 1, 0],
             [0, 5, 7, 9, 4, 0], [0, 5, 7, 2, 1, 0], [1, 2, 3, 8, 6, 1],
             [1, 2, 7, 9, 6, 1], [1, 6, 8, 3, 2, 1], [1, 6, 9, 7, 2, 1],
             [2, 3, 8, 5, 7, 2], [2, 3, 4, 9, 7, 2], [2, 7, 9, 4, 3, 2],
             [2, 7, 5, 8, 3, 2], [3, 8, 6, 9, 4, 3], [3, 4, 9, 6, 8, 3],
             [5, 8, 6, 9, 7, 5], [5, 7, 9, 6, 8, 5], [0, 1, 2, 3, 8, 5, 0],
             [0, 1, 2, 7, 9, 4, 0], [0, 1, 6, 8, 3, 4, 0],
             [0, 1, 6, 9, 7, 5, 0], [0, 4, 9, 6, 8, 5, 0],
             [0, 4, 9, 7, 2, 1, 0], [0, 4, 3, 8, 6, 1, 0],
             [0, 4, 3, 2, 7, 5, 0], [0, 5, 8, 3, 2, 1, 0],
             [0, 5, 8, 6, 9, 4, 0], [0, 5, 7, 9, 6, 1, 0],
             [0, 5, 7, 2, 3, 4, 0], [1, 2, 3, 4, 9, 6, 1],
             [1, 2, 7, 5, 8, 6, 1], [1, 6, 8, 5, 7, 2, 1],
             [1, 6, 9, 4, 3, 2, 1], [2, 3, 8, 6, 9, 7, 2],
             [2, 7, 9, 6, 8, 3, 2], [3, 8, 5, 7, 9, 4, 3],
             [3, 4, 9, 7, 5, 8, 3]]

        The complete graph (without loops) on `4` vertices::

            sage: g = graphs.CompleteGraph(4).to_directed()
            sage: g.all_simple_cycles()
            [[0, 1, 0], [0, 2, 0], [0, 3, 0], [1, 2, 1], [1, 3, 1], [2, 3, 2],
             [0, 1, 2, 0], [0, 1, 3, 0], [0, 2, 1, 0], [0, 2, 3, 0],
             [0, 3, 1, 0], [0, 3, 2, 0], [1, 2, 3, 1], [1, 3, 2, 1],
             [0, 1, 2, 3, 0], [0, 1, 3, 2, 0], [0, 2, 1, 3, 0],
             [0, 2, 3, 1, 0], [0, 3, 1, 2, 0], [0, 3, 2, 1, 0]]

        If the graph contains a large number of cycles, one can bound
        the length of the cycles, or simply restrict the possible
        starting vertices of the cycles::

            sage: g = graphs.CompleteGraph(20).to_directed()
            sage: g.all_simple_cycles(max_length=2)
            [[0, 1, 0], [0, 2, 0], [0, 3, 0], [0, 4, 0], [0, 5, 0], [0, 6, 0],
             [0, 7, 0], [0, 8, 0], [0, 9, 0], [0, 10, 0], [0, 11, 0],
             [0, 12, 0], [0, 13, 0], [0, 14, 0], [0, 15, 0], [0, 16, 0],
             [0, 17, 0], [0, 18, 0], [0, 19, 0], [1, 2, 1], [1, 3, 1],
             [1, 4, 1], [1, 5, 1], [1, 6, 1], [1, 7, 1], [1, 8, 1], [1, 9, 1],
             [1, 10, 1], [1, 11, 1], [1, 12, 1], [1, 13, 1], [1, 14, 1],
             [1, 15, 1], [1, 16, 1], [1, 17, 1], [1, 18, 1], [1, 19, 1],
             [2, 3, 2], [2, 4, 2], [2, 5, 2], [2, 6, 2], [2, 7, 2], [2, 8, 2],
             [2, 9, 2], [2, 10, 2], [2, 11, 2], [2, 12, 2], [2, 13, 2],
             [2, 14, 2], [2, 15, 2], [2, 16, 2], [2, 17, 2], [2, 18, 2],
             [2, 19, 2], [3, 4, 3], [3, 5, 3], [3, 6, 3], [3, 7, 3], [3, 8, 3],
             [3, 9, 3], [3, 10, 3], [3, 11, 3], [3, 12, 3], [3, 13, 3],
             [3, 14, 3], [3, 15, 3], [3, 16, 3], [3, 17, 3], [3, 18, 3],
             [3, 19, 3], [4, 5, 4], [4, 6, 4], [4, 7, 4], [4, 8, 4], [4, 9, 4],
             [4, 10, 4], [4, 11, 4], [4, 12, 4], [4, 13, 4], [4, 14, 4],
             [4, 15, 4], [4, 16, 4], [4, 17, 4], [4, 18, 4], [4, 19, 4],
             [5, 6, 5], [5, 7, 5], [5, 8, 5], [5, 9, 5], [5, 10, 5],
             [5, 11, 5], [5, 12, 5], [5, 13, 5], [5, 14, 5], [5, 15, 5],
             [5, 16, 5], [5, 17, 5], [5, 18, 5], [5, 19, 5], [6, 7, 6],
             [6, 8, 6], [6, 9, 6], [6, 10, 6], [6, 11, 6], [6, 12, 6],
             [6, 13, 6], [6, 14, 6], [6, 15, 6], [6, 16, 6], [6, 17, 6],
             [6, 18, 6], [6, 19, 6], [7, 8, 7], [7, 9, 7], [7, 10, 7],
             [7, 11, 7], [7, 12, 7], [7, 13, 7], [7, 14, 7], [7, 15, 7],
             [7, 16, 7], [7, 17, 7], [7, 18, 7], [7, 19, 7], [8, 9, 8],
             [8, 10, 8], [8, 11, 8], [8, 12, 8], [8, 13, 8], [8, 14, 8],
             [8, 15, 8], [8, 16, 8], [8, 17, 8], [8, 18, 8], [8, 19, 8],
             [9, 10, 9], [9, 11, 9], [9, 12, 9], [9, 13, 9], [9, 14, 9],
             [9, 15, 9], [9, 16, 9], [9, 17, 9], [9, 18, 9], [9, 19, 9],
             [10, 11, 10], [10, 12, 10], [10, 13, 10], [10, 14, 10],
             [10, 15, 10], [10, 16, 10], [10, 17, 10], [10, 18, 10],
             [10, 19, 10], [11, 12, 11], [11, 13, 11], [11, 14, 11],
             [11, 15, 11], [11, 16, 11], [11, 17, 11], [11, 18, 11],
             [11, 19, 11], [12, 13, 12], [12, 14, 12], [12, 15, 12],
             [12, 16, 12], [12, 17, 12], [12, 18, 12], [12, 19, 12],
             [13, 14, 13], [13, 15, 13], [13, 16, 13], [13, 17, 13],
             [13, 18, 13], [13, 19, 13], [14, 15, 14], [14, 16, 14],
             [14, 17, 14], [14, 18, 14], [14, 19, 14], [15, 16, 15],
             [15, 17, 15], [15, 18, 15], [15, 19, 15], [16, 17, 16],
             [16, 18, 16], [16, 19, 16], [17, 18, 17], [17, 19, 17],
             [18, 19, 18]]
            sage: g = graphs.CompleteGraph(20).to_directed()
            sage: g.all_simple_cycles(max_length=2, starting_vertices=[0])
            [[0, 1, 0], [0, 2, 0], [0, 3, 0], [0, 4, 0], [0, 5, 0], [0, 6, 0],
             [0, 7, 0], [0, 8, 0], [0, 9, 0], [0, 10, 0], [0, 11, 0],
             [0, 12, 0], [0, 13, 0], [0, 14, 0], [0, 15, 0], [0, 16, 0],
             [0, 17, 0], [0, 18, 0], [0, 19, 0]]

        One may prefer to distinguish equivalent cycles having distinct
        starting vertices (compare the following examples)::

            sage: g = graphs.CompleteGraph(4).to_directed()
            sage: g.all_simple_cycles(max_length=2, rooted=False)
            [[0, 1, 0], [0, 2, 0], [0, 3, 0], [1, 2, 1], [1, 3, 1], [2, 3, 2]]
            sage: g.all_simple_cycles(max_length=2, rooted=True)
            [[0, 1, 0], [0, 2, 0], [0, 3, 0], [1, 0, 1], [1, 2, 1], [1, 3, 1],
             [2, 0, 2], [2, 1, 2], [2, 3, 2], [3, 0, 3], [3, 1, 3], [3, 2, 3]]
        """
        return list(self.all_cycles_iterator(starting_vertices=starting_vertices, simple=True, rooted=rooted, max_length=max_length, trivial=trivial))

    def path_semigroup(self):
        """
        The partial semigroup formed by the paths of this quiver.

        EXAMPLES::

            sage: Q = DiGraph({1:{2:['a','c']}, 2:{3:['b']}})
            sage: F = Q.path_semigroup(); F
            Partial semigroup formed by the directed paths of Multi-digraph on 3 vertices
            sage: list(F)
            [e_1, e_2, e_3, a, c, b, a*b, c*b]

        """
        from sage.quivers.path_semigroup import PathSemigroup
        return PathSemigroup(self)

    ### Directed Acyclic Graphs (DAGs)

    def topological_sort(self, implementation = "default"):
        """
        Returns a topological sort of the digraph if it is acyclic, and
        raises a TypeError if the digraph contains a directed cycle. As
        topological sorts are not necessarily unique, different
        implementations may yield different results.

        A topological sort is an ordering of the vertices of the digraph
        such that each vertex comes before all of its successors. That
        is, if `u` comes before `v` in the sort, then there may be
        a directed path from `u` to `v`, but there will be no directed
        path from `v` to `u`.

        INPUT:

        - ``implementation`` -- Use the default Cython implementation
          (``implementation = default``), or the default NetworkX library
          (``implementation = "NetworkX"``)

        .. SEEALSO::

            - :meth:`is_directed_acyclic` -- Tests whether a directed
              graph is acyclic (can also join a certificate --
              a topological sort or a circuit in the graph1).

        EXAMPLES::

            sage: D = DiGraph({ 0:[1,2,3], 4:[2,5], 1:[8], 2:[7], 3:[7],
            ....:   5:[6,7], 7:[8], 6:[9], 8:[10], 9:[10] })
            sage: D.plot(layout='circular').show()
            sage: D.topological_sort()
            [4, 5, 6, 9, 0, 1, 2, 3, 7, 8, 10]

        ::

            sage: D.add_edge(9,7)
            sage: D.topological_sort()
            [4, 5, 6, 9, 0, 1, 2, 3, 7, 8, 10]

        Using the NetworkX implementation ::

            sage: list(D.topological_sort(implementation = "NetworkX"))
            [4, 5, 6, 9, 0, 3, 2, 7, 1, 8, 10]

        ::

            sage: D.add_edge(7,4)
            sage: D.topological_sort()
            Traceback (most recent call last):
            ...
            TypeError: Digraph is not acyclic; there is no topological
            sort.

        TESTS:

        A wrong value for the ``implementation`` keyword::

            sage: D.topological_sort(implementation = "cloud-reading")
            Traceback (most recent call last):
            ...
            ValueError: implementation must be set to one of "default"
            or "NetworkX"
        """

        if implementation == "default":
            b, ordering = self._backend.is_directed_acyclic(certificate = True)
            if b:
                return ordering
            else:
                raise TypeError('Digraph is not acyclic; there is no topological sort.')

        elif implementation == "NetworkX":
            import networkx
            S = networkx.topological_sort(self.networkx_graph(copy=False))
            if S is None:
                raise TypeError('Digraph is not acyclic; there is no topological sort.')
            else:
                return S

        else:
            raise ValueError("implementation must be set to one of \"default\" or \"NetworkX\"")

    def topological_sort_generator(self):
        """
        Returns a list of all topological sorts of the digraph if it is
        acyclic, and raises a TypeError if the digraph contains a directed
        cycle.

        A topological sort is an ordering of the vertices of the digraph
        such that each vertex comes before all of its successors. That is,
        if u comes before v in the sort, then there may be a directed path
        from u to v, but there will be no directed path from v to u. See
        also Graph.topological_sort().

        AUTHORS:

        - Mike Hansen - original implementation

        - Robert L. Miller: wrapping, documentation

        REFERENCE:

        - [1] Pruesse, Gara and Ruskey, Frank. Generating Linear
          Extensions Fast. SIAM J. Comput., Vol. 23 (1994), no. 2, pp.
          373-386.

        EXAMPLES::

            sage: D = DiGraph({ 0:[1,2], 1:[3], 2:[3,4] })
            sage: D.plot(layout='circular').show()
            sage: D.topological_sort_generator()
            [[0, 1, 2, 3, 4], [0, 1, 2, 4, 3], [0, 2, 1, 3, 4], [0, 2, 1, 4, 3], [0, 2, 4, 1, 3]]

        ::

            sage: for sort in D.topological_sort_generator():
            ....:     for edge in D.edge_iterator():
            ....:         u,v,l = edge
            ....:         if sort.index(u) > sort.index(v):
            ....:             print("This should never happen.")
        """
        from sage.graphs.linearextensions import LinearExtensions
        try:
            return LinearExtensions(self).list()
        except TypeError:
            raise TypeError('Digraph is not acyclic; there is no topological sort (or there was an error in sage/graphs/linearextensions.py).')

    ### Visualization

    def layout_acyclic(self, rankdir="up", **options):
        """
        Return a ranked layout so that all edges point upward.

        To this end, the heights of the vertices are set according to the level
        set decomposition of the graph (see :meth:`.level_sets`).

        This is achieved by calling ``graphviz`` and ``dot2tex`` if
        available (see :meth:`.layout_graphviz`), and using a spring
        layout with fixed vertical placement of the vertices otherwise
        (see :meth:`.layout_acyclic_dummy` and
        :meth:`~sage.graphs.generic_graph.GenericGraph.layout_ranked`).

        Non acyclic graphs are partially supported by ``graphviz``, which then
        chooses some edges to point down.

        INPUT:

        - ``rankdir`` -- 'up', 'down', 'left', or 'right' (default: 'up'):
          which direction the edges should point toward
        - ``**options`` -- passed down to
          :meth:`~sage.graphs.generic_graph.GenericGraph.layout_ranked` or
          :meth:`~sage.graphs.generic_graph.GenericGraph.layout_graphviz`

        EXAMPLES::

            sage: H = DiGraph({0:[1,2],1:[3],2:[3],3:[],5:[1,6],6:[2,3]})

        The actual layout computed depends on whether dot2tex and
        graphviz are installed, so we don't test its relative values::

            sage: H.layout_acyclic()
            {0: [..., ...], 1: [..., ...], 2: [..., ...], 3: [..., ...], 5: [..., ...], 6: [..., ...]}

            sage: H = DiGraph({0:[1]})
            sage: pos = H.layout_acyclic(rankdir='up')
            sage: pos[1][1] > pos[0][1] + .5
            True
            sage: pos = H.layout_acyclic(rankdir='down')
            sage: pos[1][1] < pos[0][1] - .5
            True
            sage: pos = H.layout_acyclic(rankdir='right')
            sage: pos[1][0] > pos[0][0] + .5
            True
            sage: pos = H.layout_acyclic(rankdir='left')
            sage: pos[1][0] < pos[0][0] - .5
            True

        """
        if have_dot2tex():
            return self.layout_graphviz(rankdir=rankdir, **options)
        else:
            return self.layout_acyclic_dummy(rankdir=rankdir, **options)

    def layout_acyclic_dummy(self, heights=None, rankdir='up', **options):
        """
        Return a ranked layout so that all edges point upward.

        To this end, the heights of the vertices are set according to
        the level set decomposition of the graph (see
        :meth:`level_sets`). This is achieved by a spring layout with
        fixed vertical placement of the vertices otherwise (see
        :meth:`layout_acyclic_dummy` and
        :meth:`~sage.graphs.generic_graph.GenericGraph.layout_ranked`).

        INPUT:

        - ``rankdir`` -- 'up', 'down', 'left', or 'right' (default: 'up'):
          which direction the edges should point toward
        - ``**options`` -- passed down to
          :meth:`~sage.graphs.generic_graph.GenericGraph.layout_ranked`

        EXAMPLES::

            sage: H = DiGraph({0:[1,2],1:[3],2:[3],3:[],5:[1,6],6:[2,3]})
            sage: H.layout_acyclic_dummy()
            {0: [1.00..., 0], 1: [1.00..., 1], 2: [1.51..., 2], 3: [1.50..., 3], 5: [2.01..., 0], 6: [2.00..., 1]}

            sage: H = DiGraph({0:[1]})
            sage: H.layout_acyclic_dummy(rankdir='up')
            {0: [0.5..., 0], 1: [0.5..., 1]}
            sage: H.layout_acyclic_dummy(rankdir='down')
            {0: [0.5..., 1], 1: [0.5..., 0]}
            sage: H.layout_acyclic_dummy(rankdir='left')
            {0: [1, 0.5...], 1: [0, 0.5...]}
            sage: H.layout_acyclic_dummy(rankdir='right')
            {0: [0, 0.5...], 1: [1, 0.5...]}
            sage: H = DiGraph({0:[1,2],1:[3],2:[3],3:[1],5:[1,6],6:[2,3]})
            sage: H.layout_acyclic_dummy()
            Traceback (most recent call last):
            ...
            ValueError: `self` should be an acyclic graph

        """
        if heights is None:
            if not self.is_directed_acyclic():
                raise ValueError("`self` should be an acyclic graph")
            levels = self.level_sets()
            levels = [sorted(z) for z in levels]
            if rankdir=='down' or rankdir=='left':
                levels.reverse()
            heights = dict([[i, levels[i]] for i in range(len(levels))])
        positions = self.layout_ranked(heights = heights, **options)
        if rankdir == 'left' or rankdir == 'right':
            for coordinates in positions.values():
                coordinates.reverse()
        return positions

    def level_sets(self):
        """
        Returns the level set decomposition of the digraph.

        OUTPUT:

        - a list of non empty lists of vertices of this graph

        The level set decomposition of the digraph is a list `l` such that the
        level `l[i]` contains all the vertices having all their predecessors in
        the levels `l[j]` for `j<i`, and at least one in level `l[i-1]` (unless
        `i=0`).

        The level decomposition contains exactly the vertices not occuring in
        any cycle of the graph. In particular, the graph is acyclic if and only
        if the decomposition forms a set partition of its vertices, and we
        recover the usual level set decomposition of the corresponding poset.

        EXAMPLES::

            sage: H = DiGraph({0:[1,2],1:[3],2:[3],3:[],5:[1,6],6:[2,3]})
            sage: H.level_sets()
            [[0, 5], [1, 6], [2], [3]]

            sage: H = DiGraph({0:[1,2],1:[3],2:[3],3:[1],5:[1,6],6:[2,3]})
            sage: H.level_sets()
            [[0, 5], [6], [2]]

        This routine is mostly used for Hasse diagrams of posets::

            sage: from sage.combinat.posets.hasse_diagram import HasseDiagram
            sage: H = HasseDiagram({0:[1,2],1:[3],2:[3],3:[]})
            sage: [len(x) for x in H.level_sets()]
            [1, 2, 1]

        ::

            sage: from sage.combinat.posets.hasse_diagram import HasseDiagram
            sage: H = HasseDiagram({0:[1,2], 1:[3], 2:[4], 3:[4]})
            sage: [len(x) for x in H.level_sets()]
            [1, 2, 1, 1]

        Complexity: `O(n+m)` in time and `O(n)` in memory (besides the
        storage of the graph itself), where `n` and `m` are
        respectively the number of vertices and edges (assuming that
        appending to a list is constant time, which it is not quite).
        """
        in_degrees = self.in_degree(labels=True)
        level = [x for x in in_degrees if in_degrees[x]==0]
        Levels = []
        while len(level) != 0:
            Levels.append(level)
            new_level = []
            for x in level:
                for y in self.neighbors_out(x):
                    in_degrees[y] -= 1
                    if in_degrees[y] == 0:
                        new_level.append(y)
            level = new_level
        return Levels


    def immediate_dominators(self, r, reverse=False):
        r"""
        Return the immediate dominators of all vertices reachable from `r`.

        A flowgraph `G = (V, A, r)` is a digraph where every vertex in `V` is
        reachable from a distinguished root vertex `r\in V`. In such digraph, a
        vertex `w` dominates a vertex `v` if every path from `r` to `v` includes
        `w`. Let `dom(v)` be the set of the vertices that dominate `v`.
        Obviously, `r` and `v`, the trivial dominators of `v`, are in
        `dom(v)`. For `v \neq r`, the immediate dominator of `v`, denoted by
        `d(v)`, is the unique vertex `w \neq v` that dominates `v` and is
        dominated by all the vertices in `dom(v)\setminus\{v\}`. The (immediate)
        dominator tree is a directed tree (or arborescence) rooted at `r` that
        is formed by the arcs `\{ (d(v), v)\mid v\in V\setminus\{r\}\}`.  See
        [Ge2005]_ for more details.

        This method implements the algorithm proposed in [CHK2001]_ which
        performs very well in practice, although its worst case time complexity
        is in `O(n^2)`.

        INPUT:

        - ``r`` -- a vertex of the digraph, the root of the immediate dominators
          tree

        - ``reverse`` -- boolean (default: ``False``); When set to ``True``, we
          consider the reversed digraph in which out-neighbors become the
          in-neighbors and vice-versa. This option is available only if the
          backend of the digraph is :mod:`~SparseGraphBackend`.

        OUTPUT: The (immediate) dominator tree rooted at `r`, encoded as a
        predecessor dictionary.

        EXAMPLES:

        The output encodes a tree rooted at `r`::

            sage: D = digraphs.Complete(4) * 2
            sage: D.add_edges([(0, 4), (7, 3)])
            sage: d = D.immediate_dominators(0)
            doctest:...: DeprecationWarning: immediate_dominators is now deprecated. Please use method dominator_tree instead.
            See https://trac.sagemath.org/25030 for details.
            sage: T = DiGraph([(d[u], u) for u in d if u != d[u]])
            sage: Graph(T).is_tree()
            True
            sage: all(T.in_degree(u) <= 1 for u in T)
            True

        In a strongly connected digraph, the result depends on the root::

            sage: D = digraphs.Circuit(5)
            sage: D.immediate_dominators(0)
            {0: 0, 1: 0, 2: 1, 3: 2, 4: 3}
            sage: D.immediate_dominators(1)
            {0: 4, 1: 1, 2: 1, 3: 2, 4: 3}

        The (immediate) dominator tree contains only reachable vertices::

            sage: P = digraphs.Path(5)
            sage: P.immediate_dominators(0)
            {0: 0, 1: 0, 2: 1, 3: 2, 4: 3}
            sage: P.immediate_dominators(3)
            {3: 3, 4: 3}

        Immediate dominators in the reverse digraph::

            sage: D = digraphs.Complete(5)+digraphs.Complete(4)
            sage: D.add_edges([(0, 5), (1, 6), (7, 2)])
            sage: idom = D.immediate_dominators(0, reverse=True)
            sage: idom
            {0: 0, 1: 0, 2: 0, 3: 0, 4: 0, 5: 7, 6: 7, 7: 2, 8: 7}
            sage: D_reverse = D.reverse()
            sage: D_reverse.immediate_dominators(0) == idom
            True

        .. SEEALSO::

            - :wikipedia:`Dominator_(graph_theory)`
            - :meth:`~DiGraph.strong_articulation_points`
            - :meth:`~DiGraph.strongly_connected_components`

        TESTS:

        When `r` is not in the digraph::

            sage: DiGraph().immediate_dominators(0)
            Traceback (most recent call last):
            ...
            ValueError: the given root must be in the digraph

        The reverse option is available only when the backend of the digraph is
        :mod:`~SparseGraphBackend`::

            sage: H = DiGraph(D.edges(), data_structure='static_sparse')
            sage: H.immediate_dominators(0, reverse=True)
            Traceback (most recent call last):
            ...
            ValueError: the reverse option is not available for this digraph

        Comparison with the NetworkX method::

            sage: import networkx
            sage: D = digraphs.RandomDirectedGNP(20,0.1)
            sage: d = D.immediate_dominators(0)
            sage: dx = networkx.immediate_dominators(D.networkx_graph(), 0)
            sage: all(d[i] == dx[i] for i in d) and all(d[i] == dx[i] for i in dx)
            True
        """
        deprecation(25030, "immediate_dominators is now deprecated."
                        + " Please use method dominator_tree instead.")
        if r not in self:
            raise ValueError("the given root must be in the digraph")

        idom = {r: r}
        n = self.order()
        if reverse:
            from sage.graphs.base.sparse_graph import SparseGraphBackend
            if isinstance(self._backend, SparseGraphBackend):
                pre_order = list(self._backend.depth_first_search(r, reverse=True))
                number = {u: n-i for i, u in enumerate(pre_order)}
                neighbor_iterator = self.neighbor_out_iterator
            else:
                raise ValueError("the reverse option is not available for this digraph")
        else:
            pre_order = list(self.depth_first_search(r))
            number = {u: n-i for i, u in enumerate(pre_order)}
            neighbor_iterator = self.neighbor_in_iterator
        pre_order.pop(0)

        def intersect(u, v):
            while u != v:
                while number[u] < number[v]:
                    u = idom[u]
                while number[u] > number[v]:
                    v = idom[v]
            return u

        changed = True
        while changed:
            changed = False
            for u in pre_order:
                pred = [v for v in neighbor_iterator(u) if v in idom]
                if not pred:
                    continue
                else:
                    new_idom = pred[0]
                    for v in pred[1:]:
                        new_idom = intersect(new_idom, v)
                if not u in idom or idom[u] != new_idom:
                    idom[u] = new_idom
                    changed = True

        return idom


    def is_aperiodic(self):
        r"""
        Return whether the current ``DiGraph`` is aperiodic.

        A directed graph is aperiodic if there is no integer ``k > 1``
        that divides the length of every cycle in the graph, cf.
        :wikipedia:`Aperiodic_graph`.

        EXAMPLES:

        The following graph has period ``2``, so it is not aperiodic::

            sage: g = DiGraph({ 0: [1], 1: [0] })
            sage: g.is_aperiodic()
            False

        The following graph has a cycle of length 2 and a cycle of length 3,
        so it is aperiodic::

            sage: g = DiGraph({ 0: [1, 4], 1: [2], 2: [0], 4: [0]})
            sage: g.is_aperiodic()
            True

        .. SEEALSO::

            :meth:`period`
        """
        import networkx
        return networkx.is_aperiodic(self.networkx_graph(copy=False))

    def period(self):
        r"""
        Return the period of the current ``DiGraph``.

        The period of a directed graph is the largest integer that
        divides the length of every cycle in the graph, cf.
        :wikipedia:`Aperiodic_graph`.

        EXAMPLES:

        The following graph has period ``2``::

            sage: g = DiGraph({0: [1], 1: [0]})
            sage: g.period()
            2

        The following graph has a cycle of length 2 and a cycle of length 3,
        so it has period ``1``::

            sage: g = DiGraph({0: [1, 4], 1: [2], 2: [0], 4: [0]})
            sage: g.period()
            1

        Here is an example of computing the period of a digraph which is
        not strongly connected. By definition, it is the :func:`gcd` of
        the periods of its strongly connected components::

            sage: g = DiGraph({-1: [-2], -2: [-3], -3: [-1],
            ....:     1: [2], 2: [1]})
            sage: g.period()
            1
            sage: sorted([s.period() for s
            ....:         in g.strongly_connected_components_subgraphs()])
            [2, 3]

        ALGORITHM:

        See the networkX implementation of ``is_aperiodic``, that is based
        on breadth first search.

        .. SEEALSO::

            :meth:`is_aperiodic`
        """
        from sage.arith.all import gcd

        g = 0

        for component in self.strongly_connected_components():
            levels = dict((s, None) for s in component)
            vertices_in_scc = levels # considers level as a set
            s = component[0]
            levels[s] = 0
            this_level = [s]
            l = 1
            while this_level:
                next_level = []
                for u in this_level:
                    # we have levels[u] == l-1
                    for v in self.neighbor_out_iterator(u):
                        # ignore edges leaving the component
                        if v not in vertices_in_scc:
                            continue
                        level_v = levels[v]
                        if level_v is not None: # Non-Tree Edge
                            g = gcd(g, l - level_v)
                            if g == 1:
                                return 1
                        else: # Tree Edge
                            next_level.append(v)
                            levels[v] = l
                this_level = next_level
                l += 1

        return g

    def flow_polytope(self, edges=None, ends=None):
        r"""
        Return the flow polytope of a digraph.

        The flow polytope of a directed graph is the polytope
        consisting of all nonnegative flows on the graph with
        a given set `S` of sources and a given set `T` of sinks.

        A *flow* on a directed graph `G` with a given set `S` of
        sources and a given set `T` of sinks means an assignment
        of a nonnegative real to each edge of `G` such that the
        flow is conserved in each vertex outside of `S` and `T`,
        and there is a unit of flow entering each vertex in `S`
        and a unit of flow leaving each vertex in `T`. These
        flows clearly form a polytope in the space of all
        assignments of reals to the edges of `G`.

        The polytope is empty unless the sets `S` and `T` are
        equinumerous.

        By default, `S` is taken to be the set of all sources
        (i.e., vertices of indegree `0`) of `G`, and `T` is taken
        to be the set of all sinks (i.e., vertices of outdegree
        `0`) of `G`. If a different choice of `S` and `T` is
        desired, it can be specified using the optional ``ends`` parameter.

        The polytope is returned as a polytope in `\RR^m`, where
        `m` is the number of edges of the digraph ``self``. The
        `k`-th coordinate of a point in the polytope is the real
        assigned to the `k`-th edge of ``self``. The order of the
        edges is the one returned by ``self.edges()``. If a
        different order is desired, it can be specified using the
        optional ``edges`` parameter.

        The faces and volume of these polytopes are of interest. Examples of
        these polytopes are the Chan-Robbins-Yuen polytope and the
        Pitman-Stanley polytope [PitSta]_.

        INPUT:

        - ``edges`` -- (optional, default: ``self.edges()``) a list or tuple
          of all edges of ``self`` (each only once). This
          determines which coordinate of a point in the polytope will
          correspond to which edge of ``self``. It is also possible
          to specify a list which contains not all edges of ``self``;
          this results in a polytope corresponding to the flows which
          are `0` on all remaining edges. Notice that the edges
          entered here must be in the precisely same format as
          outputted by ``self.edges()``; so, if ``self.edges()``
          outputs an edge in the form ``(1, 3, None)``, then
          ``(1, 3)`` will not do!

        - ``ends`` -- (optional, default: ``(self.sources(), self.sinks())``)
          a pair `(S, T)` of an iterable `S` and an iterable `T`.

        .. NOTE::

            Flow polytopes can also be built through the ``polytopes.<tab>``
            object::

                sage: polytopes.flow_polytope(digraphs.Path(5))
                A 0-dimensional polyhedron in QQ^4 defined as the convex hull of 1 vertex

        EXAMPLES:

        A commutative square::

            sage: G = DiGraph({1: [2, 3], 2: [4], 3: [4]})
            sage: fl = G.flow_polytope(); fl
            A 1-dimensional polyhedron in QQ^4 defined as the convex hull
            of 2 vertices
            sage: fl.vertices()
            (A vertex at (0, 1, 0, 1), A vertex at (1, 0, 1, 0))

        Using a different order for the edges of the graph::

            sage: fl = G.flow_polytope(edges=G.edges(key=lambda x: x[0]-x[1])); fl
            A 1-dimensional polyhedron in QQ^4 defined as the convex hull
            of 2 vertices
            sage: fl.vertices()
            (A vertex at (0, 1, 1, 0), A vertex at (1, 0, 0, 1))

        A tournament on 4 vertices::

            sage: H = digraphs.TransitiveTournament(4)
            sage: fl = H.flow_polytope(); fl
            A 3-dimensional polyhedron in QQ^6 defined as the convex hull
            of 4 vertices
            sage: fl.vertices()
            (A vertex at (0, 0, 1, 0, 0, 0),
             A vertex at (0, 1, 0, 0, 0, 1),
             A vertex at (1, 0, 0, 0, 1, 0),
             A vertex at (1, 0, 0, 1, 0, 1))

        Restricting to a subset of the edges::

            sage: fl = H.flow_polytope(edges=[(0, 1, None), (1, 2, None),
            ....:                             (2, 3, None), (0, 3, None)])
            sage: fl
            A 1-dimensional polyhedron in QQ^4 defined as the convex hull
            of 2 vertices
            sage: fl.vertices()
            (A vertex at (0, 0, 0, 1), A vertex at (1, 1, 1, 0))

        Using a different choice of sources and sinks::

            sage: fl = H.flow_polytope(ends=([1], [3])); fl
            A 1-dimensional polyhedron in QQ^6 defined as the convex hull
            of 2 vertices
            sage: fl.vertices()
            (A vertex at (0, 0, 0, 1, 0, 1), A vertex at (0, 0, 0, 0, 1, 0))
            sage: fl = H.flow_polytope(ends=([0, 1], [3])); fl
            The empty polyhedron in QQ^6
            sage: fl = H.flow_polytope(ends=([3], [0])); fl
            The empty polyhedron in QQ^6
            sage: fl = H.flow_polytope(ends=([0, 1], [2, 3])); fl
            A 3-dimensional polyhedron in QQ^6 defined as the convex hull
            of 5 vertices
            sage: fl.vertices()
            (A vertex at (0, 0, 1, 1, 0, 0),
             A vertex at (0, 1, 0, 0, 1, 0),
             A vertex at (1, 0, 0, 2, 0, 1),
             A vertex at (1, 0, 0, 1, 1, 0),
             A vertex at (0, 1, 0, 1, 0, 1))
            sage: fl = H.flow_polytope(edges=[(0, 1, None), (1, 2, None),
            ....:                             (2, 3, None), (0, 2, None),
            ....:                             (1, 3, None)],
            ....:                      ends=([0, 1], [2, 3])); fl
            A 2-dimensional polyhedron in QQ^5 defined as the convex hull
            of 4 vertices
            sage: fl.vertices()
            (A vertex at (0, 0, 0, 1, 1),
             A vertex at (1, 2, 1, 0, 0),
             A vertex at (1, 1, 0, 0, 1),
             A vertex at (0, 1, 1, 1, 0))

        A digraph with one source and two sinks::

            sage: Y = DiGraph({1: [2], 2: [3, 4]})
            sage: Y.flow_polytope()
            The empty polyhedron in QQ^3

        A digraph with one vertex and no edge::

            sage: Z = DiGraph({1: []})
            sage: Z.flow_polytope()
            A 0-dimensional polyhedron in QQ^0 defined as the convex hull
            of 1 vertex

        REFERENCES:

        .. [PitSta] Jim Pitman, Richard Stanley, "A polytope related to
           empirical distributions, plane trees, parking functions, and
           the associahedron", :arxiv:`math/9908029`
        """
        from sage.geometry.polyhedron.constructor import Polyhedron
        if edges is None:
            edges = self.edges()
        ineqs = [[0] + [Integer(j == u) for j in edges]
                 for u in edges]

        eqs = []
        for u in self:
            ins = self.incoming_edges(u)
            outs = self.outgoing_edges(u)
            eq = [Integer(j in ins) - Integer(j in outs) for j in edges]

            const = 0
            if ends is None:
                if not ins:  # sources (indegree 0)
                    const += 1
                if not outs:  # sinks (outdegree 0)
                    const -= 1
            else:
                if u in ends[0]:  # chosen sources
                    const += 1
                if u in ends[1]:  # chosen sinks
                    const -= 1

            eq = [const] + eq
            eqs.append(eq)

        return Polyhedron(ieqs=ineqs, eqns=eqs)

    def is_tournament(self):
        r"""
        Check whether the digraph is a tournament.

        A tournament is a digraph in which each pair of distinct vertices is
        connected by a single arc.

        EXAMPLES::

            sage: g = digraphs.RandomTournament(6)
            sage: g.is_tournament()
            True
            sage: u,v = next(g.edge_iterator(labels=False))
            sage: g.add_edge(v, u)
            sage: g.is_tournament()
            False
            sage: g.add_edges([(u, v), (v, u)])
            sage: g.is_tournament()
            False

        .. SEEALSO::

            - :wikipedia:`Tournament_(graph_theory)`
            - :meth:`~sage.graphs.digraph_generators.DiGraphGenerators.RandomTournament`
            - :meth:`~sage.graphs.digraph_generators.DiGraphGenerators.TransitiveTournament`
        """
        self._scream_if_not_simple()

        if self.size() != self.order() * (self.order() - 1) // 2:
            return False

        import itertools
        for u,v in itertools.combinations(self.vertices(), 2):
            if not self.has_edge(u, v) != self.has_edge(v, u):
                return False
        return True

    # Aliases to functions defined in other modules
    from sage.graphs.comparability import is_transitive
    from sage.graphs.base.static_sparse_graph import tarjan_strongly_connected_components as strongly_connected_components
    from sage.graphs.connectivity import is_strongly_connected
    from sage.graphs.connectivity import strongly_connected_components_digraph
    from sage.graphs.connectivity import strongly_connected_components_subgraphs
    from sage.graphs.connectivity import strongly_connected_component_containing_vertex
    from sage.graphs.connectivity import strong_articulation_points<|MERGE_RESOLUTION|>--- conflicted
+++ resolved
@@ -113,8 +113,6 @@
 Methods
 -------
 """
-<<<<<<< HEAD
-=======
 
 # ****************************************************************************
 #       Copyright (C) 2010      Alexandre Blondin Masse <alexandre.blondin.masse at gmail.com>
@@ -159,7 +157,6 @@
 # (at your option) any later version.
 #                  https://www.gnu.org/licenses/
 # ****************************************************************************
->>>>>>> 309a7012
 from __future__ import print_function, absolute_import
 
 from copy import copy
