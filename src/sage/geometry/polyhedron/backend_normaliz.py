# -*- coding: utf-8 -*- 
"""
The Normaliz backend for polyhedral computations

.. NOTE::

    This backend requires `PyNormaliz <https://pypi.python.org/pypi/PyNormaliz/1.5>`_.
    To install PyNormaliz, type :code:`sage -i pynormaliz` in the terminal.

AUTHORS:

- Matthias Köppe (2016-12): initial version
"""

#*****************************************************************************
#  Copyright (C) 2016 Matthias Köppe <mkoeppe at math.ucdavis.edu>
#
# This program is free software: you can redistribute it and/or modify
# it under the terms of the GNU General Public License as published by
# the Free Software Foundation, either version 2 of the License, or
# (at your option) any later version.
#                  http://www.gnu.org/licenses/
#*****************************************************************************

from __future__ import absolute_import, print_function

from sage.structure.element import Element
from sage.misc.all import prod

from sage.rings.all import ZZ, QQ
from sage.arith.functions import LCM_list
from sage.misc.functional import denominator
from sage.matrix.constructor import matrix, vector

from .base import Polyhedron_base
from .base_QQ import Polyhedron_QQ
from .base_ZZ import Polyhedron_ZZ


#########################################################################
class Polyhedron_normaliz(Polyhedron_base):
    """
    Polyhedra with normaliz

    INPUT:

    - ``parent`` -- :class:`~sage.geometry.polyhedron.parent.Polyhedra`
      the parent

    - ``Vrep`` -- a list ``[vertices, rays, lines]`` or ``None``; the
      V-representation of the polyhedron; if ``None``, the polyhedron
      is determined by the H-representation

    - ``Hrep`` -- a list ``[ieqs, eqns]`` or ``None``; the
      H-representation of the polyhedron; if ``None``, the polyhedron
      is determined by the V-representation

    - ``normaliz_cone`` -- a PyNormaliz wrapper of a normaliz cone

    Only one of ``Vrep``, ``Hrep``, or ``normaliz_cone`` can be different
    from ``None``.

    EXAMPLES::

        sage: p = Polyhedron(vertices=[(0,0),(1,0),(0,1)], rays=[(1,1)],   # optional - pynormaliz
        ....:                lines=[], backend='normaliz')
        sage: TestSuite(p).run(skip='_test_pickling')                      # optional - pynormaliz

    Two ways to get the full space::

        sage: Polyhedron(eqns=[[0, 0, 0]], backend='normaliz')             # optional - pynormaliz
        A 2-dimensional polyhedron in QQ^2 defined as the convex hull of 1 vertex and 2 lines
        sage: Polyhedron(ieqs=[[0, 0, 0]], backend='normaliz')             # optional - pynormaliz
        A 2-dimensional polyhedron in QQ^2 defined as the convex hull of 1 vertex and 2 lines

    A lower-dimensional affine cone; we test that there are no mysterious
    inequalities coming in from the homogenization::

        sage: P = Polyhedron(vertices=[(1, 1)], rays=[(0, 1)],             # optional - pynormaliz
        ....:                backend='normaliz')
        sage: P.n_inequalities()                                           # optional - pynormaliz
        1
        sage: P.equations()                                                # optional - pynormaliz
        (An equation (1, 0) x - 1 == 0,)

    The empty polyhedron::

        sage: P=Polyhedron(ieqs=[[-2, 1, 1], [-3, -1, -1], [-4, 1, -2]],   # optional - pynormaliz
        ....:              backend='normaliz')
        sage: P                                                            # optional - pynormaliz
        The empty polyhedron in QQ^2
        sage: P.Vrepresentation()                                          # optional - pynormaliz
        ()
        sage: P.Hrepresentation()                                          # optional - pynormaliz
        (An equation -1 == 0,)

    TESTS:

    Tests copied from various methods in :mod:`sage.geometry.polyhedron.base`::

        sage: p = Polyhedron(vertices = [[1,0,0], [0,1,0], [0,0,1]],       # optional - pynormaliz
        ....:                backend='normaliz')
        sage: p.n_equations()                                              # optional - pynormaliz
        1
        sage: p.n_inequalities()                                           # optional - pynormaliz
        3

        sage: p = Polyhedron(vertices = [[t,t^2,t^3] for t in range(6)],   # optional - pynormaliz
        ....:                backend='normaliz')
        sage: p.n_facets()                                                 # optional - pynormaliz
        8

        sage: p = Polyhedron(vertices = [[1,0],[0,1],[1,1]], rays=[[1,1]], # optional - pynormaliz
        ....:                backend='normaliz')
        sage: p.n_vertices()                                               # optional - pynormaliz
        2

        sage: p = Polyhedron(vertices = [[1,0],[0,1]], rays=[[1,1]],       # optional - pynormaliz
        ....:                backend='normaliz')
        sage: p.n_rays()                                                   # optional - pynormaliz
        1

        sage: p = Polyhedron(vertices = [[0,0]], rays=[[0,1],[0,-1]],      # optional - pynormaliz
        ....:                backend='normaliz')
        sage: p.n_lines()                                                  # optional - pynormaliz
        1

    """
    def __init__(self, parent, Vrep, Hrep, normaliz_cone=None, **kwds):
        """
        Initializes the polyhedron.

        See :class:`Polyhedron_normaliz` for a description of the input
        data.

        TESTS:

        We skip the pickling test because pickling is currently
        not implemented::

            sage: p = Polyhedron(backend='normaliz')                 # optional - pynormaliz
            sage: TestSuite(p).run(skip="_test_pickling")            # optional - pynormaliz
            sage: p = Polyhedron(vertices=[(1, 1)], rays=[(0, 1)],   # optional - pynormaliz
            ....:                backend='normaliz')
            sage: TestSuite(p).run(skip="_test_pickling")            # optional - pynormaliz
            sage: p = Polyhedron(vertices=[(-1,-1), (1,0), (1,1), (0,1)],  # optional - pynormaliz
            ....:                backend='normaliz')
            sage: TestSuite(p).run(skip="_test_pickling")            # optional - pynormaliz
        """
        if normaliz_cone:
            if Hrep is not None or Vrep is not None:
                raise ValueError("only one of Vrep, Hrep, or normaliz_cone can be different from None")
            Element.__init__(self, parent=parent)
            self._init_from_normaliz_cone(normaliz_cone)
        else:
            Polyhedron_base.__init__(self, parent, Vrep, Hrep, **kwds)

    def _init_from_normaliz_cone(self, normaliz_cone):
        """
        Construct polyhedron from a PyNormaliz wrapper of a normaliz cone.

        TESTS::

            sage: p = Polyhedron(backend='normaliz')                       # optional - pynormaliz
            sage: from sage.geometry.polyhedron.backend_normaliz import Polyhedron_normaliz   # optional - pynormaliz
            sage: Polyhedron_normaliz._init_from_Hrepresentation(p, [], [])  # indirect doctest  # optional - pynormaliz
        """
        import PyNormaliz
        if normaliz_cone and PyNormaliz.NmzResult(normaliz_cone, "AffineDim") < 0:
            # Empty polyhedron. Special case because Normaliz defines the
            # recession cone of an empty polyhedron given by an
            # H-representation as the cone defined by the homogenized system.
            self._init_empty_polyhedron()
        else:
            self._normaliz_cone = normaliz_cone
            self._init_Vrepresentation_from_normaliz()
            self._init_Hrepresentation_from_normaliz()

    def _init_from_Vrepresentation(self, vertices, rays, lines, minimize=True, verbose=False):
        r"""
        Construct polyhedron from V-representation data.

        INPUT:

        - ``vertices`` -- list of point; each point can be specified
           as any iterable container of
           :meth:`~sage.geometry.polyhedron.base.base_ring` elements

        - ``rays`` -- list of rays; each ray can be specified as any
          iterable container of
          :meth:`~sage.geometry.polyhedron.base.base_ring` elements

        - ``lines`` -- list of lines; each line can be specified as
          any iterable container of
          :meth:`~sage.geometry.polyhedron.base.base_ring` elements

        - ``verbose`` -- boolean (default: ``False``); whether to print
          verbose output for debugging purposes

        EXAMPLES::

            sage: p = Polyhedron(backend='normaliz')                       # optional - pynormaliz
            sage: from sage.geometry.polyhedron.backend_normaliz import Polyhedron_normaliz   # optional - pynormaliz
            sage: Polyhedron_normaliz._init_from_Vrepresentation(p, [], [], [])   # optional - pynormaliz
        """
        import PyNormaliz
        if vertices is None:
            vertices = []
        nmz_vertices = []
        for v in vertices:
            d = LCM_list([denominator(v_i) for v_i in v])
            dv = [ d*v_i for v_i in v ]
            nmz_vertices.append(dv + [d])
        if rays is None:
            rays = []
        nmz_rays = []
        for r in rays:
            d = LCM_list([denominator(r_i) for r_i in r])
            dr = [ d*r_i for r_i in r ]
            nmz_rays.append(dr)
        if lines is None: lines = []
        nmz_lines = []
        for l in lines:
            d = LCM_list([denominator(l_i) for l_i in l])
            dl = [ d*l_i for l_i in l ]
            nmz_lines.append(dl)
        if not nmz_vertices and not nmz_rays and not nmz_lines:
            # Special case to avoid:
            #   error: Some error in the normaliz input data detected:
            #   All input matrices empty!
            self._init_empty_polyhedron()
        else:
            data = ["vertices", nmz_vertices,
                    "cone", nmz_rays,
                    "subspace", nmz_lines]
            if verbose:
                print("# Calling PyNormaliz.NmzCone({})".format(data))
            cone = PyNormaliz.NmzCone(data)
            assert cone, "NmzCone({}) did not return a cone".format(data)
            self._init_from_normaliz_cone(cone)

    def _init_from_Hrepresentation(self, ieqs, eqns, minimize=True, verbose=False):
        r"""
        Construct polyhedron from H-representation data.

        INPUT:

        - ``ieqs`` -- list of inequalities; each line can be specified
          as any iterable container of
          :meth:`~sage.geometry.polyhedron.base.base_ring` elements

        - ``eqns`` -- list of equalities; each line can be specified
          as any iterable container of
          :meth:`~sage.geometry.polyhedron.base.base_ring` elements

        - ``minimize`` -- boolean (default: ``True``); ignored

        - ``verbose`` -- boolean (default: ``False``); whether to print
          verbose output for debugging purposes

        EXAMPLES::

            sage: p = Polyhedron(backend='normaliz')                       # optional - pynormaliz
            sage: from sage.geometry.polyhedron.backend_normaliz import Polyhedron_normaliz   # optional - pynormaliz
            sage: Polyhedron_normaliz._init_from_Hrepresentation(p, [], [])   # optional - pynormaliz
        """
        import PyNormaliz
        if ieqs is None: ieqs = []
        nmz_ieqs = []
        for ieq in ieqs:
            d = LCM_list([denominator(ieq_i) for ieq_i in ieq])
            dieq = [ ZZ(d*ieq_i) for ieq_i in ieq ]
            b = dieq[0]
            A = dieq[1:]
            nmz_ieqs.append(A + [b])
        if not nmz_ieqs:
            # If normaliz gets an empty list of inequalities, it adds
            # nonnegativities. So let's add a tautological inequality to work
            # around this.
            nmz_ieqs.append([0]*self.ambient_dim() + [0])
        if eqns is None: eqns = []
        nmz_eqns = []
        for eqn in eqns:
            d = LCM_list([denominator(eqn_i) for eqn_i in eqn])
            deqn = [ ZZ(d*eqn_i) for eqn_i in eqn ]
            b = deqn[0]
            A = deqn[1:]
            nmz_eqns.append(A + [b])
        data = ["inhom_equations", nmz_eqns,
                "inhom_inequalities", nmz_ieqs]
        self._normaliz_cone = PyNormaliz.NmzCone(data)
        if verbose:
            print("# Calling PyNormaliz.NmzCone({})".format(data))
        cone = PyNormaliz.NmzCone(data)
        assert cone, "NmzCone({}) did not return a cone".format(data)
        self._init_from_normaliz_cone(cone)

    def _init_Vrepresentation_from_normaliz(self):
        r"""
        Create the Vrepresentation objects from the normaliz polyhedron.

        EXAMPLES::

            sage: p = Polyhedron(vertices=[(0,1/2),(2,0),(4,5/6)],  # indirect doctest # optional - pynormaliz
            ....:                backend='normaliz')
            sage: p.Hrepresentation()                               # optional - pynormaliz
            (An inequality (-5, 12) x + 10 >= 0,
             An inequality (1, -12) x + 6 >= 0,
             An inequality (1, 4) x - 2 >= 0)
            sage: p.Vrepresentation()                               # optional - pynormaliz
            (A vertex at (0, 1/2), A vertex at (2, 0), A vertex at (4, 5/6))
        """
        import PyNormaliz
        self._Vrepresentation = []
        parent = self.parent()
        base_ring = self.base_ring()
        cone = self._normaliz_cone
        for g in PyNormaliz.NmzResult(cone, "VerticesOfPolyhedron"):
            d = g[-1]
            if d == 1:
                parent._make_Vertex(self, g[:-1])
            else:
                parent._make_Vertex(self, [base_ring(x)/d for x in g[:-1]])
        for g in PyNormaliz.NmzResult(cone, "ExtremeRays"):
            parent._make_Ray(self, g[:-1])
        for g in PyNormaliz.NmzResult(cone, "MaximalSubspace"):
            parent._make_Line(self, g[:-1])
        self._Vrepresentation = tuple(self._Vrepresentation)

    def _init_Hrepresentation_from_normaliz(self):
        r"""
        Create the Hrepresentation objects from the normaliz polyhedron.

        EXAMPLES::

            sage: p = Polyhedron(vertices=[(0,1/2), (2,0), (4,5/6)],  # indirect doctest # optional - pynormaliz
            ....:                backend='normaliz')
            sage: p.Hrepresentation()                                 # optional - pynormaliz
            (An inequality (-5, 12) x + 10 >= 0,
             An inequality (1, -12) x + 6 >= 0,
             An inequality (1, 4) x - 2 >= 0)
            sage: p.Vrepresentation()                                 # optional - pynormaliz
            (A vertex at (0, 1/2), A vertex at (2, 0), A vertex at (4, 5/6))
        """
        import PyNormaliz
        self._Hrepresentation = []
        base_ring = self.base_ring()
        cone = self._normaliz_cone
        parent = self.parent()
        for g in PyNormaliz.NmzResult(cone, "SupportHyperplanes"):
            if all(x==0 for x in g[:-1]):
                # Ignore vertical inequality
                pass
            else:
                parent._make_Inequality(self, (g[-1],) + tuple(g[:-1]))
        for g in PyNormaliz.NmzResult(cone, "Equations"):
            parent._make_Equation(self, (g[-1],) + tuple(g[:-1]))
        self._Hrepresentation = tuple(self._Hrepresentation)

    def _init_empty_polyhedron(self):
        r"""
        Initializes an empty polyhedron.

        TESTS::

            sage: empty = Polyhedron(backend='normaliz'); empty            # optional - pynormaliz
            The empty polyhedron in ZZ^0
            sage: empty.Vrepresentation()                                  # optional - pynormaliz
            ()
            sage: empty.Hrepresentation()                                  # optional - pynormaliz
            (An equation -1 == 0,)
            sage: Polyhedron(vertices = [], backend='normaliz')            # optional - pynormaliz
            The empty polyhedron in ZZ^0
            sage: Polyhedron(backend='normaliz')._init_empty_polyhedron()  # optional - pynormaliz
        """
        super(Polyhedron_normaliz, self)._init_empty_polyhedron()
        # Can't seem to set up an empty _normaliz_cone.
        # For example, PyNormaliz.NmzCone(['vertices', []]) gives
        # error: Some error in the normaliz input data detected: All input matrices empty!
        self._normaliz_cone = None

    @classmethod
    def _from_normaliz_cone(cls, parent, normaliz_cone):
        r"""
        Initializes a polyhedron from a PyNormaliz wrapper of a normaliz cone.

        TESTS::

            sage: P=Polyhedron(ieqs=[[1, 0, 2], [3, 0, -2], [3, 2, -2]],   # optional - pynormaliz
            ....:              backend='normaliz')
            sage: PI = P.integral_hull()                 # indirect doctest; optional - pynormaliz
        """
        return cls(parent, None, None, normaliz_cone=normaliz_cone)

    def integral_hull(self):
        r"""
        Return the integral hull in the polyhedron.

        This is a new polyhedron that is the convex hull of all integral
        points.

        EXAMPLES:

        Unbounded example from Normaliz manual, "a dull polyhedron"::

            sage: P = Polyhedron(ieqs=[[1, 0, 2], [3, 0, -2], [3, 2, -2]], # optional - pynormaliz
            ....:              backend='normaliz')
<<<<<<< HEAD
            sage: PI=P.integral_hull()                                     # optional - pynormaliz
            sage: P.plot(color='yellow') + PI.plot(color='green') # not tested   # optional - pynormaliz
            sage: set(PI.Vrepresentation())                                # optional - pynormaliz
            {A ray in the direction (1, 0), A vertex at (-1, 0), A vertex at (0, 1)}
=======
            sage: PI = P.integral_hull()                                   # optional - pynormaliz
            sage: P.plot(color='yellow') + PI.plot(color='green')          # optional - pynormaliz
            Graphics object consisting of 10 graphics primitives
            sage: PI.Vrepresentation()                                     # optional - pynormaliz
            (A vertex at (-1, 0), A vertex at (0, 1), A ray in the direction (1, 0))
>>>>>>> 18ac7686

        Nonpointed case::

            sage: P = Polyhedron(vertices=[[1/2, 1/3]], rays=[[1, 1]],     # optional - pynormaliz
            ....:              lines=[[-1, 1]], backend='normaliz')
<<<<<<< HEAD
            sage: PI=P.integral_hull()                                     # optional - pynormaliz
            sage: set(PI.Vrepresentation())                                # optional - pynormaliz
            {A line in the direction (1, -1),
             A ray in the direction (1, 0),
             A vertex at (1, 0)}
=======
            sage: PI = P.integral_hull()                                   # optional - pynormaliz
            sage: PI.Vrepresentation()                                     # optional - pynormaliz
            (A vertex at (1, 0),
             A ray in the direction (1, 0),
             A line in the direction (1, -1))
>>>>>>> 18ac7686

        Empty polyhedron::

            sage: P = Polyhedron(backend='normaliz')                       # optional - pynormaliz
            sage: PI = P.integral_hull()                                   # optional - pynormaliz
            sage: PI.Vrepresentation()                                     # optional - pynormaliz
            ()
        """
        import PyNormaliz
        if self.is_empty():
            return self
        cone = PyNormaliz.NmzResult(self._normaliz_cone, "IntegerHull")
        return self.parent().element_class._from_normaliz_cone(parent=self.parent(),
                                                               normaliz_cone=cone)

    def integral_points(self, threshold=10000):
        r"""
        Return the integral points in the polyhedron.

        Uses either the naive algorithm (iterate over a rectangular
        bounding box) or triangulation + Smith form.

        INPUT:

        - ``threshold`` -- integer (default: 10000); use the naïve
          algorithm as long as the bounding box is smaller than this

        OUTPUT:

        The list of integral points in the polyhedron. If the
        polyhedron is not compact, a ``ValueError`` is raised.

        EXAMPLES::

            sage: Polyhedron(vertices=[(-1,-1), (1,0), (1,1), (0,1)],      # optional - pynormaliz
            ....:            backend='normaliz').integral_points()
            ((-1, -1), (0, 0), (0, 1), (1, 0), (1, 1))

            sage: simplex = Polyhedron([(1,2,3), (2,3,7), (-2,-3,-11)],    # optional - pynormaliz
            ....:                      backend='normaliz')
            sage: simplex.integral_points()                                # optional - pynormaliz
            ((-2, -3, -11), (0, 0, -2), (1, 2, 3), (2, 3, 7))

        The polyhedron need not be full-dimensional::

            sage: simplex = Polyhedron([(1,2,3,5), (2,3,7,5), (-2,-3,-11,5)],   # optional - pynormaliz
            ....:                      backend='normaliz')
            sage: simplex.integral_points()                                # optional - pynormaliz
            ((-2, -3, -11, 5), (0, 0, -2, 5), (1, 2, 3, 5), (2, 3, 7, 5))

            sage: point = Polyhedron([(2,3,7)],                            # optional - pynormaliz
            ....:                    backend='normaliz')
            sage: point.integral_points()                                  # optional - pynormaliz
            ((2, 3, 7),)

            sage: empty = Polyhedron(backend='normaliz')                   # optional - pynormaliz
            sage: empty.integral_points()                                  # optional - pynormaliz
            ()

        Here is a simplex where the naive algorithm of running over
        all points in a rectangular bounding box no longer works fast
        enough::

            sage: v = [(1,0,7,-1), (-2,-2,4,-3), (-1,-1,-1,4), (2,9,0,-5), (-2,-1,5,1)]
            sage: simplex = Polyhedron(v, backend='normaliz'); simplex     # optional - pynormaliz
            A 4-dimensional polyhedron in ZZ^4 defined as the convex hull of 5 vertices
            sage: len(simplex.integral_points())                           # optional - pynormaliz
            49

        A rather thin polytope for which the bounding box method would
        be a very bad idea (note this is a rational (non-lattice)
        polytope, so the other backends use the bounding box method)::

            sage: P = Polyhedron(vertices=((0, 0), (178933,37121))) + 1/1000*polytopes.hypercube(2)
            sage: P = Polyhedron(vertices=P.vertices_list(),               # optional - pynormaliz
            ....:                backend='normaliz')
            sage: len(P.integral_points())                                 # optional - pynormaliz
            434

        Finally, the 3-d reflexive polytope number 4078::

            sage: v = [(1,0,0), (0,1,0), (0,0,1), (0,0,-1), (0,-2,1),
            ....:      (-1,2,-1), (-1,2,-2), (-1,1,-2), (-1,-1,2), (-1,-3,2)]
            sage: P = Polyhedron(v, backend='normaliz')                    # optional - pynormaliz
            sage: pts1 = P.integral_points()                               # optional - pynormaliz
            sage: all(P.contains(p) for p in pts1)                         # optional - pynormaliz
            True
            sage: pts2 = LatticePolytope(v).points()          # PALP
            sage: for p in pts1: p.set_immutable()                         # optional - pynormaliz
            sage: set(pts1) == set(pts2)                                   # optional - pynormaliz
            True

            sage: timeit('Polyhedron(v, backend='normaliz').integral_points()')   # not tested - random
            625 loops, best of 3: 1.41 ms per loop
            sage: timeit('LatticePolytope(v).points()')       # not tested - random
            25 loops, best of 3: 17.2 ms per loop

        TESTS:

        Test some trivial cases (see :trac:`17937`):

        Empty polyhedron in 1 dimension::

            sage: P = Polyhedron(ambient_dim=1, backend='normaliz')        # optional - pynormaliz
            sage: P.integral_points()                                      # optional - pynormaliz
            ()

        Empty polyhedron in 0 dimensions::

            sage: P = Polyhedron(ambient_dim=0, backend='normaliz')        # optional - pynormaliz
            sage: P.integral_points()                                      # optional - pynormaliz
            ()

        Single point in 1 dimension::

            sage: P = Polyhedron([[3]], backend='normaliz')                # optional - pynormaliz
            sage: P.integral_points()                                      # optional - pynormaliz
            ((3),)

        Single non-integral point in 1 dimension::

            sage: P = Polyhedron([[1/2]], backend='normaliz')              # optional - pynormaliz
            sage: P.integral_points()                                      # optional - pynormaliz
            ()

        Single point in 0 dimensions::

            sage: P = Polyhedron([[]], backend='normaliz')                 # optional - pynormaliz
            sage: P.integral_points()                                      # optional - pynormaliz
            ((),)

        A polytope with no integral points (:trac:`22938`)::

            sage: ieqs = [[1, 2, -1, 0], [0, -1, 2, -1], [0, 0, -1, 2],
            ....:         [0, -1, 0, 0], [0, 0, -1, 0],  [0, 0, 0, -1],
            ....:         [-1, -1, -1, -1], [1, 1, 0, 0], [1, 0, 1, 0],
            ....:         [1, 0, 0, 1]]
            sage: P = Polyhedron(ieqs=ieqs, backend='normaliz')            # optional - pynormaliz
            sage: P.bounding_box()                                         # optional - pynormaliz
            ((-3/4, -1/2, -1/4), (-1/2, -1/4, 0))
            sage: P.bounding_box(integral_hull=True)                       # optional - pynormaliz
            (None, None)
            sage: P.integral_points()                                      # optional - pynormaliz
            ()
        """
        import PyNormaliz
        if not self.is_compact():
            raise ValueError('can only enumerate points in a compact polyhedron')
        # Trivial cases: polyhedron with 0 or 1 vertices
        if self.n_vertices() == 0:
            return ()
        if self.n_vertices() == 1:
            v = self.vertices_list()[0]
            try:
                return (vector(ZZ, v),)
            except TypeError:  # vertex not integral
                return ()
        # for small bounding boxes, it is faster to naively iterate over the points of the box
        if threshold > 1:
            box_min, box_max = self.bounding_box(integral_hull=True)
            if box_min is None:
                return ()
            box_points = prod(max_coord-min_coord+1 for min_coord, max_coord in zip(box_min, box_max))
            if  box_points<threshold:
                from sage.geometry.integral_points import rectangular_box_points
                return rectangular_box_points(list(box_min), list(box_max), self)
        # Compute with normaliz
        points = []
        cone = self._normaliz_cone
        assert cone
        for g in PyNormaliz.NmzResult(cone, "ModuleGenerators"):
            assert g[-1] == 1
            points.append(vector(ZZ, g[:-1]))
        return tuple(points)


#########################################################################
class Polyhedron_QQ_normaliz(Polyhedron_normaliz, Polyhedron_QQ):
    r"""
    Polyhedra over `\QQ` with normaliz.

    INPUT:

    - ``Vrep`` -- a list ``[vertices, rays, lines]`` or ``None``
    - ``Hrep`` -- a list ``[ieqs, eqns]`` or ``None``

    EXAMPLES::

        sage: p = Polyhedron(vertices=[(0,0),(1,0),(0,1)],                 # optional - pynormaliz
        ....:                rays=[(1,1)], lines=[],
        ....:                backend='normaliz', base_ring=QQ)
        sage: TestSuite(p).run(skip='_test_pickling')                      # optional - pynormaliz
    """
    pass


#########################################################################
class Polyhedron_ZZ_normaliz(Polyhedron_normaliz, Polyhedron_ZZ):
    r"""
    Polyhedra over `\ZZ` with normaliz.

    INPUT:

    - ``Vrep`` -- a list ``[vertices, rays, lines]`` or ``None``
    - ``Hrep`` -- a list ``[ieqs, eqns]`` or ``None``

    EXAMPLES::

        sage: p = Polyhedron(vertices=[(0,0),(1,0),(0,1)],                 # optional - pynormaliz
        ....:                rays=[(1,1)], lines=[],
        ....:                backend='normaliz', base_ring=ZZ)
        sage: TestSuite(p).run(skip='_test_pickling')                      # optional - pynormaliz
    """
    pass
<|MERGE_RESOLUTION|>--- conflicted
+++ resolved
@@ -405,36 +405,21 @@
 
             sage: P = Polyhedron(ieqs=[[1, 0, 2], [3, 0, -2], [3, 2, -2]], # optional - pynormaliz
             ....:              backend='normaliz')
-<<<<<<< HEAD
-            sage: PI=P.integral_hull()                                     # optional - pynormaliz
-            sage: P.plot(color='yellow') + PI.plot(color='green') # not tested   # optional - pynormaliz
-            sage: set(PI.Vrepresentation())                                # optional - pynormaliz
-            {A ray in the direction (1, 0), A vertex at (-1, 0), A vertex at (0, 1)}
-=======
             sage: PI = P.integral_hull()                                   # optional - pynormaliz
             sage: P.plot(color='yellow') + PI.plot(color='green')          # optional - pynormaliz
             Graphics object consisting of 10 graphics primitives
             sage: PI.Vrepresentation()                                     # optional - pynormaliz
             (A vertex at (-1, 0), A vertex at (0, 1), A ray in the direction (1, 0))
->>>>>>> 18ac7686
 
         Nonpointed case::
 
             sage: P = Polyhedron(vertices=[[1/2, 1/3]], rays=[[1, 1]],     # optional - pynormaliz
             ....:              lines=[[-1, 1]], backend='normaliz')
-<<<<<<< HEAD
-            sage: PI=P.integral_hull()                                     # optional - pynormaliz
-            sage: set(PI.Vrepresentation())                                # optional - pynormaliz
-            {A line in the direction (1, -1),
-             A ray in the direction (1, 0),
-             A vertex at (1, 0)}
-=======
             sage: PI = P.integral_hull()                                   # optional - pynormaliz
             sage: PI.Vrepresentation()                                     # optional - pynormaliz
             (A vertex at (1, 0),
              A ray in the direction (1, 0),
              A line in the direction (1, -1))
->>>>>>> 18ac7686
 
         Empty polyhedron::
 
