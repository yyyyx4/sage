--- conflicted
+++ resolved
@@ -1554,13 +1554,8 @@
     f2 = fast_float(sqrt(nn)*sin(2*pi*sqrt(nn)), 'nn')
     f = lambda x: (f1(x), f2(x))
 
-<<<<<<< HEAD
-    list =[]
-    list2=[]
-=======
     list = []
     list2 = []
->>>>>>> 7177ef5d
     if not show_factors:
         for i in srange(start, end, include_endpoint = True):
             if Integer(i).is_pseudoprime(): list.append(f(i-start+1)) #Primes list
