r"""
Space of Morphisms of Vector Spaces (Linear Transformations)

AUTHOR:

    - Rob Beezer: (2011-06-29)

A :class:`VectorSpaceHomspace` object represents the set of all
possible homomorphisms from one vector space to another.
These mappings are usually known as linear transformations.

For more information on the use of linear transformations,
consult the documentation for vector space morphisms at
:mod:`sage.modules.vector_space_morphism`. Also, this is
an extremely thin veneer on free module homspaces
(:mod:`sage.modules.free_module_homspace`) and free module
morphisms (:mod:`sage.modules.free_module_morphism`) -
objects which might also be useful, and places
where much of the documentation resides.

EXAMPLES:

Creation and basic examination is simple. ::

    sage: V = QQ^3
    sage: W = QQ^2
    sage: H = Hom(V, W)
    sage: H
    Set of Morphisms (Linear Transformations) from
    Vector space of dimension 3 over Rational Field to
    Vector space of dimension 2 over Rational Field
    sage: H.domain()
    Vector space of dimension 3 over Rational Field
    sage: H.codomain()
    Vector space of dimension 2 over Rational Field

Homspaces have a few useful properties.  A basis is provided by
a list of matrix representations, where these matrix representatives
are relative to the bases of the domain and codomain.  ::

    sage: K = Hom(GF(3)^2, GF(3)^2)
    sage: B = K.basis()
    sage: for f in B:
    ....:     print(f)
    ....:     print("\n")
    Vector space morphism represented by the matrix:
    [1 0]
    [0 0]
    Domain: Vector space of dimension 2 over Finite Field of size 3
    Codomain: Vector space of dimension 2 over Finite Field of size 3
    <BLANKLINE>
    Vector space morphism represented by the matrix:
    [0 1]
    [0 0]
    Domain: Vector space of dimension 2 over Finite Field of size 3
    Codomain: Vector space of dimension 2 over Finite Field of size 3
    <BLANKLINE>
    Vector space morphism represented by the matrix:
    [0 0]
    [1 0]
    Domain: Vector space of dimension 2 over Finite Field of size 3
    Codomain: Vector space of dimension 2 over Finite Field of size 3
    <BLANKLINE>
    Vector space morphism represented by the matrix:
    [0 0]
    [0 1]
    Domain: Vector space of dimension 2 over Finite Field of size 3
    Codomain: Vector space of dimension 2 over Finite Field of size 3
    <BLANKLINE>

The zero and identity mappings are properties of the space.
The identity mapping will only be available if the domain and codomain
allow for endomorphisms (equal vector spaces with equal bases).  ::

    sage: H = Hom(QQ^3, QQ^3)
    sage: g = H.zero()
    sage: g([1, 1/2, -3])
    (0, 0, 0)
    sage: f = H.identity()
    sage: f([1, 1/2, -3])
    (1, 1/2, -3)

The homspace may be used with various representations of a
morphism in the space to create the morphism.  We demonstrate
three ways to create the same linear transformation between
two two-dimensional subspaces of ``QQ^3``.  The ``V.n`` notation
is a shortcut to the generators of each vector space, better
known as the basis elements.  Note that the matrix representations
are relative to the bases, which are purposely fixed when the
subspaces are created ("user bases").  ::

    sage: U = QQ^3
    sage: V = U.subspace_with_basis([U.0+U.1, U.1-U.2])
    sage: W = U.subspace_with_basis([U.0, U.1+U.2])
    sage: H = Hom(V, W)

First, with a matrix.  Note that the matrix representation
acts by matrix multiplication with the vector on the left.
The input to the linear transformation, ``(3, 1, 2)``,
is converted to the coordinate vector ``(3, -2)``, then
matrix multiplication yields the vector ``(-3, -2)``,
which represents the vector ``(-3, -2, -2)`` in the codomain.  ::

    sage: m = matrix(QQ, [[1, 2], [3, 4]])
    sage: f1 = H(m)
    sage: f1
    Vector space morphism represented by the matrix:
    [1 2]
    [3 4]
    Domain: Vector space of degree 3 and dimension 2 over Rational Field
    User basis matrix:
    [ 1  1  0]
    [ 0  1 -1]
    Codomain: Vector space of degree 3 and dimension 2 over Rational Field
    User basis matrix:
    [1 0 0]
    [0 1 1]
    sage: f1([3,1,2])
    (-3, -2, -2)

Second, with a list of images of the domain's basis elements.  ::

    sage: img = [1*(U.0) + 2*(U.1+U.2), 3*U.0 + 4*(U.1+U.2)]
    sage: f2 = H(img)
    sage: f2
    Vector space morphism represented by the matrix:
    [1 2]
    [3 4]
    Domain: Vector space of degree 3 and dimension 2 over Rational Field
    User basis matrix:
    [ 1  1  0]
    [ 0  1 -1]
    Codomain: Vector space of degree 3 and dimension 2 over Rational Field
    User basis matrix:
    [1 0 0]
    [0 1 1]
    sage: f2([3,1,2])
    (-3, -2, -2)

Third, with a linear function taking the domain to the codomain.  ::

    sage: g = lambda x: vector(QQ, [-2*x[0]+3*x[1], -2*x[0]+4*x[1], -2*x[0]+4*x[1]])
    sage: f3 = H(g)
    sage: f3
    Vector space morphism represented by the matrix:
    [1 2]
    [3 4]
    Domain: Vector space of degree 3 and dimension 2 over Rational Field
    User basis matrix:
    [ 1  1  0]
    [ 0  1 -1]
    Codomain: Vector space of degree 3 and dimension 2 over Rational Field
    User basis matrix:
    [1 0 0]
    [0 1 1]
    sage: f3([3,1,2])
    (-3, -2, -2)

The three linear transformations look the same, and are the same.  ::

    sage: f1 == f2
    True
    sage: f2 == f3
    True

TESTS::

    sage: V = QQ^2
    sage: W = QQ^3
    sage: H = Hom(QQ^2, QQ^3)
    sage: loads(dumps(H))
    Set of Morphisms (Linear Transformations) from
    Vector space of dimension 2 over Rational Field to
    Vector space of dimension 3 over Rational Field
    sage: loads(dumps(H)) == H
    True
"""

####################################################################################
#       Copyright (C) 2011 Rob Beezer <beezer@ups.edu>
#
#  Distributed under the terms of the GNU General Public License (GPL)
#
#    This code is distributed in the hope that it will be useful,
#    but WITHOUT ANY WARRANTY; without even the implied warranty of
#    MERCHANTABILITY or FITNESS FOR A PARTICULAR PURPOSE.  See the GNU
#    General Public License for more details.
#
#  The full text of the GPL is available at:
#
#                  http://www.gnu.org/licenses/
####################################################################################

import inspect
import sage.matrix.all as matrix
import sage.modules.free_module_homspace

# This module initially overrides just the minimum functionality necessary
# from  sage.modules.free_module_homspace.FreeModuleHomSpace.
# If additional methods here override the free module homspace methods,
# consider adjusting the free module doctests, since many are written with
# examples that are actually vector spaces and not so many use "pure" modules
# for the examples.


def is_VectorSpaceHomspace(x):
    r"""
    Return ``True`` if ``x`` is a vector space homspace.

    INPUT:

    ``x`` - anything

    EXAMPLES:

    To be a vector space morphism, the domain and codomain must both be
    vector spaces, in other words, modules over fields.  If either
    set is just a module, then the ``Hom()`` constructor will build a
    space of free module morphisms.  ::

        sage: H = Hom(QQ^3, QQ^2)
        sage: type(H)
        <class 'sage.modules.vector_space_homspace.VectorSpaceHomspace_with_category'>
        sage: sage.modules.vector_space_homspace.is_VectorSpaceHomspace(H)
        True

        sage: K = Hom(QQ^3, ZZ^2)
        sage: type(K)
        <class 'sage.modules.free_module_homspace.FreeModuleHomspace_with_category'>
        sage: sage.modules.vector_space_homspace.is_VectorSpaceHomspace(K)
        False

        sage: L = Hom(ZZ^3, QQ^2)
        sage: type(L)
        <class 'sage.modules.free_module_homspace.FreeModuleHomspace_with_category'>
        sage: sage.modules.vector_space_homspace.is_VectorSpaceHomspace(L)
        False

        sage: sage.modules.vector_space_homspace.is_VectorSpaceHomspace('junk')
        False
    """
    return isinstance(x, VectorSpaceHomspace)


class VectorSpaceHomspace(sage.modules.free_module_homspace.FreeModuleHomspace):

    def __call__(self, A, check=True, **kwds):
        r"""
        INPUT:

        - ``A`` - one of several possible inputs representing
          a morphism from this vector space homspace.
          - a vector space morphism in this homspace
          - a matrix representation relative to the bases of the vector spaces,
            which acts on a vector placed to the left of the matrix
          - a list or tuple containing images of the domain's basis vectors
          - a function from the domain to the codomain
        - ``check`` (default: True) - ``True`` or ``False``, required for
          compatibility with calls from
<<<<<<< HEAD
          :meth:`sage.structure.parent_gens.ParentWithGens.hom`.
=======
          :meth:`sage.structure.parent.Parent.hom`.
>>>>>>> c349c87d
        - the keyword ``side`` can be assigned the values ``"left"`` or
          ``"right"``. It corresponds to the side of vectors relative to the
          matrix.

        EXAMPLES::

            sage: V = (QQ^3).span_of_basis([[1,1,0],[1,0,2]])
            sage: H = V.Hom(V)
            sage: H
            Set of Morphisms (Linear Transformations) from
            Vector space of degree 3 and dimension 2 over Rational Field
            User basis matrix:
            [1 1 0]
            [1 0 2]
            to
            Vector space of degree 3 and dimension 2 over Rational Field
            User basis matrix:
            [1 1 0]
            [1 0 2]

        Coercing a matrix::

            sage: A = matrix(QQ, [[0, 1], [1, 0]])
            sage: rho = H(A)          # indirect doctest
            sage: rho
            Vector space morphism represented by the matrix:
            [0 1]
            [1 0]
            Domain: Vector space of degree 3 and dimension 2 over Rational Field
            User basis matrix:
            [1 1 0]
            [1 0 2]
            Codomain: Vector space of degree 3 and dimension 2 over Rational Field
            User basis matrix:
            [1 1 0]
            [1 0 2]

        Coercing a list of images::

            sage: phi = H([V.1, V.0])
            sage: phi(V.1) == V.0
            True
            sage: phi(V.0) == V.1
            True
            sage: phi
            Vector space morphism represented by the matrix:
            [0 1]
            [1 0]
            Domain: Vector space of degree 3 and dimension 2 over Rational Field
            User basis matrix:
            [1 1 0]
            [1 0 2]
            Codomain: Vector space of degree 3 and dimension 2 over Rational Field
            User basis matrix:
            [1 1 0]
            [1 0 2]

        Coercing a lambda function::

            sage: f = lambda x: vector(QQ, [x[0], (1/2)*x[2], 2*x[1]])
            sage: zeta = H(f)
            sage: zeta
            Vector space morphism represented by the matrix:
            [0 1]
            [1 0]
            Domain: Vector space of degree 3 and dimension 2 over Rational Field
            User basis matrix:
            [1 1 0]
            [1 0 2]
            Codomain: Vector space of degree 3 and dimension 2 over Rational Field
            User basis matrix:
            [1 1 0]
            [1 0 2]

        Coercing a vector space morphism into the parent of a second vector
        space morphism will unify their parents::

            sage: U = FreeModule(QQ,3, sparse=True ); V = QQ^4
            sage: W = FreeModule(QQ,3, sparse=False); X = QQ^4
            sage: H = Hom(U, V)
            sage: K = Hom(W, X)
            sage: H is K, H == K
            (False, True)

            sage: A = matrix(QQ, 3, 4, [0]*12)
            sage: f = H(A)
            sage: B = matrix(QQ, 3, 4, range(12))
            sage: g = K(B)
            sage: f.parent() is H and g.parent() is K
            True

            sage: h = H(g)
            sage: f.parent() is h.parent()
            True

        See other examples in the module-level documentation.

        TESTS::

            sage: V = GF(3)^0
            sage: W = GF(3)^1
            sage: H = V.Hom(W)
            sage: H.zero().is_zero()
            True

        Previously the above code resulted in a TypeError because the
        dimensions of the matrix were incorrect.
        """
        from .vector_space_morphism import is_VectorSpaceMorphism, VectorSpaceMorphism
        D = self.domain()
        C = self.codomain()
        side = kwds.get("side", "left")
        from sage.structure.element import is_Matrix
        if is_Matrix(A):
            pass
        elif is_VectorSpaceMorphism(A):
            A = A.matrix()
        elif inspect.isfunction(A):
            try:
                images = [A(g) for g in D.basis()]
            except (ValueError, TypeError, IndexError) as e:
                msg = 'function cannot be applied properly to some basis element because\n' + e.args[0]
                raise ValueError(msg)
            try:
                A = matrix.matrix(D.dimension(), C.dimension(), [C.coordinates(C(a)) for a in images])
            except (ArithmeticError, TypeError) as e:
                msg = 'some image of the function is not in the codomain, because\n' + e.args[0]
                raise ArithmeticError(msg)
            if side == "right":
                A = A.transpose()
        elif isinstance(A, (list, tuple)):
            if len(A) != len(D.basis()):
                msg = "number of images should equal the size of the domain's basis (={0}), not {1}"
                raise ValueError(msg.format(len(D.basis()), len(A)))
            try:
                v = [C(a) for a in A]
                A = matrix.matrix(D.dimension(), C.dimension(), [C.coordinates(a) for a in v])
            except (ArithmeticError, TypeError) as e:
                msg = 'some proposed image is not in the codomain, because\n' + e.args[0]
                raise ArithmeticError(msg)
            if side == "right":
                A = A.transpose()
        else:
            msg = 'vector space homspace can only coerce matrices, vector space morphisms, functions or lists, not {0}'
            raise TypeError(msg.format(A))
        return VectorSpaceMorphism(self, A, side=side)

    def _repr_(self):
        r"""
        Text representation of a space of vector space morphisms.

        EXAMPLES::

            sage: H = Hom(QQ^2, QQ^3)
            sage: H._repr_().split(' ')
            ['Set', 'of', 'Morphisms', '(Linear', 'Transformations)',
            'from', 'Vector', 'space', 'of', 'dimension', '2', 'over',
            'Rational', 'Field', 'to', 'Vector', 'space', 'of',
            'dimension', '3', 'over', 'Rational', 'Field']
        """
        msg = 'Set of Morphisms (Linear Transformations) from {0} to {1}'
        return msg.format(self.domain(), self.codomain())<|MERGE_RESOLUTION|>--- conflicted
+++ resolved
@@ -257,11 +257,7 @@
           - a function from the domain to the codomain
         - ``check`` (default: True) - ``True`` or ``False``, required for
           compatibility with calls from
-<<<<<<< HEAD
-          :meth:`sage.structure.parent_gens.ParentWithGens.hom`.
-=======
           :meth:`sage.structure.parent.Parent.hom`.
->>>>>>> c349c87d
         - the keyword ``side`` can be assigned the values ``"left"`` or
           ``"right"``. It corresponds to the side of vectors relative to the
           matrix.
