--- conflicted
+++ resolved
@@ -789,37 +789,6 @@
 
         EXAMPLES::
 
-<<<<<<< HEAD
-                sage: D4 = groups.permutation.Dihedral(4)
-                sage: S4 = SymmetricGroup(4)
-                sage: S4.has_coerce_map_from(D4)
-                True
-                sage: R = S4.regular_representation()
-                sage: D4.an_element() * R.an_element()
-                2*(2,4) + 3*(1,2,3,4) + (1,3) + (1,4,2,3)
-            """
-            if isinstance(scalar, Element):
-                P = self.parent()
-                sP = scalar.parent()
-                if sP is P._semigroup:
-                    if not self:
-                        return self
-                    if self_on_left == P._left_repr:
-                        scalar = ~scalar
-                    return P.linear_combination(((P._on_basis(scalar, m), c)
-                                                 for m, c in self), not self_on_left)
-
-                if sP is P._semigroup_algebra:
-                    if not self:
-                        return self
-                    ret = P.zero()
-                    for ms, cs in scalar:
-                        if self_on_left == P._left_repr:
-                            ms = ~ms
-                        ret += P.linear_combination(((P._on_basis(ms, m), cs*c)
-                                                    for m, c in self), not self_on_left)
-                    return ret
-=======
             sage: G = groups.permutation.Alternating(5)
             sage: L = G.regular_representation(side='left')
             sage: S = G.sign_representation()
@@ -845,7 +814,6 @@
         vector ``vec`` of ``self``.
 
         EXAMPLES::
->>>>>>> 1cd49900
 
             sage: S3 = SymmetricGroup(3)
             sage: L = S3.regular_representation(side="left")
