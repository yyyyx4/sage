from sage.structure.sage_object cimport SageObject

cdef class Matroid(SageObject):
    cdef public __custom_name
    cdef public _custom_name
    cdef public _cached_info
    cdef int _stored_full_rank
    cdef int _stored_size

    # virtual methods
    cpdef groundset(self)
    cpdef _rank(self, X)

    # internal methods, assuming verified input
    cpdef _max_independent(self, X)
    cpdef _circuit(self, X)
    cpdef _fundamental_circuit(self, B, e)
    cpdef _closure(self, X)
    cpdef _corank(self, X)
    cpdef _max_coindependent(self, X)
    cpdef _cocircuit(self, X)
    cpdef _fundamental_cocircuit(self, B, e)
    cpdef _coclosure(self, X)
    cpdef _augment(self, X, Y)

    cpdef _is_independent(self, X)
    cpdef _is_basis(self, X)
    cpdef _is_circuit(self, X)
    cpdef _is_closed(self, X)
    cpdef _is_coindependent(self, X)
    cpdef _is_cobasis(self, X)
    cpdef _is_cocircuit(self, X)
    cpdef _is_coclosed(self, X)

    cpdef _minor(self, contractions, deletions)
    cpdef _has_minor(self, N)
    cpdef _line_length(self, F)
    cpdef _extension(self, element, hyperplanes)

    # ** user-facing methods **

    # cpdef _latex_(self)  # Disabled, because not overridden by current subclasses
    # cpdef show(self)  # Disabled, because not implemented yet
    cpdef size(self)

    # matroid oracle
    cpdef rank(self, X=*)
    cpdef full_rank(self)
    cpdef basis(self)
    cpdef max_independent(self, X)
    cpdef circuit(self, X=*)
    cpdef fundamental_circuit(self, B, e)
    cpdef closure(self, X)
    cpdef k_closure(self, X, k)

    cpdef augment(self, X, Y=*)

    cpdef corank(self, X=*)
    cpdef full_corank(self)
    cpdef cobasis(self)
    cpdef max_coindependent(self, X)
    cpdef cocircuit(self, X=*)
    cpdef fundamental_cocircuit(self, B, e)
    cpdef coclosure(self, X)

    cpdef loops(self)
    cpdef is_independent(self, X)
    cpdef is_dependent(self, X)
    cpdef is_basis(self, X)
    cpdef is_circuit(self, X)
    cpdef is_closed(self, X)
    cpdef is_subset_k_closed(self, X, int k)

    cpdef coloops(self)
    cpdef is_coindependent(self, X)
    cpdef is_codependent(self, X)
    cpdef is_cobasis(self, X)
    cpdef is_cocircuit(self, X)
    cpdef is_coclosed(self, X)

    # verification
    cpdef is_valid(self)

    # enumeration
    cpdef circuits(self)
    cpdef nonspanning_circuits(self)
    cpdef cocircuits(self)
    cpdef noncospanning_cocircuits(self)
    cpdef circuit_closures(self)
    cpdef nonspanning_circuit_closures(self)
    cpdef bases(self)
    cpdef independent_r_sets(self, long r)
    cpdef nonbases(self)
    cpdef dependent_r_sets(self, long r)
    cpdef _extend_flags(self, flags)
    cpdef _flags(self, r)
    cpdef flats(self, r)
    cpdef coflats(self, r)
    cpdef hyperplanes(self)
    cpdef f_vector(self)
    cpdef broken_circuits(self, ordering=*)
    cpdef no_broken_circuits_sets(self, ordering=*)

    # isomorphism
    cpdef is_isomorphic(self, other)
    cpdef _is_isomorphic(self, other)
    cpdef isomorphism(self, other)
    cpdef _isomorphism(self, other)
    cpdef equals(self, other)
    cpdef is_isomorphism(self, other, morphism)
    cpdef _is_isomorphism(self, other, morphism)

    # minors, dual, trucation
    cpdef minor(self, contractions=*, deletions=*)
    cpdef contract(self, X)
    cpdef delete(self, X)
    cpdef _backslash_(self, X)
    cpdef dual(self)
    cpdef truncation(self)
    cpdef has_minor(self, N)
    cpdef has_line_minor(self, k, hyperlines=*)
    cpdef _has_line_minor(self, k, hyperlines)

    # extension
    cpdef extension(self, element=*, subsets=*)
    cpdef coextension(self, element=*, subsets=*)
    cpdef modular_cut(self, subsets)
    cpdef linear_subclasses(self, line_length=*, subsets=*)
    cpdef extensions(self, element=*, line_length=*, subsets=*)

    # connectivity
    cpdef simplify(self)
    cpdef cosimplify(self)
    cpdef is_simple(self)
    cpdef is_cosimple(self)
    cpdef components(self)
    cpdef is_connected(self, certificate=*)
    cpdef connectivity(self, S, T=*)
    cpdef _connectivity(self, S, T)
<<<<<<< HEAD
    cpdef is_kconnected(self, k, certificate=*)
=======
    cpdef link(self, S, T)
    cpdef _link(self, S, T)
>>>>>>> 8ff27a9f
    cpdef is_3connected(self, certificate=*, algorithm=*, separation=*)
    cpdef _is_3connected_CE(self, certificate=*)
    cpdef _is_3connected_BC(self, certificate=*)
    cpdef _is_3connected_BC_recursion(self, basis, fund_cocircuits)

    # representability
    cpdef _local_binary_matroid(self, basis=*)
    cpdef binary_matroid(self, randomized_tests=*, verify=*)
    cpdef is_binary(self, randomized_tests=*)
    cpdef _local_ternary_matroid(self, basis=*)
    cpdef ternary_matroid(self, randomized_tests=*, verify=*)
    cpdef is_ternary(self, randomized_tests=*)

    # matroid k-closed
    cpdef is_k_closed(self, int k)

    # matroid chordality
    cpdef _is_circuit_chordal(self, frozenset C)
    cpdef is_circuit_chordal(self, C)
    cpdef is_chordal(self, k1=*, k2=*)
    cpdef chordality(self)

    # optimization
    cpdef max_weight_independent(self, X=*, weights=*)
    cpdef max_weight_coindependent(self, X=*, weights=*)
    cpdef intersection(self, other, weights=*)
    cpdef _intersection(self, other, weights)
    cpdef _intersection_augmentation(self, other, weights, Y)

    # invariants
    cpdef _internal(self, B)
    cpdef _external(self, B)
    cpdef tutte_polynomial(self, x=*, y=*)
    cpdef flat_cover(self)
    
    # visualization
    cpdef plot(self,B=*,lineorders=*,pos_method=*,pos_dict=*,save_pos=*)
    cpdef show(self,B=*,lineorders=*,pos_method=*,pos_dict=*,save_pos=*,lims=*)
    cpdef _fix_positions(self,pos_dict=*,lineorders=*)<|MERGE_RESOLUTION|>--- conflicted
+++ resolved
@@ -137,12 +137,9 @@
     cpdef is_connected(self, certificate=*)
     cpdef connectivity(self, S, T=*)
     cpdef _connectivity(self, S, T)
-<<<<<<< HEAD
     cpdef is_kconnected(self, k, certificate=*)
-=======
     cpdef link(self, S, T)
     cpdef _link(self, S, T)
->>>>>>> 8ff27a9f
     cpdef is_3connected(self, certificate=*, algorithm=*, separation=*)
     cpdef _is_3connected_CE(self, certificate=*)
     cpdef _is_3connected_BC(self, certificate=*)
