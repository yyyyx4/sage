#!/usr/bin/env sage-python23
r"""
Script to list the Sage packages

This is script can be called with one argument which might be either
"all", "standard", "optional", "experimental" or "pip". It is mostly a
script interface to sage_setup.packages.list_packages.
"""

from __future__ import absolute_import, print_function

import os
import argparse

if "SAGE_ROOT" not in os.environ:
    raise RuntimeError("The environment variable SAGE_ROOT must be set.")
SAGE_ROOT = os.environ["SAGE_ROOT"]

from sage.misc.package import list_packages, pkgname_split

# Input parsing #
#################

parser = argparse.ArgumentParser(description="List Sage's packages")
parser.add_argument('category', choices=['all', 'standard', 'optional',
                                         'experimental', 'pip', 'installed'],
                    metavar="category",
                    help="The type of packages. Can be 'all', 'standard', "
                    "'optional', 'experimental' or 'pip'.")
parser.add_argument('--installed-only', dest='installed_only',
                    default=False, action='store_true',
                    help='only display installed packages')
parser.add_argument('--not-installed-only', dest='not_installed_only',
                    default=False, action='store_true',
                    help='only display non installed packages')
parser.add_argument('--dump', dest='dump', default=False, action='store_true',
                    help='computer-friendly format')
parser.add_argument('--no-version', dest='version', default=True,
                    action='store_false',
                    help='no version number')
parser.add_argument('--local', dest='local', default=False,
                    action='store_true',
                    help='only read local data')

args = vars(parser.parse_args())

# Get the data #
################

if args['category'] == 'installed':
    WARN   = "*" * 60 + "\n"
    WARN += 'The "installed" category is deprecated. Use\n'
    WARN += '"list-packages all --installed-only" instead\n'
    WARN += "*" * 60

    args['category'] = 'all'
    args['installed_only'] = True
else:
    WARN = None

if args['installed_only'] and args['not_installed_only']:
    raise ValueError("only one of --installed-only or --not-installed-only can be specified")

# set the output format
if args['version']:
    if args['category'] == 'installed':
        format_string = "{installed_version}"
    else:
        format_string = "{remote_version} ({installed_version})"
else:
    args['dump'] = True
    format_string = ''

if args['dump']:
    format_string = "{name} " + format_string
else:
    format_string = "{name:.<40}" + format_string
    print(format_string.format(name="[package]", installed_version="[version]",
                               remote_version="[latest version]"))
    print()

# make the list of packages
if args['category'] == 'all':
<<<<<<< HEAD
    L = [pkg for pkg in list_packages(local=True, ignore_URLError=True).values()]
=======
    L = list(list_packages(local=True, ignore_URLError=True).values())
>>>>>>> 309a7012
elif args['category'] == 'optional':
    L = list(list_packages('optional', 'pip', local=args['local'], ignore_URLError=True).values())
else:
<<<<<<< HEAD
    L = list_packages(args['category'], local=args['local'], ignore_URLError=True).values()
=======
    L = list(list_packages(args['category'], local=args['local'], ignore_URLError=True).values())
>>>>>>> 309a7012

# possible filter by installed/not installed
if WARN:
    print(WARN)
if args['installed_only']:
    L = [pkg for pkg in L if pkg['installed']]
elif args['not_installed_only']:
    L = [pkg for pkg in L if not pkg['installed']]

L.sort(key = lambda pkg: pkg['name'])

# print (while getting rid of None in versions)
for pkg in L:
    pkg['installed_version'] = pkg['installed_version'] or 'not_installed'
    pkg['remote_version'] = pkg['remote_version'] or '?'
    print(format_string.format(**pkg))
if WARN:
    print(WARN)<|MERGE_RESOLUTION|>--- conflicted
+++ resolved
@@ -81,19 +81,11 @@
 
 # make the list of packages
 if args['category'] == 'all':
-<<<<<<< HEAD
-    L = [pkg for pkg in list_packages(local=True, ignore_URLError=True).values()]
-=======
     L = list(list_packages(local=True, ignore_URLError=True).values())
->>>>>>> 309a7012
 elif args['category'] == 'optional':
     L = list(list_packages('optional', 'pip', local=args['local'], ignore_URLError=True).values())
 else:
-<<<<<<< HEAD
-    L = list_packages(args['category'], local=args['local'], ignore_URLError=True).values()
-=======
     L = list(list_packages(args['category'], local=args['local'], ignore_URLError=True).values())
->>>>>>> 309a7012
 
 # possible filter by installed/not installed
 if WARN:
