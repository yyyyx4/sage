--- conflicted
+++ resolved
@@ -56,10 +56,7 @@
           git config --global --add safe.directory $(pwd)
           git config --global user.email "ci-sage@example.com"
           git config --global user.name "Build & Test workflow"
-<<<<<<< HEAD
-=======
           mathjax_path_from=$(SAGE_USE_CDNS=no /sage/sage -python -c "from sage_docbuild.conf import mathjax_path; print(mathjax_path)")
->>>>>>> 76c85496
           .ci/retrofit-worktree.sh worktree-image /sage
           # Keep track of changes to built HTML
           new_version=$(cat src/VERSION.txt)
